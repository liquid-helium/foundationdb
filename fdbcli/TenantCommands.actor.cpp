--- conflicted
+++ resolved
@@ -279,11 +279,7 @@
 	}
 
 	state bool useJson = tokens.size() == 3;
-<<<<<<< HEAD
 	state Key tenantNameKey = tenantMapSpecialKeyRange.begin.withSuffix(tokens[1]);
-=======
-	state Key tenantNameKey = fdb_cli::tenantSpecialKeyRange.begin.withSuffix(tokens[1]);
->>>>>>> ec9c3cf0
 	state Reference<ITransaction> tr = db->createTransaction();
 
 	loop {
@@ -305,15 +301,10 @@
 				printf("%s\n",
 				       json_spirit::write_string(json_spirit::mValue(resultObj), json_spirit::pretty_print).c_str());
 			} else {
-<<<<<<< HEAD
-
-=======
->>>>>>> ec9c3cf0
 				JSONDoc doc(jsonObject);
 
 				int64_t id;
 				std::string prefix;
-<<<<<<< HEAD
 				std::string tenantState;
 				std::string assignedCluster;
 				std::string tenantGroup;
@@ -334,15 +325,6 @@
 					printf("  tenant group: %s\n", printable(tenantGroup).c_str());
 				}
 			}
-=======
-				doc.get("id", id);
-				doc.get("prefix", prefix);
-
-				printf("  id: %" PRId64 "\n", id);
-				printf("  prefix: %s\n", printable(prefix).c_str());
-			}
-
->>>>>>> ec9c3cf0
 			return true;
 		} catch (Error& e) {
 			try {
@@ -368,11 +350,8 @@
 				} else {
 					fprintf(stderr, "ERROR: %s\n", errorStr.c_str());
 				}
-<<<<<<< HEAD
 
 				return false;
-=======
->>>>>>> ec9c3cf0
 			}
 		}
 	}
