--- conflicted
+++ resolved
@@ -678,16 +678,11 @@
 	init( MAX_STORAGE_COMMIT_TIME,                             120.0 ); //The max fsync stall time on the storage server and tlog before marking a disk as failed
 	init( RANGESTREAM_LIMIT_BYTES,                               2e6 ); if( randomize && BUGGIFY ) RANGESTREAM_LIMIT_BYTES = 1;
 	init( ENABLE_CLEAR_RANGE_EAGER_READS,                       true );
-<<<<<<< HEAD
-	init( QUICK_GET_VALUE_FALLBACK,                            false );
-	init( QUICK_GET_KEY_VALUES_FALLBACK,                       false );
 	init( CHECKPOINT_TRANSFER_BLOCK_BYTES,                      40e6 );
-=======
 	init( QUICK_GET_VALUE_FALLBACK,                             true );
 	init( QUICK_GET_KEY_VALUES_FALLBACK,                        true );
 	init( QUICK_GET_KEY_VALUES_LIMIT,                           2000 );
 	init( QUICK_GET_KEY_VALUES_LIMIT_BYTES,                      1e7 );
->>>>>>> 09df9d83
 
 	//Wait Failure
 	init( MAX_OUTSTANDING_WAIT_FAILURE_REQUESTS,                 250 ); if( randomize && BUGGIFY ) MAX_OUTSTANDING_WAIT_FAILURE_REQUESTS = 2;
