/*
 * SystemData.h
 *
 * This source file is part of the FoundationDB open source project
 *
 * Copyright 2013-2018 Apple Inc. and the FoundationDB project authors
 *
 * Licensed under the Apache License, Version 2.0 (the "License");
 * you may not use this file except in compliance with the License.
 * You may obtain a copy of the License at
 *
 *     http://www.apache.org/licenses/LICENSE-2.0
 *
 * Unless required by applicable law or agreed to in writing, software
 * distributed under the License is distributed on an "AS IS" BASIS,
 * WITHOUT WARRANTIES OR CONDITIONS OF ANY KIND, either express or implied.
 * See the License for the specific language governing permissions and
 * limitations under the License.
 */

#ifndef FDBCLIENT_SYSTEMDATA_H
#define FDBCLIENT_SYSTEMDATA_H
#pragma once

// Functions and constants documenting the organization of the reserved keyspace in the database beginning with "\xFF"

#include "fdbclient/FDBTypes.h"
#include "fdbclient/BlobWorkerInterface.h" // TODO move the functions that depend on this out of here and into BlobWorkerInterface.h to remove this depdendency
#include "fdbclient/StorageServerInterface.h"
#include "Tenant.h"

// Don't warn on constants being defined in this file.
#pragma clang diagnostic push
#pragma clang diagnostic ignored "-Wunused-variable"

struct RestoreLoaderInterface;
struct RestoreApplierInterface;
struct RestoreMasterInterface;

extern const KeyRangeRef normalKeys; // '' to systemKeys.begin
extern const KeyRangeRef systemKeys; // [FF] to [FF][FF]
extern const KeyRangeRef nonMetadataSystemKeys; // [FF][00] to [FF][01]
extern const KeyRangeRef allKeys; // '' to systemKeys.end
extern const KeyRangeRef specialKeys; // [FF][FF] to [FF][FF][FF], some client functions are exposed through FDB calls
                                      // using these special keys, see pr#2662
extern const KeyRef afterAllKeys;

//    "\xff/keyServers/[[begin]]" := "[[vector<serverID>, std::vector<serverID>]|[vector<Tag>, std::vector<Tag>]]"
//	An internal mapping of where shards are located in the database. [[begin]] is the start of the shard range
//	and the result is a list of serverIDs or Tags where these shards are located. These values can be changed
//	as data movement occurs.
extern const KeyRangeRef keyServersKeys, keyServersKeyServersKeys;
extern const KeyRef keyServersPrefix, keyServersEnd, keyServersKeyServersKey;
const Key keyServersKey(const KeyRef& k);
const KeyRef keyServersKey(const KeyRef& k, Arena& arena);
const Value keyServersValue(RangeResult result,
                            const std::vector<UID>& src,
                            const std::vector<UID>& dest = std::vector<UID>());
const Value keyServersValue(const std::vector<Tag>& srcTag, const std::vector<Tag>& destTag = std::vector<Tag>());
// `result` must be the full result of getting serverTagKeys
void decodeKeyServersValue(RangeResult result,
                           const ValueRef& value,
                           std::vector<UID>& src,
                           std::vector<UID>& dest,
                           bool missingIsError = true);
void decodeKeyServersValue(std::map<Tag, UID> const& tag_uid,
                           const ValueRef& value,
                           std::vector<UID>& src,
                           std::vector<UID>& dest);

extern const KeyRef clusterIdKey;

// "\xff/checkpoint/[[UID]] := [[CheckpointMetaData]]"
extern const KeyRef checkpointPrefix;
const Key checkpointKeyFor(UID checkpointID);
<<<<<<< HEAD
const Key checkpointKeyFor(UID ssID, UID moveDataID, UID checkpointID);
const Key checkpointKeyPrefixFor(UID ssID, UID moveDataID);
const Value checkpointValue(const CheckpointMetaData& checkpoint);
UID decodeCheckpointKey(const KeyRef& key);
void decodeCheckpointKey(const KeyRef& key, UID& ssID, UID& dataMoveID, UID& checkpointID);
CheckpointMetaData decodeCheckpointValue(const ValueRef& value);

// "\xff/dataMoves/[[UID]] := [[DataMoveMetaData]]"
extern const KeyRangeRef dataMoveKeys;
const Key dataMoveKeyFor(UID checkpointID);
const Value dataMoveValue(const DataMoveMetaData& checkpoint);
UID decodeDataMoveKey(const KeyRef& key);
DataMoveMetaData decodeDataMoveValue(const ValueRef& value);

=======
const Value checkpointValue(const CheckpointMetaData& checkpoint);
UID decodeCheckpointKey(const KeyRef& key);
CheckpointMetaData decodeCheckpointValue(const ValueRef& value);

>>>>>>> a818191a
// "\xff/storageCacheServer/[[UID]] := StorageServerInterface"
// This will be added by the cache server on initialization and removed by DD
// TODO[mpilman]: We will need a way to map uint16_t ids to UIDs in a future
//                versions. For now caches simply cache everything so the ids
//                are not yet meaningful.
extern const KeyRangeRef storageCacheServerKeys;
extern const KeyRef storageCacheServersPrefix, storageCacheServersEnd;
const Key storageCacheServerKey(UID id);
const Value storageCacheServerValue(const StorageServerInterface& ssi);

//    "\xff/storageCache/[[begin]]" := "[[vector<uint16_t>]]"
extern const KeyRangeRef storageCacheKeys;
extern const KeyRef storageCachePrefix;
const Key storageCacheKey(const KeyRef& k);
const Value storageCacheValue(const std::vector<uint16_t>& serverIndices);
void decodeStorageCacheValue(const ValueRef& value, std::vector<uint16_t>& serverIndices);

//    "\xff/serverKeys/[[serverID]]/[[begin]]" := "[[serverKeysTrue]]" |" [[serverKeysFalse]]"
//	An internal mapping of what shards any given server currently has ownership of
//	Using the serverID as a prefix, then followed by the beginning of the shard range
//	as the key, the value indicates whether the shard does or does not exist on the server.
//	These values can be changed as data movement occurs.
extern const KeyRef serverKeysPrefix;
extern const ValueRef serverKeysTrue, serverKeysTrueEmptyRange, serverKeysFalse;
const Key serverKeysKey(UID serverID, const KeyRef& keys);
const Key serverKeysPrefixFor(UID serverID);
UID serverKeysDecodeServer(const KeyRef& key);
bool serverHasKey(ValueRef storedValue);

extern const KeyRangeRef conflictingKeysRange;
extern const ValueRef conflictingKeysTrue, conflictingKeysFalse;
extern const KeyRangeRef writeConflictRangeKeysRange;
extern const KeyRangeRef readConflictRangeKeysRange;
extern const KeyRangeRef ddStatsRange;

extern const KeyRef cacheKeysPrefix;

const Key cacheKeysKey(uint16_t idx, const KeyRef& key);
const Key cacheKeysPrefixFor(uint16_t idx);
uint16_t cacheKeysDecodeIndex(const KeyRef& key);
KeyRef cacheKeysDecodeKey(const KeyRef& key);

extern const KeyRef cacheChangeKey;
extern const KeyRangeRef cacheChangeKeys;
extern const KeyRef cacheChangePrefix;
const Key cacheChangeKeyFor(uint16_t idx);
uint16_t cacheChangeKeyDecodeIndex(const KeyRef& key);

// "\xff/tss/[[serverId]]" := "[[tssId]]"
extern const KeyRangeRef tssMappingKeys;

// "\xff/tssQ/[[serverId]]" := ""
// For quarantining a misbehaving TSS.
extern const KeyRangeRef tssQuarantineKeys;

const Key tssQuarantineKeyFor(UID serverID);
UID decodeTssQuarantineKey(KeyRef const&);

// \xff/tssMismatch/[[Tuple<TSSStorageUID, timestamp, mismatchUID>]] := [[TraceEventString]]
// For recording tss mismatch details in the system keyspace
extern const KeyRangeRef tssMismatchKeys;

// \xff/serverMetadata/[[storageInterfaceUID]] = [[StorageMetadataType]]
// Note: storageInterfaceUID is the one stated in the file name
extern const KeyRangeRef serverMetadataKeys;

// "\xff/serverTag/[[serverID]]" = "[[Tag]]"
//	Provides the Tag for the given serverID. Used to access a
//	storage server's corresponding TLog in order to apply mutations.
extern const KeyRangeRef serverTagKeys;
extern const KeyRef serverTagPrefix;
extern const KeyRangeRef serverTagMaxKeys;
extern const KeyRangeRef serverTagConflictKeys;
extern const KeyRef serverTagConflictPrefix;
extern const KeyRangeRef serverTagHistoryKeys;
extern const KeyRef serverTagHistoryPrefix;

const Key serverTagKeyFor(UID serverID);
const Key serverTagHistoryKeyFor(UID serverID);
const KeyRange serverTagHistoryRangeFor(UID serverID);
const KeyRange serverTagHistoryRangeBefore(UID serverID, Version version);
const Value serverTagValue(Tag);
UID decodeServerTagKey(KeyRef const&);
Version decodeServerTagHistoryKey(KeyRef const&);
Tag decodeServerTagValue(ValueRef const&);
const Key serverTagConflictKeyFor(Tag);

//    "\xff/tagLocalityList/[[datacenterID]]" := "[[tagLocality]]"
//	Provides the tagLocality for the given datacenterID
//	See "FDBTypes.h" struct Tag for more details on tagLocality
extern const KeyRangeRef tagLocalityListKeys;
extern const KeyRef tagLocalityListPrefix;
const Key tagLocalityListKeyFor(Optional<Value> dcID);
const Value tagLocalityListValue(int8_t const&);
Optional<Value> decodeTagLocalityListKey(KeyRef const&);
int8_t decodeTagLocalityListValue(ValueRef const&);

//    "\xff\x02/datacenterReplicas/[[datacenterID]]" := "[[replicas]]"
//	Provides the number of replicas for the given datacenterID.
//	Used in the initialization of the Data Distributor.
extern const KeyRangeRef datacenterReplicasKeys;
extern const KeyRef datacenterReplicasPrefix;
const Key datacenterReplicasKeyFor(Optional<Value> dcID);
const Value datacenterReplicasValue(int const&);
Optional<Value> decodeDatacenterReplicasKey(KeyRef const&);
int decodeDatacenterReplicasValue(ValueRef const&);

//    "\xff\x02/tLogDatacenters/[[datacenterID]]"
//	The existence of an empty string as a value signifies that the datacenterID is valid
//	(as opposed to having no value at all)
extern const KeyRangeRef tLogDatacentersKeys;
extern const KeyRef tLogDatacentersPrefix;
const Key tLogDatacentersKeyFor(Optional<Value> dcID);
Optional<Value> decodeTLogDatacentersKey(KeyRef const&);

extern const KeyRef primaryDatacenterKey;

//    "\xff/serverList/[[serverID]]" := "[[StorageServerInterface]]"
// Storage servers are listed here when they are recruited - always before assigning them keys
// Storage servers removed from here are never replaced.  The same fdbserver, if re-recruited, will always
//    have a new ID.  When removed from here, a storage server may release all resources and destroy itself.
extern const KeyRangeRef serverListKeys;
extern const KeyRef serverListPrefix;
const Key serverListKeyFor(UID serverID);
const Value serverListValue(StorageServerInterface const&);
UID decodeServerListKey(KeyRef const&);
StorageServerInterface decodeServerListValue(ValueRef const&);

//    "\xff/processClass/[[processID]]" := "[[ProcessClass]]"
// Contains a mapping from processID to processClass
extern const KeyRangeRef processClassKeys;
extern const KeyRef processClassPrefix;
extern const KeyRef processClassChangeKey;
extern const KeyRef processClassVersionKey;
extern const ValueRef processClassVersionValue;
const Key processClassKeyFor(StringRef processID);
const Value processClassValue(ProcessClass const&);
Key decodeProcessClassKey(KeyRef const&);
ProcessClass decodeProcessClassValue(ValueRef const&);
UID decodeProcessClassKeyOld(KeyRef const& key);

//   "\xff/conf/[[option]]" := "value"
//	An umbrella prefix for options mostly used by the DatabaseConfiguration class.
//	See DatabaseConfiguration.cpp ::setInternal for more examples.
extern const KeyRangeRef configKeys;
extern const KeyRef configKeysPrefix;

extern const KeyRef perpetualStorageWiggleKey;
extern const KeyRef perpetualStorageWiggleLocalityKey;
extern const KeyRef perpetualStorageWiggleIDPrefix;
extern const KeyRef perpetualStorageWiggleStatsPrefix;

// Change the value of this key to anything and that will trigger detailed data distribution team info log.
extern const KeyRef triggerDDTeamInfoPrintKey;

//	The differences between excluded and failed can be found in "command-line-interface.rst"
//	and in the help message of the fdbcli command "exclude".

//   "\xff/conf/excluded/1.2.3.4" := ""
//   "\xff/conf/excluded/1.2.3.4:4000" := ""
//   These are inside configKeysPrefix since they represent a form of configuration and they are convenient
//   to track in the same way by the tlog and recovery process, but they are ignored by the DatabaseConfiguration
//   class.
//	 The existence of an empty string as a value signifies that the provided IP has been excluded.
//	 (as opposed to having no value at all)
extern const KeyRef excludedServersPrefix;
extern const KeyRangeRef excludedServersKeys;
extern const KeyRef excludedServersVersionKey; // The value of this key shall be changed by any transaction that
                                               // modifies the excluded servers list
AddressExclusion decodeExcludedServersKey(KeyRef const& key); // where key.startsWith(excludedServersPrefix)
std::string encodeExcludedServersKey(AddressExclusion const&);

extern const KeyRef excludedLocalityPrefix;
extern const KeyRangeRef excludedLocalityKeys;
extern const KeyRef excludedLocalityVersionKey; // The value of this key shall be changed by any transaction that
                                                // modifies the excluded localities list
std::string decodeExcludedLocalityKey(KeyRef const& key); // where key.startsWith(excludedLocalityPrefix)
std::string encodeExcludedLocalityKey(std::string const&);

//   "\xff/conf/failed/1.2.3.4" := ""
//   "\xff/conf/failed/1.2.3.4:4000" := ""
//   These are inside configKeysPrefix since they represent a form of configuration and they are convenient
//   to track in the same way by the tlog and recovery process, but they are ignored by the DatabaseConfiguration
//   class.
//	 The existence of an empty string as a value signifies that the provided IP has been marked as failed.
//	 (as opposed to having no value at all)
extern const KeyRef failedServersPrefix;
extern const KeyRangeRef failedServersKeys;
extern const KeyRef failedServersVersionKey; // The value of this key shall be changed by any transaction that modifies
                                             // the failed servers list
AddressExclusion decodeFailedServersKey(KeyRef const& key); // where key.startsWith(failedServersPrefix)
std::string encodeFailedServersKey(AddressExclusion const&);

extern const KeyRef failedLocalityPrefix;
extern const KeyRangeRef failedLocalityKeys;
extern const KeyRef failedLocalityVersionKey; // The value of this key shall be changed by any transaction that modifies
                                              // the failed localities list
std::string decodeFailedLocalityKey(KeyRef const& key); // where key.startsWith(failedLocalityPrefix)
std::string encodeFailedLocalityKey(std::string const&);

//   "\xff/globalConfig/[[option]]" := "value"
//	 An umbrella prefix for global configuration data synchronized to all nodes.
// extern const KeyRangeRef globalConfigData;
// extern const KeyRef globalConfigDataPrefix;

//   "\xff/globalConfig/k/[[key]]" := "value"
//	 Key-value pairs that have been set. The range this keyspace represents
//	 contains all globally configured options.
extern const KeyRangeRef globalConfigDataKeys;
extern const KeyRef globalConfigKeysPrefix;

//   "\xff/globalConfig/h/[[version]]" := "value"
//   Maps a commit version to a list of mutations made to the global
//   configuration at that commit. Shipped to nodes periodically. In general,
//   clients should not write to keys in this keyspace; it will be written
//   automatically when updating global configuration keys.
extern const KeyRangeRef globalConfigHistoryKeys;
extern const KeyRef globalConfigHistoryPrefix;

//   "\xff/globalConfig/v" := "version"
//   Read-only key which returns the commit version of the most recent mutation
//   made to the global configuration keyspace.
extern const KeyRef globalConfigVersionKey;

//	"\xff/workers/[[processID]]" := ""
//	Asynchronously updated by the cluster controller, this is a list of fdbserver processes that have joined the cluster
//	and are currently (recently) available
extern const KeyRangeRef workerListKeys;
extern const KeyRef workerListPrefix;
const Key workerListKeyFor(StringRef processID);
const Value workerListValue(ProcessData const&);
Key decodeWorkerListKey(KeyRef const&);
ProcessData decodeWorkerListValue(ValueRef const&);

//	"\xff\x02/backupProgress/[[workerID]]" := "[[WorkerBackupStatus]]"
//	Provides the progress for the given backup worker.
//	See "FDBTypes.h" struct WorkerBackupStatus for more details on the return type value.
extern const KeyRangeRef backupProgressKeys;
extern const KeyRef backupProgressPrefix;
const Key backupProgressKeyFor(UID workerID);
const Value backupProgressValue(const WorkerBackupStatus& status);
UID decodeBackupProgressKey(const KeyRef& key);
WorkerBackupStatus decodeBackupProgressValue(const ValueRef& value);

// The key to signal backup workers a new backup job is submitted.
//    "\xff\x02/backupStarted" := "[[vector<UID,Version1>]]"
extern const KeyRef backupStartedKey;
Value encodeBackupStartedValue(const std::vector<std::pair<UID, Version>>& ids);
std::vector<std::pair<UID, Version>> decodeBackupStartedValue(const ValueRef& value);

// The key to signal backup workers that they should resume or pause.
//    "\xff\x02/backupPaused" := "[[0|1]]"
// 0 = Send a signal to resume/already resumed.
// 1 = Send a signal to pause/already paused.
extern const KeyRef backupPausedKey;

//	"\xff/coordinators" = "[[ClusterConnectionString]]"
//	Set to the encoded structure of the cluster's current set of coordinators.
//	Changed when performing quorumChange.
//	See "CoordinationInterface.h" struct ClusterConnectionString for more details
extern const KeyRef coordinatorsKey;

//	"\xff/logs" = "[[LogsValue]]"
//	Used during cluster recovery in order to communicate
//	and store info about the logs system.
extern const KeyRef logsKey;

//	"\xff/minRequiredCommitVersion" = "[[Version]]"
//	Used during backup/recovery to restrict version requirements
extern const KeyRef minRequiredCommitVersionKey;

const Value logsValue(const std::vector<std::pair<UID, NetworkAddress>>& logs,
                      const std::vector<std::pair<UID, NetworkAddress>>& oldLogs);
std::pair<std::vector<std::pair<UID, NetworkAddress>>, std::vector<std::pair<UID, NetworkAddress>>> decodeLogsValue(
    const ValueRef& value);

// The "global keys" are sent to each storage server any time they are changed
extern const KeyRef globalKeysPrefix;
extern const KeyRef lastEpochEndKey;
extern const KeyRef lastEpochEndPrivateKey;
extern const KeyRef killStorageKey;
extern const KeyRef killStoragePrivateKey;
extern const KeyRef rebootWhenDurableKey;
extern const KeyRef rebootWhenDurablePrivateKey;
extern const KeyRef primaryLocalityKey;
extern const KeyRef primaryLocalityPrivateKey;
extern const KeyRef fastLoggingEnabled;
extern const KeyRef fastLoggingEnabledPrivateKey;

extern const KeyRef moveKeysLockOwnerKey, moveKeysLockWriteKey;

extern const KeyRef dataDistributionModeKey;
extern const UID dataDistributionModeLock;

// Keys to view and control tag throttling
extern const KeyRangeRef tagThrottleKeys;
extern const KeyRef tagThrottleKeysPrefix;
extern const KeyRef tagThrottleAutoKeysPrefix;
extern const KeyRef tagThrottleSignalKey;
extern const KeyRef tagThrottleAutoEnabledKey;
extern const KeyRef tagThrottleLimitKey;
extern const KeyRef tagThrottleCountKey;

// Log Range constant variables
// Used in the backup pipeline to track mutations
// \xff/logRanges/[16-byte UID][begin key] := serialize( make_pair([end key], [destination key prefix]),
// IncludeVersion() )
extern const KeyRangeRef logRangesRange;

// Returns the encoded key comprised of begin key and log uid
Key logRangesEncodeKey(KeyRef keyBegin, UID logUid);

// Returns the start key and optionally the logRange Uid
KeyRef logRangesDecodeKey(KeyRef key, UID* logUid = nullptr);

// Returns the end key and optionally the key prefix
Key logRangesDecodeValue(KeyRef keyValue, Key* destKeyPrefix = nullptr);

// Returns the encoded key value comprised of the end key and destination prefix
Key logRangesEncodeValue(KeyRef keyEnd, KeyRef destPath);

// Returns a key prefixed with the specified key with
// the given uid encoded at the end
Key uidPrefixKey(KeyRef keyPrefix, UID logUid);

/// Apply mutations constant variables

// applyMutationsEndRange.end defines the highest version for which we have mutations that we can
// apply to our database as part of a DR/restore operation.
// \xff/applyMutationsEnd/[16-byte UID] := serialize( endVersion, Unversioned() )
extern const KeyRangeRef applyMutationsEndRange;

// applyMutationsBeginRange.begin defines the highest version of what has already been applied by a
// DR/restore to the database, and thus also what version is of the next mutation that needs to be
// applied to the database.
// \xff/applyMutationsBegin/[16-byte UID] := serialize( beginVersion, Unversioned() )
extern const KeyRangeRef applyMutationsBeginRange;

// \xff/applyMutationsAddPrefix/[16-byte UID] := addPrefix
extern const KeyRangeRef applyMutationsAddPrefixRange;

// \xff/applyMutationsRemovePrefix/[16-byte UID] := removePrefix
extern const KeyRangeRef applyMutationsRemovePrefixRange;

extern const KeyRangeRef applyMutationsKeyVersionMapRange;
extern const KeyRangeRef applyMutationsKeyVersionCountRange;

// FdbClient Info prefix
extern const KeyRangeRef fdbClientInfoPrefixRange;

// Consistency Check settings
extern const KeyRef fdbShouldConsistencyCheckBeSuspended;

// Request latency measurement key
extern const KeyRef latencyBandConfigKey;

// Keyspace to maintain wall clock to version map
extern const KeyRangeRef timeKeeperPrefixRange;
extern const KeyRef timeKeeperVersionKey;
extern const KeyRef timeKeeperDisableKey;

// Layer status metadata prefix
extern const KeyRangeRef layerStatusMetaPrefixRange;

// Backup agent status root
extern const KeyRangeRef backupStatusPrefixRange;

// Key range reserved by file backup agent to storing configuration and state information
extern const KeyRangeRef fileBackupPrefixRange;

// Key range reserved by file restore agent (currently part of backup agent functionally separate) for storing
// configuration and state information
extern const KeyRangeRef fileRestorePrefixRange;

// Key range reserved by database backup agent to storing configuration and state information
extern const KeyRangeRef databaseBackupPrefixRange;

extern const KeyRef destUidLookupPrefix;
extern const KeyRef backupLatestVersionsPrefix;

// Key range reserved by backup agent to storing mutations
extern const KeyRangeRef backupLogKeys;
extern const KeyRangeRef applyLogKeys;

extern const KeyRef backupVersionKey;
extern const ValueRef backupVersionValue;
extern const int backupVersion;
static const int backupLogPrefixBytes = 8;

// Use for legacy system support (pre 300)
extern const KeyRef backupEnabledKey;

extern const KeyRef systemTuplesPrefix;
extern const KeyRef metricConfChangeKey;

extern const KeyRangeRef metricConfKeys;
extern const KeyRef metricConfPrefix;
// const Key metricConfKey( KeyRef const& prefix, struct MetricNameRef const& name, KeyRef const& key );
// std::pair<struct MetricNameRef, KeyRef> decodeMetricConfKey( KeyRef const& prefix, KeyRef const& key );

extern const KeyRef maxUIDKey;

extern const KeyRef databaseLockedKey;
extern const KeyRef databaseLockedKeyEnd;
extern const KeyRef metadataVersionKey;
extern const KeyRef metadataVersionKeyEnd;
extern const KeyRef metadataVersionRequiredValue;
extern const KeyRef mustContainSystemMutationsKey;

// Key range reserved for storing changes to monitor conf files
extern const KeyRangeRef monitorConfKeys;

extern const KeyRef healthyZoneKey;
extern const StringRef ignoreSSFailuresZoneString;
extern const KeyRef rebalanceDDIgnoreKey;

const Value healthyZoneValue(StringRef const& zoneId, Version version);
std::pair<Key, Version> decodeHealthyZoneValue(ValueRef const&);

// All mutations done to this range are blindly copied into txnStateStore.
// Used to create artificially large txnStateStore instances in testing.
extern const KeyRangeRef testOnlyTxnStateStorePrefixRange;

// Snapshot + Incremental Restore

//	"\xff/writeRecovery" = "[[writeRecoveryKeyTrue]]"
//	Flag used for the snapshot-restore pipeline in order to avoid
//	anomalous behaviour with multiple recoveries.
extern const KeyRef writeRecoveryKey;
extern const ValueRef writeRecoveryKeyTrue;

//	"\xff/snapshotEndVersion" = "[[Version]]"
//	Written by master server during recovery if recovering from a snapshot.
//	Allows incremental restore to read and set starting version for consistency.
extern const KeyRef snapshotEndVersionKey;

extern const KeyRangeRef changeFeedKeys;
enum class ChangeFeedStatus { CHANGE_FEED_CREATE = 0, CHANGE_FEED_STOP = 1, CHANGE_FEED_DESTROY = 2 };
const Value changeFeedValue(KeyRangeRef const& range, Version popVersion, ChangeFeedStatus status);
std::tuple<KeyRange, Version, ChangeFeedStatus> decodeChangeFeedValue(ValueRef const& value);
extern const KeyRef changeFeedPrefix;
extern const KeyRef changeFeedPrivatePrefix;

extern const KeyRangeRef changeFeedDurableKeys;
extern const KeyRef changeFeedDurablePrefix;

const Value changeFeedDurableKey(Key const& feed, Version version);
std::pair<Key, Version> decodeChangeFeedDurableKey(ValueRef const& key);
const Value changeFeedDurableValue(Standalone<VectorRef<MutationRef>> const& mutations, Version knownCommittedVersion);
std::pair<Standalone<VectorRef<MutationRef>>, Version> decodeChangeFeedDurableValue(ValueRef const& value);

// Configuration database special keys
extern const KeyRef configTransactionDescriptionKey;
extern const KeyRange globalConfigKnobKeys;
extern const KeyRangeRef configKnobKeys;
extern const KeyRangeRef configClassKeys;

// blob range special keys
extern const KeyRef blobRangeChangeKey;
extern const KeyRangeRef blobRangeKeys;
extern const KeyRef blobManagerEpochKey;

const Value blobManagerEpochValueFor(int64_t epoch);
int64_t decodeBlobManagerEpochValue(ValueRef const& value);

// blob granule keys

extern const uint8_t BG_FILE_TYPE_DELTA;
extern const uint8_t BG_FILE_TYPE_SNAPSHOT;

// FIXME: flip order of {filetype, version}
// \xff\x02/bgf/(granuleUID, {snapshot|delta}, fileVersion) = [[filename]]
extern const KeyRangeRef blobGranuleFileKeys;

// \xff\x02/bgm/[[beginKey]] = [[BlobWorkerUID]]
extern const KeyRangeRef blobGranuleMappingKeys;

// \xff\x02/bgl/(beginKey,endKey) = (epoch, seqno, granuleUID)
extern const KeyRangeRef blobGranuleLockKeys;

// \xff\x02/bgs/(parentGranuleUID, granuleUID) = [[BlobGranuleSplitState]]
extern const KeyRangeRef blobGranuleSplitKeys;

// \xff\x02/bgh/(beginKey,endKey,startVersion) = { granuleUID, [parentGranuleHistoryKeys] }
extern const KeyRangeRef blobGranuleHistoryKeys;

const Key blobGranuleFileKeyFor(UID granuleID, uint8_t fileType, Version fileVersion);
std::tuple<UID, uint8_t, Version> decodeBlobGranuleFileKey(ValueRef const& value);
const KeyRange blobGranuleFileKeyRangeFor(UID granuleID);

const Value blobGranuleFileValueFor(StringRef const& filename, int64_t offset, int64_t length);
std::tuple<Standalone<StringRef>, int64_t, int64_t> decodeBlobGranuleFileValue(ValueRef const& value);

const Value blobGranuleMappingValueFor(UID const& workerID);
UID decodeBlobGranuleMappingValue(ValueRef const& value);

const Key blobGranuleLockKeyFor(KeyRangeRef const& granuleRange);

const Value blobGranuleLockValueFor(int64_t epochNum, int64_t sequenceNum, UID changeFeedId);
std::tuple<int64_t, int64_t, UID> decodeBlobGranuleLockValue(ValueRef const& value);

const Key blobGranuleSplitKeyFor(UID const& parentGranuleID, UID const& granuleID);
std::pair<UID, UID> decodeBlobGranuleSplitKey(KeyRef const& key);
const KeyRange blobGranuleSplitKeyRangeFor(UID const& parentGranuleID);

// these are versionstamped
const Value blobGranuleSplitValueFor(BlobGranuleSplitState st);
std::pair<BlobGranuleSplitState, Version> decodeBlobGranuleSplitValue(ValueRef const& value);

const Key blobGranuleHistoryKeyFor(KeyRangeRef const& range, Version version);
std::pair<KeyRange, Version> decodeBlobGranuleHistoryKey(KeyRef const& value);
const KeyRange blobGranuleHistoryKeyRangeFor(KeyRangeRef const& range);

const Value blobGranuleHistoryValueFor(Standalone<BlobGranuleHistoryValue> const& historyValue);
Standalone<BlobGranuleHistoryValue> decodeBlobGranuleHistoryValue(ValueRef const& value);

// \xff/bwl/[[BlobWorkerID]] = [[BlobWorkerInterface]]
extern const KeyRangeRef blobWorkerListKeys;

const Key blobWorkerListKeyFor(UID workerID);
UID decodeBlobWorkerListKey(KeyRef const& key);
const Value blobWorkerListValue(BlobWorkerInterface const& interface);
BlobWorkerInterface decodeBlobWorkerListValue(ValueRef const& value);

// State for the tenant map
extern const KeyRangeRef tenantMapKeys;
extern const KeyRef tenantMapPrefix;
extern const KeyRef tenantMapPrivatePrefix;
extern const KeyRef tenantLastIdKey;
extern const KeyRef tenantDataPrefixKey;

Value encodeTenantEntry(TenantMapEntry const& tenantEntry);
TenantMapEntry decodeTenantEntry(ValueRef const& value);

#pragma clang diagnostic pop

#endif<|MERGE_RESOLUTION|>--- conflicted
+++ resolved
@@ -73,7 +73,6 @@
 // "\xff/checkpoint/[[UID]] := [[CheckpointMetaData]]"
 extern const KeyRef checkpointPrefix;
 const Key checkpointKeyFor(UID checkpointID);
-<<<<<<< HEAD
 const Key checkpointKeyFor(UID ssID, UID moveDataID, UID checkpointID);
 const Key checkpointKeyPrefixFor(UID ssID, UID moveDataID);
 const Value checkpointValue(const CheckpointMetaData& checkpoint);
@@ -88,12 +87,6 @@
 UID decodeDataMoveKey(const KeyRef& key);
 DataMoveMetaData decodeDataMoveValue(const ValueRef& value);
 
-=======
-const Value checkpointValue(const CheckpointMetaData& checkpoint);
-UID decodeCheckpointKey(const KeyRef& key);
-CheckpointMetaData decodeCheckpointValue(const ValueRef& value);
-
->>>>>>> a818191a
 // "\xff/storageCacheServer/[[UID]] := StorageServerInterface"
 // This will be added by the cache server on initialization and removed by DD
 // TODO[mpilman]: We will need a way to map uint16_t ids to UIDs in a future
