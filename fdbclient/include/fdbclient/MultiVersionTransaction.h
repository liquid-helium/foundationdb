--- conflicted
+++ resolved
@@ -20,12 +20,6 @@
 
 #ifndef FDBCLIENT_MULTIVERSIONTRANSACTION_H
 #define FDBCLIENT_MULTIVERSIONTRANSACTION_H
-<<<<<<< HEAD
-#include "fdbclient/ClusterConnectionFile.h"
-#include "fdbclient/ClusterConnectionMemoryRecord.h"
-#include "flow/ProtocolVersion.h"
-=======
->>>>>>> fa0c3249
 #pragma once
 
 #include "fdbclient/fdb_c_options.g.h"
@@ -504,18 +498,10 @@
 	void runNetwork() override;
 	void stopNetwork() override;
 
-<<<<<<< HEAD
-	Reference<IDatabase> createDatabase(Reference<IClusterConnectionRecord> connectionRecord) override;
-	Reference<IDatabase> createDatabase609(const char* clusterFilePath); // legacy database creation
-
-	Reference<IDatabase> createDatabaseFromFile(std::string filename);
-	Reference<IDatabase> createDatabaseFromConnectionString(std::string connectionString);
-=======
 	Reference<IDatabase> createDatabase(const char* clusterFile) override;
 	Reference<IDatabase> createDatabase609(const char* clusterFilePath); // legacy database creation
 
 	Reference<IDatabase> createDatabaseFromConnectionString(const char* connectionString) override;
->>>>>>> fa0c3249
 
 	void addNetworkThreadCompletionHook(void (*hook)(void*), void* hookParameter) override;
 
@@ -794,11 +780,7 @@
 public:
 	MultiVersionDatabase(MultiVersionApi* api,
 	                     int threadIdx,
-<<<<<<< HEAD
-	                     Reference<IClusterConnectionRecord> connectionRecord,
-=======
 	                     ClusterConnectionRecord const& connectionRecord,
->>>>>>> fa0c3249
 	                     Reference<IDatabase> db,
 	                     Reference<IDatabase> versionMonitorDb,
 	                     bool openConnectors = true);
@@ -840,11 +822,7 @@
 	// A struct that manages the current connection state of the MultiVersionDatabase. This wraps the underlying
 	// IDatabase object that is currently interacting with the cluster.
 	struct DatabaseState : ThreadSafeReferenceCounted<DatabaseState> {
-<<<<<<< HEAD
-		DatabaseState(Reference<IClusterConnectionRecord> connectionRecord, Reference<IDatabase> versionMonitorDb);
-=======
 		DatabaseState(ClusterConnectionRecord const& connectionRecord, Reference<IDatabase> versionMonitorDb);
->>>>>>> fa0c3249
 
 		// Replaces the active database connection with a new one. Must be called from the main thread.
 		void updateDatabase(Reference<IDatabase> newDb, Reference<ClientInfo> client);
@@ -869,12 +847,8 @@
 
 		Reference<IDatabase> db;
 		const Reference<ThreadSafeAsyncVar<Reference<IDatabase>>> dbVar;
-<<<<<<< HEAD
-		Reference<IClusterConnectionRecord> connectionRecord;
-=======
 		ClusterConnectionRecord connectionRecord;
 		std::string clusterId;
->>>>>>> fa0c3249
 
 		// Used to monitor the cluster protocol version. Will be the same as db unless we have either not connected
 		// yet or if the client version associated with db does not support protocol monitoring. In those cases,
@@ -953,13 +927,9 @@
 	void addNetworkThreadCompletionHook(void (*hook)(void*), void* hookParameter) override;
 
 	// Creates an IDatabase object that represents a connection to the cluster
-<<<<<<< HEAD
-	Reference<IDatabase> createDatabase(Reference<IClusterConnectionRecord> connectionRecord) override;
-=======
 	Reference<IDatabase> createDatabase(ClusterConnectionRecord const& connectionRecord);
 	Reference<IDatabase> createDatabase(const char* clusterFilePath) override;
 	Reference<IDatabase> createDatabaseFromConnectionString(const char* connectionString) override;
->>>>>>> fa0c3249
 
 	static MultiVersionApi* api;
 
@@ -973,12 +943,6 @@
 
 	bool callbackOnMainThread;
 	bool localClientDisabled;
-<<<<<<< HEAD
-	ThreadFuture<Void> updateClusterSharedStateMap(std::string connectionRecord,
-	                                               ProtocolVersion dbProtocolVersion,
-	                                               Reference<IDatabase> db);
-	void clearClusterSharedStateMapEntry(std::string connectionRecord, ProtocolVersion dbProtocolVersion);
-=======
 	Future<std::string> updateClusterSharedStateMap(ClusterConnectionRecord const& connectionRecord,
 	                                                ProtocolVersion dbProtocolVersion,
 	                                                Reference<IDatabase> db);
@@ -991,7 +955,6 @@
 		ProtocolVersion protocolVersion;
 	};
 	std::map<std::string, SharedStateInfo> clusterSharedStateMap;
->>>>>>> fa0c3249
 
 	static bool apiVersionAtLeast(int minVersion);
 
@@ -1015,16 +978,6 @@
 	Reference<ClientInfo> localClient;
 	std::map<std::string, ClientDesc> externalClientDescriptions;
 	std::map<std::string, std::vector<Reference<ClientInfo>>> externalClients;
-<<<<<<< HEAD
-	// Map of connection record -> DatabaseSharedState pointer Future
-	// Upon cluster version upgrade, clear the map entry for that cluster
-	struct SharedStateInfo {
-		ThreadFuture<DatabaseSharedState*> sharedStateFuture;
-		ProtocolVersion protocolVersion;
-	};
-	std::map<std::string, SharedStateInfo> clusterSharedStateMap;
-=======
->>>>>>> fa0c3249
 
 	bool networkStartSetup;
 	volatile bool networkSetup;
