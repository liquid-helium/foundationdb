--- conflicted
+++ resolved
@@ -679,17 +679,7 @@
 const Value blobWorkerListValue(BlobWorkerInterface const& interface);
 BlobWorkerInterface decodeBlobWorkerListValue(ValueRef const& value);
 
-// State for the tenant map
-<<<<<<< HEAD
 extern const KeyRef tenantDataPrefixKey; // TODO: remove?
-=======
-extern const KeyRangeRef tenantMapKeys;
-extern const KeyRef tenantMapPrefix;
-extern const KeyRef tenantMapPrivatePrefix;
-extern const KeyRef tenantLastIdKey;
-extern const KeyRef tenantDataPrefixKey;
-extern const KeyRangeRef tenantGroupTenantIndexKeys;
->>>>>>> c0859236
 
 #pragma clang diagnostic pop
 
