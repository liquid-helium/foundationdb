--- conflicted
+++ resolved
@@ -2484,10 +2484,8 @@
 		f = AsyncFileDetachable::open(f);
 		if (FLOW_KNOBS->PAGE_WRITE_CHECKSUM_HISTORY > 0)
 			f = map(f, [=](Reference<IAsyncFile> r) { return Reference<IAsyncFile>(new AsyncFileWriteChecker(r)); });
-<<<<<<< HEAD
 		if (FLOW_KNOBS->ENABLE_CHAOS_FEATURES)
 			f = map(f, [=](Reference<IAsyncFile> r) { return Reference<IAsyncFile>(new AsyncFileChaos(r)); });
-=======
 #if ENCRYPTION_ENABLED
 		if (flags & IAsyncFile::OPEN_ENCRYPTED)
 			f = map(f, [flags](Reference<IAsyncFile> r) {
@@ -2496,7 +2494,6 @@
 				return Reference<IAsyncFile>(new AsyncFileEncrypted(r, mode));
 			});
 #endif // ENCRYPTION_ENABLED
->>>>>>> dc5c2f54
 		return f;
 	} else
 		return AsyncFileCached::open(filename, flags, mode);
