--- conflicted
+++ resolved
@@ -281,48 +281,18 @@
 
 public:
 	static size_t size(const T& value) {
-<<<<<<< HEAD
-		bool present = true;
-		if (value.getPtr() == nullptr) {
-			present = false;
-			BinaryWriter writer{ IncludeVersion() };
-			writer << present;
-			return writer.getLength();
-		}
-		if (!value->alreadyWritten) {
-			value->writer = BinaryWriter{ IncludeVersion() };
-			value->writer << present;
-			serializeReplicationPolicy(value->writer, const_cast<Reference<IReplicationPolicy>&>(value));
-			value->alreadyWritten = true;
-		}
-		return value->writer.getLength();
-=======
 		// size gets called multiple times. If this becomes a performance problem, we can perform the
 		// serialization once and cache the result as a mutable member of IReplicationPolicy
 		BinaryWriter writer{ IncludeVersion() };
 		::save(writer, value);
 		return writer.getLength();
->>>>>>> c96854fc
 	}
 
 	// Guaranteed to be called only once during serialization
 	static void save(uint8_t* out, const T& value) {
-<<<<<<< HEAD
-		if (value.getPtr() == nullptr) {
-			bool present = false;
-			BinaryWriter writer{ IncludeVersion() };
-			writer << present;
-			memcpy(out, writer.getData(), writer.getLength());
-		} else {
-			ASSERT(value->alreadyWritten)
-			memcpy(out, value->writer.getData(), value->writer.getLength());
-			value->alreadyWritten = false;
-		}
-=======
 		BinaryWriter writer{ IncludeVersion() };
 		::save(writer, value);
 		memcpy(out, writer.getData(), writer.getLength());
->>>>>>> c96854fc
 	}
 
 	// Context is an arbitrary type that is plumbed by reference throughout the
@@ -331,17 +301,7 @@
 	static void load(const uint8_t* buf, size_t sz, Reference<IReplicationPolicy>& value, Context&) {
 		StringRef str(buf, sz);
 		BinaryReader reader(str, IncludeVersion());
-<<<<<<< HEAD
-		bool present = false;
-		reader >> present;
-		if (present) {
-			serializeReplicationPolicy(reader, value);
-		} else {
-			value.clear();
-		}
-=======
 		::load(reader, value);
->>>>>>> c96854fc
 	}
 };
 
