--- conflicted
+++ resolved
@@ -529,43 +529,6 @@
 	PromiseStream<GetTeamRequest> getTeam;
 };
 
-<<<<<<< HEAD
-=======
-ACTOR Future<Void> dataDistributionTracker(Reference<InitialDataDistribution> initData,
-                                           Reference<IDDTxnProcessor> db,
-                                           PromiseStream<RelocateShard> output,
-                                           Reference<ShardsAffectedByTeamFailure> shardsAffectedByTeamFailure,
-                                           Reference<PhysicalShardCollection> physicalShardCollection,
-                                           PromiseStream<GetMetricsRequest> getShardMetrics,
-                                           FutureStream<GetTopKMetricsRequest> getTopKMetrics,
-                                           PromiseStream<GetMetricsListRequest> getShardMetricsList,
-                                           FutureStream<Promise<int64_t>> getAverageShardBytes,
-                                           Promise<Void> readyToStart,
-                                           Reference<AsyncVar<bool>> zeroHealthyTeams,
-                                           UID distributorId,
-                                           KeyRangeMap<ShardTrackedData>* shards,
-                                           bool* trackerCancelled,
-                                           Optional<Reference<TenantCache>> ddTenantCache,
-                                           Reference<KeyRangeMap<int>> customReplication);
-
-ACTOR Future<Void> dataDistributionQueue(Reference<IDDTxnProcessor> db,
-                                         PromiseStream<RelocateShard> output,
-                                         FutureStream<RelocateShard> input,
-                                         PromiseStream<GetMetricsRequest> getShardMetrics,
-                                         PromiseStream<GetTopKMetricsRequest> getTopKMetrics,
-                                         Reference<AsyncVar<bool>> processingUnhealthy,
-                                         Reference<AsyncVar<bool>> processingWiggle,
-                                         std::vector<TeamCollectionInterface> teamCollections,
-                                         Reference<ShardsAffectedByTeamFailure> shardsAffectedByTeamFailure,
-                                         Reference<PhysicalShardCollection> physicalShardCollection,
-                                         MoveKeysLock lock,
-                                         PromiseStream<Promise<int64_t>> getAverageShardBytes,
-                                         FutureStream<Promise<int>> getUnhealthyRelocationCount,
-                                         UID distributorId,
-                                         int teamSize,
-                                         int singleRegionTeamSize,
-                                         const DDEnabledState* ddEnabledState);
->>>>>>> a258d775
 #ifndef __INTEL_COMPILER
 #pragma endregion
 #endif
