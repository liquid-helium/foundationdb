/*
 * BlobWorker.actor.cpp
 *
 * This source file is part of the FoundationDB open source project
 *
 * Copyright 2013-2022 Apple Inc. and the FoundationDB project authors
 *
 * Licensed under the Apache License, Version 2.0 (the "License");
 * you may not use this file except in compliance with the License.
 * You may obtain a copy of the License at
 *
 *     http://www.apache.org/licenses/LICENSE-2.0
 *
 * Unless required by applicable law or agreed to in writing, software
 * distributed under the License is distributed on an "AS IS" BASIS,
 * WITHOUT WARRANTIES OR CONDITIONS OF ANY KIND, either express or implied.
 * See the License for the specific language governing permissions and
 * limitations under the License.
 */

#include <tuple>
#include <utility>
#include <vector>

#include "contrib/fmt-8.1.1/include/fmt/format.h"
#include "fdbclient/FDBTypes.h"
#include "fdbclient/SystemData.h"
#include "fdbclient/BackupContainerFileSystem.h"
#include "fdbclient/BlobGranuleCommon.h"
#include "fdbclient/BlobGranuleReader.actor.h"
#include "fdbclient/BlobWorkerCommon.h"
#include "fdbclient/BlobWorkerInterface.h"
#include "fdbclient/DatabaseContext.h"
#include "fdbclient/ManagementAPI.actor.h"
#include "fdbclient/NativeAPI.actor.h"
#include "fdbclient/Notified.h"
#include "fdbserver/Knobs.h"
#include "fdbserver/BlobGranuleServerCommon.actor.h"
#include "fdbserver/MutationTracking.h"
#include "fdbserver/WaitFailure.h"
#include "fdbserver/ServerDBInfo.h"
#include "flow/Arena.h"
#include "flow/Error.h"
#include "flow/IRandom.h"
#include "flow/Trace.h"
#include "flow/actorcompiler.h" // has to be last include
#include "flow/network.h"

#define BW_DEBUG false
#define BW_REQUEST_DEBUG false

/*
 * The Blob Worker is a stateless role assigned a set of granules by the Blob Manager.
 * It is responsible for managing the change feeds for those granules, and for consuming the mutations from those change
 * feeds and writing them out as files to blob storage.
 */

struct GranuleStartState {
	UID granuleID;
	Version changeFeedStartVersion;
	Version previousDurableVersion;
	Optional<std::pair<KeyRange, UID>> parentGranule;
	bool doSnapshot;
	Optional<GranuleFiles> blobFilesToSnapshot;
	Optional<GranuleFiles> existingFiles;
	Optional<GranuleHistory> history;
};

// FIXME: add global byte limit for pending and buffered deltas
struct GranuleMetadata : NonCopyable, ReferenceCounted<GranuleMetadata> {
	KeyRange keyRange;

	GranuleFiles files;
	Standalone<GranuleDeltas> currentDeltas; // only contain deltas in pendingDeltaVersion + 1, bufferedDeltaVersion

	uint64_t bytesInNewDeltaFiles = 0;
	uint64_t bufferedDeltaBytes = 0;

	// for client to know when it is safe to read a certain version and from where (check waitForVersion)
	Version bufferedDeltaVersion; // largest delta version in currentDeltas (including empty versions)
	Version pendingDeltaVersion = 0; // largest version in progress writing to s3/fdb
	NotifiedVersion durableDeltaVersion; // largest version persisted in s3/fdb
	NotifiedVersion durableSnapshotVersion; // same as delta vars, except for snapshots
	Version pendingSnapshotVersion = 0;
	Version initialSnapshotVersion = invalidVersion;
	Version knownCommittedVersion;

	int64_t originalEpoch;
	int64_t originalSeqno;
	int64_t continueEpoch;
	int64_t continueSeqno;

	Promise<Void> cancelled;
	Promise<Void> readable;
	Promise<Void> historyLoaded;

	Promise<Void> resumeSnapshot;

	AsyncVar<Reference<ChangeFeedData>> activeCFData;

	AssignBlobRangeRequest originalReq;

	void resume() {
		if (resumeSnapshot.canBeSet()) {
			resumeSnapshot.send(Void());
		}
	}
};

struct GranuleRangeMetadata {
	int64_t lastEpoch;
	int64_t lastSeqno;
	Reference<GranuleMetadata> activeMetadata;

	Future<GranuleStartState> assignFuture;
	Future<Void> fileUpdaterFuture;
	Future<Void> historyLoaderFuture;

	void cancel() {
		if (activeMetadata->cancelled.canBeSet()) {
			activeMetadata->cancelled.send(Void());
		}
		activeMetadata.clear();
		assignFuture.cancel();
		historyLoaderFuture.cancel();
	}

	GranuleRangeMetadata() : lastEpoch(0), lastSeqno(0) {}
	GranuleRangeMetadata(int64_t epoch, int64_t seqno, Reference<GranuleMetadata> activeMetadata)
	  : lastEpoch(epoch), lastSeqno(seqno), activeMetadata(activeMetadata) {}
};

// represents a previous version of a granule, and optionally the files that compose it
struct GranuleHistoryEntry : NonCopyable, ReferenceCounted<GranuleHistoryEntry> {
	KeyRange range;
	UID granuleID;
	Version startVersion; // version of the first snapshot
	Version endVersion; // version of the last delta file

	// load files lazily, and allows for clearing old cold-queried files to save memory
	// FIXME: add memory limit and evictor for old cached files
	Future<GranuleFiles> files;

	// FIXME: do skip pointers with single back-pointer and neighbor pointers
	// Just parent reference for now (assumes no merging)
	Reference<GranuleHistoryEntry> parentGranule;

	GranuleHistoryEntry() : startVersion(invalidVersion), endVersion(invalidVersion) {}
	GranuleHistoryEntry(KeyRange range, UID granuleID, Version startVersion, Version endVersion)
	  : range(range), granuleID(granuleID), startVersion(startVersion), endVersion(endVersion) {}
};

struct BlobWorkerData : NonCopyable, ReferenceCounted<BlobWorkerData> {
	UID id;
	Database db;

	BlobWorkerStats stats;

	PromiseStream<Future<Void>> addActor;

	LocalityData locality;
	int64_t currentManagerEpoch = -1;

	AsyncVar<ReplyPromiseStream<GranuleStatusReply>> currentManagerStatusStream;
	bool statusStreamInitialized = false;

	// FIXME: refactor out the parts of this that are just for interacting with blob stores from the backup business
	// logic
	Reference<BackupContainerFileSystem> bstore;
	KeyRangeMap<GranuleRangeMetadata> granuleMetadata;

	// contains the history of completed granules before the existing ones. Maps to the latest one, and has
	// back-pointers to earlier granules
	// FIXME: expire from map after a delay when granule is revoked and the history is no longer needed
	KeyRangeMap<Reference<GranuleHistoryEntry>> granuleHistory;

	PromiseStream<AssignBlobRangeRequest> granuleUpdateErrors;

	Promise<Void> doGRVCheck;
	NotifiedVersion grvVersion;
	Promise<Void> fatalError;

	FlowLock initialSnapshotLock;

	int changeFeedStreamReplyBufferSize = SERVER_KNOBS->BG_DELTA_FILE_TARGET_BYTES / 2;

	BlobWorkerData(UID id, Database db)
	  : id(id), db(db), stats(id, SERVER_KNOBS->WORKER_LOGGING_INTERVAL),
	    initialSnapshotLock(SERVER_KNOBS->BLOB_WORKER_INITIAL_SNAPSHOT_PARALLELISM) {}

	bool managerEpochOk(int64_t epoch) {
		if (epoch < currentManagerEpoch) {
			if (BW_DEBUG) {
				fmt::print("BW {0} got request from old epoch {1}, notifying them they are out of date\n",
				           id.toString(),
				           epoch);
			}
			return false;
		} else {
			if (epoch > currentManagerEpoch) {
				currentManagerEpoch = epoch;
				if (BW_DEBUG) {
					fmt::print("BW {0} found new manager epoch {1}\n", id.toString(), currentManagerEpoch);
				}
			}

			return true;
		}
	}
};

// serialize change feed key as UID bytes, to use 16 bytes on disk
static Key granuleIDToCFKey(UID granuleID) {
	BinaryWriter wr(Unversioned());
	wr << granuleID;
	return wr.toValue();
}

// parse change feed key back to UID, to be human-readable
static UID cfKeyToGranuleID(Key cfKey) {
	return BinaryReader::fromStringRef<UID>(cfKey, Unversioned());
}

// returns true if we can acquire it
static void acquireGranuleLock(int64_t epoch, int64_t seqno, int64_t prevOwnerEpoch, int64_t prevOwnerSeqno) {
	// returns true if our lock (E, S) >= (Eprev, Sprev)
	if (epoch < prevOwnerEpoch || (epoch == prevOwnerEpoch && seqno < prevOwnerSeqno)) {
		if (BW_DEBUG) {
			fmt::print("Lock acquire check failed. Proposed ({0}, {1}) < previous ({2}, {3})\n",
			           epoch,
			           seqno,
			           prevOwnerEpoch,
			           prevOwnerSeqno);
		}
		throw granule_assignment_conflict();
	}
}

static void checkGranuleLock(int64_t epoch, int64_t seqno, int64_t ownerEpoch, int64_t ownerSeqno) {
	// sanity check - lock value should never go backwards because of acquireGranuleLock
	ASSERT(epoch <= ownerEpoch);
	ASSERT(epoch < ownerEpoch || (epoch == ownerEpoch && seqno <= ownerSeqno));

	// returns true if we still own the lock, false if someone else does
	if (epoch != ownerEpoch || seqno != ownerSeqno) {
		if (BW_DEBUG) {
			fmt::print("Lock assignment check failed. Expected ({0}, {1}), got ({2}, {3})\n",
			           epoch,
			           seqno,
			           ownerEpoch,
			           ownerSeqno);
		}
		throw granule_assignment_conflict();
	}
}

ACTOR Future<Void> readAndCheckGranuleLock(Reference<ReadYourWritesTransaction> tr,
                                           KeyRange granuleRange,
                                           int64_t epoch,
                                           int64_t seqno) {
	state Key lockKey = blobGranuleLockKeyFor(granuleRange);
	Optional<Value> lockValue = wait(tr->get(lockKey));

	ASSERT(lockValue.present());
	std::tuple<int64_t, int64_t, UID> currentOwner = decodeBlobGranuleLockValue(lockValue.get());
	checkGranuleLock(epoch, seqno, std::get<0>(currentOwner), std::get<1>(currentOwner));

	// if we still own the lock, add a conflict range in case anybody else takes it over while we add this file
	// FIXME: we don't need these conflict ranges
	tr->addReadConflictRange(singleKeyRange(lockKey));

	return Void();
}

// Read snapshot and delta files for granule history, for completed granule
// Retries on error local to this function
ACTOR Future<GranuleFiles> loadHistoryFiles(Reference<BlobWorkerData> bwData, UID granuleID) {
	state Transaction tr(bwData->db);
	state KeyRange range = blobGranuleFileKeyRangeFor(granuleID);
	state Key startKey = range.begin;
	state GranuleFiles files;
	loop {
		try {
			wait(readGranuleFiles(&tr, &startKey, range.end, &files, granuleID));
			return files;
		} catch (Error& e) {
			wait(tr.onError(e));
		}
	}
}

// read snapshot and delta files from previous owner of the active granule
// This is separated out from above because this is done as part of granule open transaction
ACTOR Future<GranuleFiles> loadPreviousFiles(Transaction* tr, UID granuleID) {
	state KeyRange range = blobGranuleFileKeyRangeFor(granuleID);
	// no need to add conflict range for read b/c of granule lock
	state Key startKey = range.begin;
	state GranuleFiles files;
	wait(readGranuleFiles(tr, &startKey, range.end, &files, granuleID));
	return files;
}

// To cleanup of the old change feed for the old granule range, all new sub-granules split from the old range must
// update shared state to coordinate when it is safe to clean up the old change feed.
//  his goes through 3 phases for each new sub-granule:
//  1. Starting - the blob manager writes all sub-granules with this state as a durable intent to split the range
//  2. Assigned - a worker that is assigned a sub-granule updates that granule's state here. This means that the
//  worker
//     has started a new change feed for the new sub-granule, but still needs to consume from the old change feed.
//  3. Done - the worker that is assigned this sub-granule has persisted all of the data from its part of the old
//  change
//     feed in delta files. From this granule's perspective, it is safe to clean up the old change feed.

// Once all sub-granules have reached step 2 (Assigned), the change feed can be safely "stopped" - it needs to
// continue to serve the mutations it has seen so far, but will not need any new mutations after this version. The
// last sub-granule to reach this step is responsible for commiting the change feed stop as part of its transaction.
// Because this change feed stops commits in the same transaction as the worker's new change feed start, it is
// guaranteed that no versions are missed between the old and new change feed.
//
// Once all sub-granules have reached step 3 (Done), the change feed can be safely destroyed, as all of the
// mutations in the old change feed are guaranteed to be persisted in delta files. The last sub-granule to reach
// this step is responsible for committing the change feed destroy, and for cleaning up the split state for all
// sub-granules as part of its transaction.

ACTOR Future<Void> updateGranuleSplitState(Transaction* tr,
                                           KeyRange parentGranuleRange,
                                           UID parentGranuleID,
                                           UID currentGranuleID,
                                           BlobGranuleSplitState newState) {
	state KeyRange currentRange = blobGranuleSplitKeyRangeFor(parentGranuleID);

	state RangeResult totalState = wait(tr->getRange(currentRange, SERVER_KNOBS->BG_MAX_SPLIT_FANOUT + 1));
	// FIXME: remove above conflict range?
	tr->addWriteConflictRange(currentRange);
	ASSERT_WE_THINK(!totalState.more && totalState.size() <= SERVER_KNOBS->BG_MAX_SPLIT_FANOUT);
	// maybe someone decreased the knob, we should gracefully handle it not in simulation
	if (totalState.more || totalState.size() > SERVER_KNOBS->BG_MAX_SPLIT_FANOUT) {
		RangeResult tryAgain = wait(tr->getRange(currentRange, 10000));
		ASSERT(!tryAgain.more);
		totalState = tryAgain;
	}

	if (totalState.empty()) {
		ASSERT(newState == BlobGranuleSplitState::Done);
		if (BW_DEBUG) {
			fmt::print("Found empty split state for parent granule {0}\n", parentGranuleID.toString());
		}
		// must have retried and successfully nuked everything
		return Void();
	}
	ASSERT(totalState.size() >= 2);

	int total = totalState.size();
	int totalStarted = 0;
	int totalDone = 0;
	BlobGranuleSplitState currentState = BlobGranuleSplitState::Unknown;
	for (auto& it : totalState) {
		UID pid;
		UID cid;
		std::pair<UID, UID> k = decodeBlobGranuleSplitKey(it.key);
		pid = k.first;
		cid = k.second;
		ASSERT(pid == parentGranuleID);

		BlobGranuleSplitState st = decodeBlobGranuleSplitValue(it.value).first;
		ASSERT(st != BlobGranuleSplitState::Unknown);
		if (st == BlobGranuleSplitState::Initialized) {
			totalStarted++;
		} else if (st == BlobGranuleSplitState::Done) {
			totalDone++;
		}
		if (cid == currentGranuleID) {
			ASSERT(currentState == BlobGranuleSplitState::Unknown);
			currentState = st;
		}
	}

	ASSERT(currentState != BlobGranuleSplitState::Unknown);

	if (currentState < newState) {
		if (BW_DEBUG) {
			fmt::print("Updating granule {0} split state from {1} {2} -> {3}\n",
			           currentGranuleID.toString(),
			           parentGranuleID.toString(),
			           currentState,
			           newState);
		}

		Key myStateKey = blobGranuleSplitKeyFor(parentGranuleID, currentGranuleID);
		if (newState == BlobGranuleSplitState::Done && currentState == BlobGranuleSplitState::Assigned &&
		    totalDone == total - 1) {
			// we are the last one to change from Assigned -> Done, so everything can be cleaned up for the old
			// change feed and splitting state
			if (BW_DEBUG) {
				fmt::print("{0} destroying old granule {1}\n", currentGranuleID.toString(), parentGranuleID.toString());
			}

			// FIXME: appears change feed destroy isn't working! ADD BACK
			// wait(updateChangeFeed(tr, granuleIDToCFKey(parentGranuleID), ChangeFeedStatus::CHANGE_FEED_DESTROY));

			Key oldGranuleLockKey = blobGranuleLockKeyFor(parentGranuleRange);
			// FIXME: deleting granule lock can cause races where another granule with the same range starts way later
			// and thinks it can own the granule! Need to change file cleanup to destroy these, if there is no more
			// granule in the history with that exact key range!
			// Alternative fix could be to, on granule open, query for all overlapping granule locks and ensure none of
			// them have higher (epoch, seqno), but that is much more expensive

			// tr->clear(singleKeyRange(oldGranuleLockKey));
			tr->clear(currentRange);
			TEST(true); // Granule split cleanup on last delta file persisted
		} else {
			tr->atomicOp(myStateKey, blobGranuleSplitValueFor(newState), MutationRef::SetVersionstampedValue);
			if (newState == BlobGranuleSplitState::Assigned && currentState == BlobGranuleSplitState::Initialized &&
			    totalStarted == 1) {
				// We are the last one to change from Start -> Assigned, so we can stop the parent change feed.
				if (BW_DEBUG) {
					fmt::print("{0} stopping change feed for old granule {1}\n",
					           currentGranuleID.toString().c_str(),
					           parentGranuleID.toString().c_str());
				}

				wait(updateChangeFeed(
				    tr, KeyRef(granuleIDToCFKey(parentGranuleID)), ChangeFeedStatus::CHANGE_FEED_STOP));
			}
			TEST(true); // Granule split stopping change feed
		}
	} else if (BW_DEBUG) {
		TEST(true); // Out of order granule split state updates ignored
		fmt::print("Ignoring granule {0} split state from {1} {2} -> {3}\n",
		           currentGranuleID.toString(),
		           parentGranuleID.toString(),
		           currentState,
		           newState);
	}

	return Void();
}

// Returns the split state for a given granule on granule reassignment, or unknown if it doesn't exist (meaning the
// granule splitting finished)
ACTOR Future<std::pair<BlobGranuleSplitState, Version>> getGranuleSplitState(Transaction* tr,
                                                                             UID parentGranuleID,
                                                                             UID currentGranuleID) {
	Key myStateKey = blobGranuleSplitKeyFor(parentGranuleID, currentGranuleID);

	Optional<Value> st = wait(tr->get(myStateKey));
	if (st.present()) {
		return decodeBlobGranuleSplitValue(st.get());
	} else {
		return std::pair(BlobGranuleSplitState::Unknown, invalidVersion);
	}
}

// writeDelta file writes speculatively in the common case to optimize throughput. It creates the s3 object even though
// the data in it may not yet be committed, and even though previous delta fiels with lower versioned data may still be
// in flight. The synchronization happens after the s3 file is written, but before we update the FDB index of what files
// exist. Before updating FDB, we ensure the version is committed and all previous delta files have updated FDB.
ACTOR Future<BlobFileIndex> writeDeltaFile(Reference<BlobWorkerData> bwData,
                                           KeyRange keyRange,
                                           UID granuleID,
                                           int64_t epoch,
                                           int64_t seqno,
                                           Standalone<GranuleDeltas> deltasToWrite,
                                           Version currentDeltaVersion,
                                           Future<BlobFileIndex> previousDeltaFileFuture,
                                           Future<Void> waitCommitted,
                                           Optional<std::pair<KeyRange, UID>> oldGranuleComplete) {
	wait(delay(0, TaskPriority::BlobWorkerUpdateStorage));

	// Prefix filename with random chars both to avoid hotspotting on granuleID, and to have unique file names if
	// multiple blob workers try to create the exact same file at the same millisecond (which observably happens)
	state std::string fname = deterministicRandom()->randomUniqueID().shortString() + "_" + granuleID.toString() +
	                          "_T" + std::to_string((uint64_t)(1000.0 * now())) + "_V" +
	                          std::to_string(currentDeltaVersion) + ".delta";

	state Value serialized = ObjectWriter::toValue(deltasToWrite, Unversioned());
	state size_t serializedSize = serialized.size();

	// Free up deltasToWrite here to reduce memory
	deltasToWrite = Standalone<GranuleDeltas>();

	state Reference<IBackupFile> objectFile = wait(bwData->bstore->writeFile(fname));

	++bwData->stats.s3PutReqs;
	++bwData->stats.deltaFilesWritten;
	bwData->stats.deltaBytesWritten += serializedSize;

	wait(objectFile->append(serialized.begin(), serializedSize));
	wait(objectFile->finish());

	// free serialized since it is persisted in blob
	serialized = Value();

	state int numIterations = 0;
	try {
		// before updating FDB, wait for the delta file version to be committed and previous delta files to finish
		wait(waitCommitted);
		BlobFileIndex prev = wait(previousDeltaFileFuture);
		wait(delay(0, TaskPriority::BlobWorkerUpdateFDB));

		// update FDB with new file
		state Reference<ReadYourWritesTransaction> tr = makeReference<ReadYourWritesTransaction>(bwData->db);
		loop {
			tr->setOption(FDBTransactionOptions::ACCESS_SYSTEM_KEYS);
			try {
				wait(readAndCheckGranuleLock(tr, keyRange, epoch, seqno));
				numIterations++;

				Key dfKey = blobGranuleFileKeyFor(granuleID, currentDeltaVersion, 'D');
				Value dfValue = blobGranuleFileValueFor(fname, 0, serializedSize);
				tr->set(dfKey, dfValue);

				if (oldGranuleComplete.present()) {
					wait(updateGranuleSplitState(&tr->getTransaction(),
					                             oldGranuleComplete.get().first,
					                             oldGranuleComplete.get().second,
					                             granuleID,
					                             BlobGranuleSplitState::Done));
				}

				wait(tr->commit());
				if (BW_DEBUG) {
					fmt::print(
					    "Granule {0} [{1} - {2}) updated fdb with delta file {3} of size {4} at version {5}, cv={6}\n",
					    granuleID.toString(),
					    keyRange.begin.printable(),
					    keyRange.end.printable(),
					    fname,
					    serializedSize,
					    currentDeltaVersion,
					    tr->getCommittedVersion());
				}

				if (BUGGIFY_WITH_PROB(0.01)) {
					wait(delay(deterministicRandom()->random01()));
				}
				return BlobFileIndex(currentDeltaVersion, fname, 0, serializedSize);
			} catch (Error& e) {
				wait(tr->onError(e));
			}
		}
	} catch (Error& e) {
		// If this actor was cancelled, doesn't own the granule anymore, or got some other error before trying to
		// commit a transaction, we can and want to safely delete the file we wrote. Otherwise, we may have updated FDB
		// with file and cannot safely delete it.
		if (numIterations > 0) {
			TEST(true); // Granule potentially leaving orphaned delta file
			throw e;
		}
		if (BW_DEBUG) {
			fmt::print("deleting delta file {0} after error {1}\n", fname, e.name());
		}
		TEST(true); // Granule cleaning up delta file after error
		++bwData->stats.s3DeleteReqs;
		bwData->addActor.send(bwData->bstore->deleteFile(fname));
		throw e;
	}
}

ACTOR Future<BlobFileIndex> writeSnapshot(Reference<BlobWorkerData> bwData,
                                          KeyRange keyRange,
                                          UID granuleID,
                                          int64_t epoch,
                                          int64_t seqno,
                                          Version version,
                                          PromiseStream<RangeResult> rows,
                                          bool createGranuleHistory) {
	// Prefix filename with random chars both to avoid hotspotting on granuleID, and to have unique file names if
	// multiple blob workers try to create the exact same file at the same millisecond (which observably happens)
	state std::string fname = deterministicRandom()->randomUniqueID().shortString() + "_" + granuleID.toString() +
	                          "_T" + std::to_string((uint64_t)(1000.0 * now())) + "_V" + std::to_string(version) +
	                          ".snapshot";
	state Standalone<GranuleSnapshot> snapshot;

	wait(delay(0, TaskPriority::BlobWorkerUpdateStorage));

	loop {
		try {
			RangeResult res = waitNext(rows.getFuture());
			snapshot.arena().dependsOn(res.arena());
			snapshot.append(snapshot.arena(), res.begin(), res.size());
			wait(yield(TaskPriority::BlobWorkerUpdateStorage));
		} catch (Error& e) {
			if (e.code() == error_code_end_of_stream) {
				break;
			}
			throw e;
		}
	}

	wait(delay(0, TaskPriority::BlobWorkerUpdateStorage));

	if (BW_DEBUG) {
		fmt::print("Granule [{0} - {1}) read {2} snapshot rows\n",
		           keyRange.begin.printable(),
		           keyRange.end.printable(),
		           snapshot.size());
	}

	if (g_network->isSimulated()) {
		if (snapshot.size() > 0) {
			ASSERT(keyRange.begin <= snapshot[0].key);
			ASSERT(keyRange.end > snapshot[snapshot.size() - 1].key);
		}
		for (int i = 0; i < snapshot.size() - 1; i++) {
			if (snapshot[i].key >= snapshot[i + 1].key) {
				fmt::print("SORT ORDER VIOLATION IN SNAPSHOT FILE: {0}, {1}\n",
				           snapshot[i].key.printable(),
				           snapshot[i + 1].key.printable());
			}
			ASSERT(snapshot[i].key < snapshot[i + 1].key);
		}
	}

	state Value serialized = ObjectWriter::toValue(snapshot, Unversioned());
	state size_t serializedSize = serialized.size();

	// free snapshot to reduce memory
	snapshot = Standalone<GranuleSnapshot>();

	// write to blob using multi part upload
	state Reference<IBackupFile> objectFile = wait(bwData->bstore->writeFile(fname));

	++bwData->stats.s3PutReqs;
	++bwData->stats.snapshotFilesWritten;
	bwData->stats.snapshotBytesWritten += serializedSize;

	wait(objectFile->append(serialized.begin(), serializedSize));
	wait(objectFile->finish());

	// free serialized since it is persisted in blob
	serialized = Value();

	wait(delay(0, TaskPriority::BlobWorkerUpdateFDB));
	// object uploaded successfully, save it to system key space

	state Reference<ReadYourWritesTransaction> tr = makeReference<ReadYourWritesTransaction>(bwData->db);
	state int numIterations = 0;

	try {
		loop {
			tr->setOption(FDBTransactionOptions::ACCESS_SYSTEM_KEYS);
			try {
				wait(readAndCheckGranuleLock(tr, keyRange, epoch, seqno));
				numIterations++;
				Key snapshotFileKey = blobGranuleFileKeyFor(granuleID, version, 'S');
				Key snapshotFileValue = blobGranuleFileValueFor(fname, 0, serializedSize);
				tr->set(snapshotFileKey, snapshotFileValue);
				// create granule history at version if this is a new granule with the initial dump from FDB
				if (createGranuleHistory) {
					Key historyKey = blobGranuleHistoryKeyFor(keyRange, version);
					Standalone<BlobGranuleHistoryValue> historyValue;
					historyValue.granuleID = granuleID;
					tr->set(historyKey, blobGranuleHistoryValueFor(historyValue));
				}
				wait(tr->commit());
				break;
			} catch (Error& e) {
				wait(tr->onError(e));
			}
		}
	} catch (Error& e) {
		// If this actor was cancelled, doesn't own the granule anymore, or got some other error before trying to
		// commit a transaction, we can and want to safely delete the file we wrote. Otherwise, we may have updated FDB
		// with file and cannot safely delete it.
		if (numIterations > 0) {
			TEST(true); // Granule potentially leaving orphaned snapshot file
			throw e;
		}
		if (BW_DEBUG) {
			fmt::print("deleting snapshot file {0} after error {1}\n", fname, e.name());
		}
		TEST(true); // Granule deleting snapshot file after error
		++bwData->stats.s3DeleteReqs;
		bwData->addActor.send(bwData->bstore->deleteFile(fname));
		throw e;
	}

	if (BW_DEBUG) {
		fmt::print("Granule [{0} - {1}) committed new snapshot file {2} with {3} bytes\n\n",
		           keyRange.begin.printable(),
		           keyRange.end.printable(),
		           fname,
		           serializedSize);
	}

	if (BUGGIFY_WITH_PROB(0.1)) {
		wait(delay(deterministicRandom()->random01()));
	}

	return BlobFileIndex(version, fname, 0, serializedSize);
}

ACTOR Future<BlobFileIndex> dumpInitialSnapshotFromFDB(Reference<BlobWorkerData> bwData,
                                                       Reference<GranuleMetadata> metadata,
                                                       UID granuleID,
                                                       Key cfKey) {
	if (BW_DEBUG) {
		fmt::print("Dumping snapshot from FDB for [{0} - {1})\n",
		           metadata->keyRange.begin.printable(),
		           metadata->keyRange.end.printable());
	}
	wait(bwData->initialSnapshotLock.take());
	state FlowLock::Releaser holdingDVL(bwData->initialSnapshotLock);

	state Reference<ReadYourWritesTransaction> tr = makeReference<ReadYourWritesTransaction>(bwData->db);
	state int64_t bytesRead = 0;
	state int retries = 0;
	state Version lastReadVersion = invalidVersion;
	state Version readVersion = invalidVersion;

	loop {
		tr->setOption(FDBTransactionOptions::ACCESS_SYSTEM_KEYS);
		try {
			Version rv = wait(tr->getReadVersion());
			readVersion = rv;
			ASSERT(lastReadVersion <= readVersion);
			state PromiseStream<RangeResult> rowsStream;
			state Future<BlobFileIndex> snapshotWriter = writeSnapshot(bwData,
			                                                           metadata->keyRange,
			                                                           granuleID,
			                                                           metadata->originalEpoch,
			                                                           metadata->originalSeqno,
			                                                           readVersion,
			                                                           rowsStream,
			                                                           true);
			Future<Void> streamFuture =
			    tr->getTransaction().getRangeStream(rowsStream, metadata->keyRange, GetRangeLimits(), Snapshot::True);
			wait(streamFuture && success(snapshotWriter));
			TraceEvent("BlobGranuleSnapshotFile", bwData->id)
			    .detail("Granule", metadata->keyRange)
			    .detail("Version", readVersion);
			DEBUG_KEY_RANGE("BlobWorkerFDBSnapshot", readVersion, metadata->keyRange, bwData->id);

			// initial snapshot is committed in fdb, we can pop the change feed up to this version
			bwData->addActor.send(bwData->db->popChangeFeedMutations(cfKey, readVersion));
			return snapshotWriter.get();
		} catch (Error& e) {
			if (e.code() == error_code_operation_cancelled) {
				throw e;
			}
			if (BW_DEBUG) {
				fmt::print("Dumping snapshot {0} from FDB for [{1} - {2}) got error {3} after {4} bytes\n",
				           retries + 1,
				           metadata->keyRange.begin.printable(),
				           metadata->keyRange.end.printable(),
				           e.name(),
				           bytesRead);
			}
			state Error err = e;
			wait(tr->onError(e));
			retries++;
			TEST(true); // Granule initial snapshot failed
			TraceEvent(SevWarn, "BlobGranuleInitialSnapshotRetry", bwData->id)
			    .error(err)
			    .detail("Granule", metadata->keyRange)
			    .detail("Count", retries);
			bytesRead = 0;
			lastReadVersion = readVersion;
			// Pop change feed up to readVersion, because that data will be before the next snapshot
			// Do this to prevent a large amount of CF data from accumulating if we have consecutive failures to
			// snapshot
			// Also somewhat servers as a rate limiting function and checking that the database is available for this
			// key range
			wait(bwData->db->popChangeFeedMutations(cfKey, readVersion));
		}
	}
}

// files might not be the current set of files in metadata, in the case of doing the initial snapshot of a granule that
// was split.
ACTOR Future<BlobFileIndex> compactFromBlob(Reference<BlobWorkerData> bwData,
                                            Reference<GranuleMetadata> metadata,
                                            UID granuleID,
                                            GranuleFiles files,
                                            Version version) {
	wait(delay(0, TaskPriority::BlobWorkerUpdateStorage));
	if (BW_DEBUG) {
		fmt::print("Compacting snapshot from blob for [{0} - {1})\n",
		           metadata->keyRange.begin.printable().c_str(),
		           metadata->keyRange.end.printable().c_str());
	}

	ASSERT(!files.snapshotFiles.empty());
	ASSERT(!files.deltaFiles.empty());

	state Arena filenameArena;
	state BlobGranuleChunkRef chunk;

	state int64_t compactBytesRead = 0;
	state Version snapshotVersion = files.snapshotFiles.back().version;
	BlobFileIndex snapshotF = files.snapshotFiles.back();

	ASSERT(snapshotVersion < version);

	chunk.snapshotFile = BlobFilePointerRef(filenameArena, snapshotF.filename, snapshotF.offset, snapshotF.length);
	compactBytesRead += snapshotF.length;
	int deltaIdx = files.deltaFiles.size() - 1;
	while (deltaIdx >= 0 && files.deltaFiles[deltaIdx].version > snapshotVersion) {
		deltaIdx--;
	}
	deltaIdx++;
	Version lastDeltaVersion = invalidVersion;
	while (deltaIdx < files.deltaFiles.size() && files.deltaFiles[deltaIdx].version <= version) {
		BlobFileIndex deltaF = files.deltaFiles[deltaIdx];
		chunk.deltaFiles.emplace_back_deep(filenameArena, deltaF.filename, deltaF.offset, deltaF.length);
		compactBytesRead += deltaF.length;
		lastDeltaVersion = files.deltaFiles[deltaIdx].version;
		deltaIdx++;
	}
	ASSERT(lastDeltaVersion == version);
	chunk.includedVersion = version;

	if (BW_DEBUG) {
		fmt::print("Re-snapshotting [{0} - {1}) @ {2} from blob\n",
		           metadata->keyRange.begin.printable(),
		           metadata->keyRange.end.printable(),
		           version);
	}

	loop {
		try {
			state PromiseStream<RangeResult> rowsStream;
			state Future<BlobFileIndex> snapshotWriter = writeSnapshot(bwData,
			                                                           metadata->keyRange,
			                                                           granuleID,
			                                                           metadata->originalEpoch,
			                                                           metadata->originalSeqno,
			                                                           version,
			                                                           rowsStream,
			                                                           false);
			RangeResult newGranule =
			    wait(readBlobGranule(chunk, metadata->keyRange, version, bwData->bstore, &bwData->stats));

			bwData->stats.bytesReadFromS3ForCompaction += compactBytesRead;
			rowsStream.send(std::move(newGranule));
			rowsStream.sendError(end_of_stream());

			BlobFileIndex f = wait(snapshotWriter);
			DEBUG_KEY_RANGE("BlobWorkerBlobSnapshot", version, metadata->keyRange, bwData->id);
			return f;
		} catch (Error& e) {
			if (BW_DEBUG) {
				fmt::print("Compacting snapshot from blob for [{0} - {1}) got error {2}\n",
				           metadata->keyRange.begin.printable(),
				           metadata->keyRange.end.printable(),
				           e.name());
			}
			throw e;
		}
	}
}

ACTOR Future<BlobFileIndex> checkSplitAndReSnapshot(Reference<BlobWorkerData> bwData,
                                                    Reference<GranuleMetadata> metadata,
                                                    UID granuleID,
                                                    int64_t bytesInNewDeltaFiles,
                                                    Future<BlobFileIndex> lastDeltaBeforeSnapshot,
                                                    int64_t versionsSinceLastSnapshot) {

	BlobFileIndex lastDeltaIdx = wait(lastDeltaBeforeSnapshot);
	state Version reSnapshotVersion = lastDeltaIdx.version;
	while (!bwData->statusStreamInitialized) {
		wait(bwData->currentManagerStatusStream.onChange());
	}

	wait(delay(0, TaskPriority::BlobWorkerUpdateFDB));

	if (BW_DEBUG) {
		fmt::print("Granule [{0} - {1}) checking with BM for re-snapshot after {2} bytes\n",
		           metadata->keyRange.begin.printable(),
		           metadata->keyRange.end.printable(),
		           metadata->bytesInNewDeltaFiles);
	}

	TraceEvent("BlobGranuleSnapshotCheck", bwData->id)
	    .detail("Granule", metadata->keyRange)
	    .detail("Version", reSnapshotVersion);

	// Save these from the start so repeated requests are idempotent
	// Need to retry in case response is dropped or manager changes. Eventually, a manager will
	// either reassign the range with continue=true, or will revoke the range. But, we will keep the
	// range open at this version for reads until that assignment change happens
	metadata->resumeSnapshot.reset();
	state int64_t statusEpoch = metadata->continueEpoch;
	state int64_t statusSeqno = metadata->continueSeqno;

	// If two snapshots happen without a split within a low time interval, this granule is "write-hot"
	// FIXME: If a rollback happens, this could incorrectly identify a hot granule as not hot. This should be rare
	// though and is just less efficient.
	state bool writeHot = versionsSinceLastSnapshot <= SERVER_KNOBS->BG_HOT_SNAPSHOT_VERSIONS;
	loop {
		loop {
			try {
				loop {
					choose {
						when(wait(bwData->currentManagerStatusStream.get().onReady())) { break; }
						when(wait(bwData->currentManagerStatusStream.onChange())) {}
					}
				}
				bwData->currentManagerStatusStream.get().send(GranuleStatusReply(metadata->keyRange,
				                                                                 true,
				                                                                 writeHot,
				                                                                 statusEpoch,
				                                                                 statusSeqno,
				                                                                 granuleID,
				                                                                 metadata->initialSnapshotVersion));
				break;
			} catch (Error& e) {
				if (e.code() == error_code_operation_cancelled) {
					throw e;
				}
				TEST(true); // Blob worker re-sending split evaluation to manager after not error/not hearing back
				// if we got broken promise while waiting, the old stream was killed, so we don't need to wait on
				// change, just retry
				if (e.code() == error_code_broken_promise) {
					wait(delay(FLOW_KNOBS->PREVENT_FAST_SPIN_DELAY));
				} else {
					wait(bwData->currentManagerStatusStream.onChange());
				}
			}
		}

		choose {
			when(wait(bwData->currentManagerStatusStream.onChange())) {}
			when(wait(metadata->resumeSnapshot.getFuture())) { break; }
			when(wait(delay(1.0))) {}
		}

		if (BW_DEBUG) {
			fmt::print("Granule [{0} - {1})\n, hasn't heard back from BM in BW {2}, re-sending status\n",
			           metadata->keyRange.begin.printable(),
			           metadata->keyRange.end.printable(),
			           bwData->id.toString());
		}
	}

	if (BW_DEBUG) {
		fmt::print("Granule [{0} - {1}) re-snapshotting after {2} bytes\n",
		           metadata->keyRange.begin.printable(),
		           metadata->keyRange.end.printable(),
		           bytesInNewDeltaFiles);
	}
	TraceEvent("BlobGranuleSnapshotFile", bwData->id)
	    .detail("Granule", metadata->keyRange)
	    .detail("Version", metadata->durableDeltaVersion.get());

	// wait for file updater to make sure that last delta file is in the metadata before
	while (metadata->files.deltaFiles.empty() || metadata->files.deltaFiles.back().version < reSnapshotVersion) {
		wait(delay(FLOW_KNOBS->PREVENT_FAST_SPIN_DELAY));
	}
	BlobFileIndex reSnapshotIdx =
	    wait(compactFromBlob(bwData, metadata, granuleID, metadata->files, reSnapshotVersion));
	return reSnapshotIdx;
}

ACTOR Future<Void> handleCompletedDeltaFile(Reference<BlobWorkerData> bwData,
                                            Reference<GranuleMetadata> metadata,
                                            BlobFileIndex completedDeltaFile,
                                            Key cfKey,
                                            Version cfStartVersion,
                                            std::deque<std::pair<Version, Version>>* rollbacksCompleted) {
	metadata->files.deltaFiles.push_back(completedDeltaFile);
	ASSERT(metadata->durableDeltaVersion.get() < completedDeltaFile.version);
	metadata->durableDeltaVersion.set(completedDeltaFile.version);

	if (completedDeltaFile.version > cfStartVersion) {
		if (BW_DEBUG) {
			fmt::print("Popping change feed {0} at {1}\n",
			           cfKeyToGranuleID(cfKey).toString().c_str(),
			           completedDeltaFile.version);
		}
		// FIXME: for a write-hot shard, we could potentially batch these and only pop the largest one after several
		// have completed
		// FIXME: also have these be async, have each pop change feed wait on the prior one, wait on them before
		// re-snapshotting
		Future<Void> popFuture = bwData->db->popChangeFeedMutations(cfKey, completedDeltaFile.version);
		wait(popFuture);
	}
	while (!rollbacksCompleted->empty() && completedDeltaFile.version >= rollbacksCompleted->front().second) {
		if (BW_DEBUG) {
			fmt::print("Granule [{0} - {1}) on BW {2} completed rollback {3} -> {4} with delta file {5}\n",
			           metadata->keyRange.begin.printable().c_str(),
			           metadata->keyRange.end.printable().c_str(),
			           bwData->id.toString().substr(0, 5).c_str(),
			           rollbacksCompleted->front().second,
			           rollbacksCompleted->front().first,
			           completedDeltaFile.version);
		}
		rollbacksCompleted->pop_front();
	}
	return Void();
}

// if we get an i/o error updating files, or a rollback, reassign the granule to ourselves and start fresh
static bool granuleCanRetry(const Error& e) {
	switch (e.code()) {
	case error_code_please_reboot:
	case error_code_io_error:
	case error_code_io_timeout:
	case error_code_http_request_failed:
		return true;
	default:
		return false;
	};
}

struct InFlightFile {
	Future<BlobFileIndex> future;
	Version version;
	uint64_t bytes;
	bool snapshot;

	InFlightFile(Future<BlobFileIndex> future, Version version, uint64_t bytes, bool snapshot)
	  : future(future), version(version), bytes(bytes), snapshot(snapshot) {}
};

static Version doGranuleRollback(Reference<GranuleMetadata> metadata,
                                 Version mutationVersion,
                                 Version rollbackVersion,
                                 std::deque<InFlightFile>& inFlightFiles,
                                 std::deque<std::pair<Version, Version>>& rollbacksInProgress,
                                 std::deque<std::pair<Version, Version>>& rollbacksCompleted) {
	Version cfRollbackVersion;
	if (metadata->pendingDeltaVersion > rollbackVersion) {
		// if we already started writing mutations to a delta or snapshot file with version > rollbackVersion,
		// we need to rescind those delta file writes
		ASSERT(!inFlightFiles.empty());
		cfRollbackVersion = metadata->durableDeltaVersion.get();
		metadata->pendingSnapshotVersion = metadata->durableSnapshotVersion.get();
		int toPop = 0;
		bool pendingSnapshot = false;
		for (auto& f : inFlightFiles) {
			if (f.snapshot) {
				if (f.version > rollbackVersion) {
					TEST(true); // Granule rollback cancelling snapshot file
					if (BW_DEBUG) {
						fmt::print("[{0} - {1}) rollback cancelling snapshot file @ {2}\n",
						           metadata->keyRange.begin.printable(),
						           metadata->keyRange.end.printable(),
						           f.version);
					}
					f.future.cancel();
					toPop++;
				} else {
					metadata->pendingSnapshotVersion = f.version;
					metadata->bytesInNewDeltaFiles = 0;
					pendingSnapshot = true;
				}
			} else {
				if (f.version > rollbackVersion) {
					f.future.cancel();
					if (!pendingSnapshot) {
						metadata->bytesInNewDeltaFiles -= f.bytes;
					}
					toPop++;
					TEST(true); // Granule rollback cancelling delta file
					if (BW_DEBUG) {
						fmt::print("[{0} - {1}) rollback cancelling delta file @ {2}\n",
						           metadata->keyRange.begin.printable(),
						           metadata->keyRange.end.printable(),
						           f.version);
					}
				} else {
					ASSERT(f.version > cfRollbackVersion);
					cfRollbackVersion = f.version;
					if (pendingSnapshot) {
						metadata->bytesInNewDeltaFiles += f.bytes;
					}
				}
			}
		}
		ASSERT(toPop > 0);
		while (toPop > 0) {
			inFlightFiles.pop_back();
			toPop--;
		}
		metadata->pendingDeltaVersion = cfRollbackVersion;
		if (BW_DEBUG) {
			fmt::print("[{0} - {1}) rollback discarding all {2} in-memory mutations\n",
			           metadata->keyRange.begin.printable(),
			           metadata->keyRange.end.printable(),
			           metadata->currentDeltas.size());
		}

		// discard all in-memory mutations
		metadata->currentDeltas = Standalone<GranuleDeltas>();
		metadata->bufferedDeltaBytes = 0;
		metadata->bufferedDeltaVersion = cfRollbackVersion;

		// Track that this rollback happened, since we have to re-read mutations up to the rollback
		// Add this rollback to in progress, and put all completed ones back in progress
		rollbacksInProgress.push_back(std::pair(rollbackVersion, mutationVersion));
		while (!rollbacksCompleted.empty()) {
			if (rollbacksCompleted.back().first >= cfRollbackVersion) {
				rollbacksInProgress.push_front(rollbacksCompleted.back());
				rollbacksCompleted.pop_back();
			} else {
				// some rollbacks in completed could still have a delta file in flight after this rollback, they should
				// remain in completed
				break;
			}
		}

	} else {
		// No pending delta files to discard, just in-memory mutations
		TEST(true); // Granule rollback discarding in memory mutations

		// FIXME: could binary search?
		int mIdx = metadata->currentDeltas.size() - 1;
		while (mIdx >= 0) {
			if (metadata->currentDeltas[mIdx].version <= rollbackVersion) {
				break;
			}
			for (auto& m : metadata->currentDeltas[mIdx].mutations) {
				metadata->bufferedDeltaBytes -= m.totalSize();
			}
			mIdx--;
		}
		mIdx++;
		if (BW_DEBUG) {
			fmt::print("[{0} - {1}) rollback discarding {2} in-memory mutations, {3} mutations and {4} bytes left\n",
			           metadata->keyRange.begin.printable(),
			           metadata->keyRange.end.printable(),
			           metadata->currentDeltas.size() - mIdx,
			           mIdx,
			           metadata->bufferedDeltaBytes);
		}

		metadata->currentDeltas.resize(metadata->currentDeltas.arena(), mIdx);

		// delete all deltas in rollback range, but we can optimize here to just skip the uncommitted mutations
		// directly and immediately pop the rollback out of inProgress to completed

		metadata->bufferedDeltaVersion = rollbackVersion;
		cfRollbackVersion = mutationVersion;
		rollbacksCompleted.push_back(std::pair(rollbackVersion, mutationVersion));
	}

	if (BW_DEBUG) {
		fmt::print("[{0} - {1}) finishing rollback to {2}\n",
		           metadata->keyRange.begin.printable(),
		           metadata->keyRange.end.printable(),
		           cfRollbackVersion);
	}

	return cfRollbackVersion;
}

ACTOR Future<Void> waitOnCFVersion(Reference<GranuleMetadata> metadata, Version waitVersion) {
	loop {
		try {
			// if not valid, we're about to be cancelled anyway
			state Future<Void> atLeast = metadata->activeCFData.get().isValid()
			                                 ? metadata->activeCFData.get()->whenAtLeast(waitVersion)
			                                 : Never();
			choose {
				when(wait(atLeast)) { break; }
				when(wait(metadata->activeCFData.onChange())) {}
			}
		} catch (Error& e) {
			if (e.code() == error_code_operation_cancelled || e.code() == error_code_change_feed_popped) {
				throw e;
			}

			// if waiting on a parent granule change feed and we change to the child, the parent will get end_of_stream,
			// which could cause this waiting whenAtLeast to get change_feed_cancelled. We should simply retry and wait
			// a bit, as blobGranuleUpdateFiles will switch to the new change feed
			wait(delay(0.05));
		}
	}

	// stop after change feed callback
	wait(delay(0, TaskPriority::BlobWorkerReadChangeFeed));

	return Void();
}

ACTOR Future<Void> waitCommittedGrv(Reference<BlobWorkerData> bwData,
                                    Reference<GranuleMetadata> metadata,
                                    Version version) {
	if (version > bwData->grvVersion.get()) {
		// this order is important, since we need to register a waiter on the notified version before waking the GRV
		// actor
		Future<Void> grvAtLeast = bwData->grvVersion.whenAtLeast(version);
		Promise<Void> doGrvCheck = bwData->doGRVCheck;
		if (doGrvCheck.canBeSet()) {
			doGrvCheck.send(Void());
		}
		wait(grvAtLeast);
	}

	Version grvVersion = bwData->grvVersion.get();
	wait(waitOnCFVersion(metadata, grvVersion));
	return Void();
}

ACTOR Future<Void> waitVersionCommitted(Reference<BlobWorkerData> bwData,
                                        Reference<GranuleMetadata> metadata,
                                        Version version) {
	// If GRV is way in the future, we know we can't roll back more than 5 seconds (or whatever this knob is set to)
	// worth of versions
	wait(waitCommittedGrv(bwData, metadata, version) ||
	     waitOnCFVersion(metadata, version + SERVER_KNOBS->MAX_READ_TRANSACTION_LIFE_VERSIONS));
	if (version > metadata->knownCommittedVersion) {
		metadata->knownCommittedVersion = version;
	}
	return Void();
}

// updater for a single granule
// TODO: this is getting kind of large. Should try to split out this actor if it continues to grow?
ACTOR Future<Void> blobGranuleUpdateFiles(Reference<BlobWorkerData> bwData,
                                          Reference<GranuleMetadata> metadata,
                                          Future<GranuleStartState> assignFuture) {
	state std::deque<InFlightFile> inFlightFiles;
	state Future<Void> oldChangeFeedFuture;
	state Future<Void> changeFeedFuture;
	state GranuleStartState startState;
	state bool readOldChangeFeed;
	state Optional<std::pair<KeyRange, UID>> oldChangeFeedDataComplete;
	state Key cfKey;
	state Optional<Key> oldCFKey;
	state int pendingSnapshots = 0;

	state std::deque<std::pair<Version, Version>> rollbacksInProgress;
	state std::deque<std::pair<Version, Version>> rollbacksCompleted;

	state bool snapshotEligible; // just wrote a delta file or just took granule over from another worker
	state bool justDidRollback = false;

	try {
		// set resume snapshot so it's not valid until we pause to ask the blob manager for a re-snapshot
		metadata->resumeSnapshot.send(Void());

		// before starting, make sure worker persists range assignment and acquires the granule lock
		GranuleStartState _info = wait(assignFuture);
		startState = _info;

		wait(delay(0, TaskPriority::BlobWorkerUpdateStorage));

		cfKey = granuleIDToCFKey(startState.granuleID);
		if (startState.parentGranule.present()) {
			oldCFKey = granuleIDToCFKey(startState.parentGranule.get().second);
		}

		if (BW_DEBUG) {
			fmt::print("Granule File Updater Starting for [{0} - {1}) @ ({2}, {3}):\n",
			           metadata->keyRange.begin.printable(),
			           metadata->keyRange.end.printable(),
			           metadata->originalEpoch,
			           metadata->originalSeqno);
			fmt::print("  CFID: {}\n", startState.granuleID.toString());
			fmt::print("  CF Start Version: {}\n", startState.changeFeedStartVersion);
			fmt::print("  Previous Durable Version: {}\n", startState.previousDurableVersion);
			fmt::print("  doSnapshot={}\n", startState.doSnapshot ? "T" : "F");
			fmt::print("  Prev CFID: {}\n",
			           startState.parentGranule.present() ? startState.parentGranule.get().second.toString().c_str()
			                                              : "");
			fmt::print("  blobFilesToSnapshot={}\n", startState.blobFilesToSnapshot.present() ? "T" : "F");
		}

		state Version startVersion;
		state BlobFileIndex newSnapshotFile;

		// if this is a reassign, calculate how close to a snapshot the previous owner was
		if (startState.existingFiles.present()) {
			GranuleFiles files = startState.existingFiles.get();
			if (!files.snapshotFiles.empty() && !files.deltaFiles.empty()) {
				Version snapshotVersion = files.snapshotFiles.back().version;
				for (int i = files.deltaFiles.size() - 1; i >= 0; i--) {
					if (files.deltaFiles[i].version > snapshotVersion) {
						metadata->bytesInNewDeltaFiles += files.deltaFiles[i].length;
					}
				}
			}

			metadata->files = startState.existingFiles.get();
			snapshotEligible = true;
		}

		if (!startState.doSnapshot) {
			TEST(true); // Granule moved without split
			startVersion = startState.previousDurableVersion;
			ASSERT(!metadata->files.snapshotFiles.empty());
			metadata->pendingSnapshotVersion = metadata->files.snapshotFiles.back().version;
			metadata->durableSnapshotVersion.set(metadata->pendingSnapshotVersion);
			metadata->initialSnapshotVersion = metadata->files.snapshotFiles.front().version;
		} else {
			if (startState.blobFilesToSnapshot.present()) {
				startVersion = startState.previousDurableVersion;
				Future<BlobFileIndex> inFlightBlobSnapshot = compactFromBlob(
				    bwData, metadata, startState.granuleID, startState.blobFilesToSnapshot.get(), startVersion);
				inFlightFiles.push_back(InFlightFile(inFlightBlobSnapshot, startVersion, 0, true));
				pendingSnapshots++;

				metadata->durableSnapshotVersion.set(startState.blobFilesToSnapshot.get().snapshotFiles.back().version);
			} else {
				ASSERT(startState.previousDurableVersion == invalidVersion);
				BlobFileIndex fromFDB = wait(dumpInitialSnapshotFromFDB(bwData, metadata, startState.granuleID, cfKey));
				newSnapshotFile = fromFDB;
				ASSERT(startState.changeFeedStartVersion <= fromFDB.version);
				startVersion = newSnapshotFile.version;
				metadata->files.snapshotFiles.push_back(newSnapshotFile);
				metadata->durableSnapshotVersion.set(startVersion);

				wait(yield(TaskPriority::BlobWorkerUpdateStorage));
			}
			metadata->initialSnapshotVersion = startVersion;
			metadata->pendingSnapshotVersion = startVersion;
		}

		metadata->durableDeltaVersion.set(startVersion);
		metadata->pendingDeltaVersion = startVersion;
		metadata->bufferedDeltaVersion = startVersion;
		metadata->knownCommittedVersion = startVersion;

		Reference<ChangeFeedData> cfData = makeReference<ChangeFeedData>();

		if (startState.parentGranule.present() && startVersion < startState.changeFeedStartVersion) {
			// read from parent change feed up until our new change feed is started
			// Required to have canReadPopped = false, otherwise another granule can take over the change feed, and pop
			// it. That could cause this worker to think it has the full correct set of data if it then reads the data,
			// until it checks the granule lock again.
			// passing false for canReadPopped means we will get an exception if we try to read any popped data, killing
			// this actor
			readOldChangeFeed = true;

			oldChangeFeedFuture = bwData->db->getChangeFeedStream(cfData,
			                                                      oldCFKey.get(),
			                                                      startVersion + 1,
			                                                      startState.changeFeedStartVersion,
			                                                      metadata->keyRange,
			                                                      bwData->changeFeedStreamReplyBufferSize,
			                                                      false);

		} else {
			readOldChangeFeed = false;
			changeFeedFuture = bwData->db->getChangeFeedStream(cfData,
			                                                   cfKey,
			                                                   startVersion + 1,
			                                                   MAX_VERSION,
			                                                   metadata->keyRange,
			                                                   bwData->changeFeedStreamReplyBufferSize,
			                                                   false);
		}

		// Start actors BEFORE setting new change feed data to ensure the change feed data is properly initialized by
		// the client
		metadata->activeCFData.set(cfData);

		ASSERT(metadata->readable.canBeSet());
		metadata->readable.send(Void());

		loop {
			// check outstanding snapshot/delta files for completion
			while (inFlightFiles.size() > 0) {
				if (inFlightFiles.front().future.isReady()) {
					BlobFileIndex completedFile = wait(inFlightFiles.front().future);
					if (inFlightFiles.front().snapshot) {
						if (metadata->files.deltaFiles.empty()) {
							ASSERT(completedFile.version == metadata->initialSnapshotVersion);
						} else {
							ASSERT(completedFile.version == metadata->files.deltaFiles.back().version);
						}

						metadata->files.snapshotFiles.push_back(completedFile);
						metadata->durableSnapshotVersion.set(completedFile.version);
						pendingSnapshots--;
					} else {
						wait(handleCompletedDeltaFile(bwData,
						                              metadata,
						                              completedFile,
						                              cfKey,
						                              startState.changeFeedStartVersion,
						                              &rollbacksCompleted));
					}

					inFlightFiles.pop_front();
					wait(yield(TaskPriority::BlobWorkerUpdateStorage));
				} else {
					break;
				}
			}

			// inject delay into reading change feed stream
			if (BUGGIFY_WITH_PROB(0.001)) {
				wait(delay(deterministicRandom()->random01(), TaskPriority::BlobWorkerReadChangeFeed));
			} else {
				// FIXME: if we're already BlobWorkerReadChangeFeed, don't do a delay?
				wait(delay(0, TaskPriority::BlobWorkerReadChangeFeed));
			}

			state Standalone<VectorRef<MutationsAndVersionRef>> mutations;
			try {
				// Even if there are no new mutations, there still might be readers waiting on durableDeltaVersion
				// to advance. We need to check whether any outstanding files have finished so we don't wait on
				// mutations forever
				choose {
					when(Standalone<VectorRef<MutationsAndVersionRef>> _mutations =
					         waitNext(metadata->activeCFData.get()->mutations.getFuture())) {
						mutations = _mutations;
						ASSERT(!mutations.empty());
						if (readOldChangeFeed) {
							ASSERT(mutations.back().version < startState.changeFeedStartVersion);
						} else {
							ASSERT(mutations.front().version >= startState.changeFeedStartVersion);
						}

						if (mutations.front().version <= metadata->bufferedDeltaVersion) {
							fmt::print("ERROR: Mutations went backwards for granule [{0} - {1}). "
							           "bufferedDeltaVersion={2}, mutationVersion={3} !!!\n",
							           metadata->keyRange.begin.printable(),
							           metadata->keyRange.end.printable(),
							           metadata->bufferedDeltaVersion,
							           mutations.front().version);
						}
						ASSERT(mutations.front().version > metadata->bufferedDeltaVersion);

						// If this assert trips we should have gotten change_feed_popped from SS and didn't
						ASSERT(mutations.front().version >= metadata->activeCFData.get()->popVersion);
					}
					when(wait(inFlightFiles.empty() ? Never() : success(inFlightFiles.front().future))) {}
				}
			} catch (Error& e) {
				// only error we should expect here is when we finish consuming old change feed
				if (e.code() != error_code_end_of_stream) {
					throw;
				}
				ASSERT(readOldChangeFeed);

				readOldChangeFeed = false;
				// set this so next delta file write updates granule split metadata to done
				ASSERT(startState.parentGranule.present());
				oldChangeFeedDataComplete = startState.parentGranule.get();
				if (BW_DEBUG) {
					fmt::print("Granule [{0} - {1}) switching to new change feed {2} @ {3}\n",
					           metadata->keyRange.begin.printable(),
					           metadata->keyRange.end.printable(),
					           startState.granuleID.toString(),
					           metadata->bufferedDeltaVersion);
				}

				Reference<ChangeFeedData> cfData = makeReference<ChangeFeedData>();

				changeFeedFuture = bwData->db->getChangeFeedStream(cfData,
				                                                   cfKey,
				                                                   startState.changeFeedStartVersion,
				                                                   MAX_VERSION,
				                                                   metadata->keyRange,
				                                                   bwData->changeFeedStreamReplyBufferSize,
				                                                   false);

				// Start actors BEFORE setting new change feed data to ensure the change feed data is properly
				// initialized by the client
				metadata->activeCFData.set(cfData);
			}

			// process mutations
			if (!mutations.empty()) {
				bool processedAnyMutations = false;
				Version lastDeltaVersion = invalidVersion;
				for (MutationsAndVersionRef deltas : mutations) {

					// Buffer mutations at this version. There should not be multiple MutationsAndVersionRef with the
					// same version
					ASSERT(deltas.version > metadata->bufferedDeltaVersion);
					ASSERT(deltas.version > lastDeltaVersion);
					// FIXME: this assert isn't true - why
					// ASSERT(!deltas.mutations.empty());
					if (!deltas.mutations.empty()) {
						if (deltas.mutations.size() == 1 && deltas.mutations.back().param1 == lastEpochEndPrivateKey) {
							// Note rollbackVerision is durable, [rollbackVersion+1 - deltas.version] needs to be tossed
							// For correctness right now, there can be no waits and yields either in rollback handling
							// or in handleBlobGranuleFileRequest once waitForVersion has succeeded, otherwise this will
							// race and clobber results
							Version rollbackVersion;
							BinaryReader br(deltas.mutations[0].param2, Unversioned());
							br >> rollbackVersion;

							ASSERT(rollbackVersion >= metadata->durableDeltaVersion.get());

							if (!rollbacksInProgress.empty()) {
								ASSERT(rollbacksInProgress.front().first == rollbackVersion);
								ASSERT(rollbacksInProgress.front().second == deltas.version);
								if (BW_DEBUG) {
									fmt::print("Passed rollback {0} -> {1}\n", deltas.version, rollbackVersion);
								}
								rollbacksCompleted.push_back(rollbacksInProgress.front());
								rollbacksInProgress.pop_front();
							} else {
								// FIXME: add counter for granule rollbacks and rollbacks skipped?
								// explicitly check last delta in currentDeltas because lastVersion and
								// bufferedDeltaVersion include empties
								if (metadata->pendingDeltaVersion <= rollbackVersion &&
								    (metadata->currentDeltas.empty() ||
								     metadata->currentDeltas.back().version <= rollbackVersion)) {
									TEST(true); // Granule ignoring rollback

									if (BW_DEBUG) {
										fmt::print(
										    "Granule [{0} - {1}) on BW {2} skipping rollback {3} -> {4} completely\n",
										    metadata->keyRange.begin.printable().c_str(),
										    metadata->keyRange.end.printable().c_str(),
										    bwData->id.toString().substr(0, 5).c_str(),
										    deltas.version,
										    rollbackVersion);
									}
									// Still have to add to rollbacksCompleted. If we later roll the granule back past
									// this because of cancelling a delta file, we need to count this as in progress so
									// we can match the rollback mutation to a rollbackInProgress when we restart the
									// stream.
									rollbacksCompleted.push_back(std::pair(rollbackVersion, deltas.version));
								} else {
									TEST(true); // Granule processing rollback
									if (BW_DEBUG) {
										fmt::print("[{0} - {1}) on BW {2} ROLLBACK @ {3} -> {4}\n",
										           metadata->keyRange.begin.printable(),
										           metadata->keyRange.end.printable(),
										           bwData->id.toString().substr(0, 5).c_str(),
										           deltas.version,
										           rollbackVersion);
										TraceEvent(SevWarn, "GranuleRollback", bwData->id)
										    .detail("Granule", metadata->keyRange)
										    .detail("Version", deltas.version)
										    .detail("RollbackVersion", rollbackVersion);
									}

									Version cfRollbackVersion = doGranuleRollback(metadata,
									                                              deltas.version,
									                                              rollbackVersion,
									                                              inFlightFiles,
									                                              rollbacksInProgress,
									                                              rollbacksCompleted);

									Reference<ChangeFeedData> cfData = makeReference<ChangeFeedData>();

									if (!readOldChangeFeed && cfRollbackVersion < startState.changeFeedStartVersion) {
										// It isn't possible to roll back across the parent/child feed boundary, but as
										// part of rolling back we may need to cancel in-flight delta files, and those
										// delta files may include stuff from before the parent/child boundary. So we
										// have to go back to reading the old change feed
										ASSERT(cfRollbackVersion >= startState.previousDurableVersion);
										ASSERT(cfRollbackVersion >= metadata->durableDeltaVersion.get());
										TEST(true); // rollback crossed change feed boundaries
										readOldChangeFeed = true;
										oldChangeFeedDataComplete.reset();
									}

									if (readOldChangeFeed) {
										ASSERT(cfRollbackVersion < startState.changeFeedStartVersion);
										oldChangeFeedFuture =
										    bwData->db->getChangeFeedStream(cfData,
										                                    oldCFKey.get(),
										                                    cfRollbackVersion + 1,
										                                    startState.changeFeedStartVersion,
										                                    metadata->keyRange,
										                                    bwData->changeFeedStreamReplyBufferSize,
										                                    false);

									} else {
										if (cfRollbackVersion < startState.changeFeedStartVersion) {
											fmt::print("Rollback past CF start??. rollback={0}, start={1}\n",
											           cfRollbackVersion,
											           startState.changeFeedStartVersion);
										}
										ASSERT(cfRollbackVersion >= startState.changeFeedStartVersion);

										changeFeedFuture =
										    bwData->db->getChangeFeedStream(cfData,
										                                    cfKey,
										                                    cfRollbackVersion + 1,
										                                    MAX_VERSION,
										                                    metadata->keyRange,
										                                    bwData->changeFeedStreamReplyBufferSize,
										                                    false);
									}

									// Start actors BEFORE setting new change feed data to ensure the change feed data
									// is properly initialized by the client
									metadata->activeCFData.set(cfData);

									justDidRollback = true;
									break;
								}
							}
						} else if (!rollbacksInProgress.empty() && rollbacksInProgress.front().first < deltas.version &&
						           rollbacksInProgress.front().second > deltas.version) {
							TEST(true); // Granule skipping mutations b/c prior rollback
							if (BW_DEBUG) {
								fmt::print("Skipping mutations @ {} b/c prior rollback\n", deltas.version);
							}
						} else {
							for (auto& delta : deltas.mutations) {
								metadata->bufferedDeltaBytes += delta.totalSize();
								bwData->stats.changeFeedInputBytes += delta.totalSize();
								bwData->stats.mutationBytesBuffered += delta.totalSize();

								DEBUG_MUTATION("BlobWorkerBuffer", deltas.version, delta, bwData->id)
								    .detail("Granule", metadata->keyRange)
								    .detail("ChangeFeedID",
								            cfKeyToGranuleID(readOldChangeFeed ? oldCFKey.get() : cfKey))
								    .detail("OldChangeFeed", readOldChangeFeed ? "T" : "F");
							}
							metadata->currentDeltas.push_back_deep(metadata->currentDeltas.arena(), deltas);

							processedAnyMutations = true;
							ASSERT(deltas.version != invalidVersion);
							ASSERT(deltas.version > lastDeltaVersion);
							lastDeltaVersion = deltas.version;
						}
					}
					if (justDidRollback) {
						break;
					}
				}
				if (!justDidRollback && processedAnyMutations) {
					// update buffered version
					ASSERT(lastDeltaVersion != invalidVersion);
					ASSERT(lastDeltaVersion > metadata->bufferedDeltaVersion);

					// Update buffered delta version so new waitForVersion checks can bypass waiting entirely
					metadata->bufferedDeltaVersion = lastDeltaVersion;
				}
				justDidRollback = false;

				// Write a new delta file IF we have enough bytes
				if (metadata->bufferedDeltaBytes >= SERVER_KNOBS->BG_DELTA_FILE_TARGET_BYTES) {
					if (BW_DEBUG) {
						fmt::print("Granule [{0} - {1}) flushing delta file after {2} bytes @ {3} {4}\n",
						           metadata->keyRange.begin.printable(),
						           metadata->keyRange.end.printable(),
						           metadata->bufferedDeltaBytes,
						           lastDeltaVersion,
						           oldChangeFeedDataComplete.present() ? ". Finalizing " : "");
					}
					TraceEvent("BlobGranuleDeltaFile", bwData->id)
					    .detail("Granule", metadata->keyRange)
					    .detail("Version", lastDeltaVersion);

					// sanity check for version order
					ASSERT(lastDeltaVersion >= metadata->currentDeltas.back().version);
					ASSERT(metadata->pendingDeltaVersion < metadata->currentDeltas.front().version);

					// launch pipelined, but wait for previous operation to complete before persisting to FDB
					Future<BlobFileIndex> previousFuture;
					if (!inFlightFiles.empty()) {
						previousFuture = inFlightFiles.back().future;
					} else {
						previousFuture = Future<BlobFileIndex>(BlobFileIndex());
					}
					Future<BlobFileIndex> dfFuture =
					    writeDeltaFile(bwData,
					                   metadata->keyRange,
					                   startState.granuleID,
					                   metadata->originalEpoch,
					                   metadata->originalSeqno,
					                   metadata->currentDeltas,
					                   lastDeltaVersion,
					                   previousFuture,
					                   waitVersionCommitted(bwData, metadata, lastDeltaVersion),
					                   oldChangeFeedDataComplete);
					inFlightFiles.push_back(
					    InFlightFile(dfFuture, lastDeltaVersion, metadata->bufferedDeltaBytes, false));

					oldChangeFeedDataComplete.reset();
					// add new pending delta file
					ASSERT(metadata->pendingDeltaVersion < lastDeltaVersion);
					metadata->pendingDeltaVersion = lastDeltaVersion;
					metadata->bytesInNewDeltaFiles += metadata->bufferedDeltaBytes;

					bwData->stats.mutationBytesBuffered -= metadata->bufferedDeltaBytes;

					// reset current deltas
					metadata->currentDeltas = Standalone<GranuleDeltas>();
					metadata->bufferedDeltaBytes = 0;

					// if we just wrote a delta file, check if we need to compact here.
					// exhaust old change feed before compacting - otherwise we could end up with an endlessly
					// growing list of previous change feeds in the worst case.
					snapshotEligible = true;
				}

				// FIXME: if we're still reading from old change feed, we should probably compact if we're making a
				// bunch of extra delta files at some point, even if we don't consider it for a split yet

				// If we have enough delta files, try to re-snapshot
				if (snapshotEligible && metadata->bytesInNewDeltaFiles >= SERVER_KNOBS->BG_DELTA_BYTES_BEFORE_COMPACT &&
				    metadata->pendingDeltaVersion >= startState.changeFeedStartVersion) {
					if (BW_DEBUG && !inFlightFiles.empty()) {
						fmt::print("Granule [{0} - {1}) ready to re-snapshot at {2} after {3} > {4} bytes, waiting for "
						           "outstanding {5} files to finish\n",
						           metadata->keyRange.begin.printable(),
						           metadata->keyRange.end.printable(),
						           metadata->pendingDeltaVersion,
						           metadata->bytesInNewDeltaFiles,
						           SERVER_KNOBS->BG_DELTA_BYTES_BEFORE_COMPACT,
						           inFlightFiles.size());
					}

					// Speculatively assume we will get the range back. This is both a performance optimization, and
					// necessary to keep consuming versions from the change feed so that we can realize
					// our last delta file is committed and write it

					Future<BlobFileIndex> previousFuture;
					if (!inFlightFiles.empty()) {
						previousFuture = inFlightFiles.back().future;
						ASSERT(!inFlightFiles.back().snapshot);
					} else {
						previousFuture = Future<BlobFileIndex>(metadata->files.deltaFiles.back());
					}
					int64_t versionsSinceLastSnapshot =
					    metadata->pendingDeltaVersion - metadata->pendingSnapshotVersion;
					Future<BlobFileIndex> inFlightBlobSnapshot = checkSplitAndReSnapshot(bwData,
					                                                                     metadata,
					                                                                     startState.granuleID,
					                                                                     metadata->bytesInNewDeltaFiles,
					                                                                     previousFuture,
					                                                                     versionsSinceLastSnapshot);
					inFlightFiles.push_back(InFlightFile(inFlightBlobSnapshot, metadata->pendingDeltaVersion, 0, true));
					pendingSnapshots++;

					metadata->pendingSnapshotVersion = metadata->pendingDeltaVersion;

					// reset metadata
					metadata->bytesInNewDeltaFiles = 0;

					// If we have more than one snapshot file and that file is unblocked (committedVersion >=
					// snapshotVersion), wait for it to finish

					if (pendingSnapshots > 1) {
						state int waitIdx = 0;
						int idx = 0;
						Version safeVersion =
						    std::max(metadata->knownCommittedVersion,
						             metadata->bufferedDeltaVersion - SERVER_KNOBS->MAX_READ_TRANSACTION_LIFE_VERSIONS);
						for (auto& f : inFlightFiles) {
							if (f.snapshot && f.version < metadata->pendingSnapshotVersion &&
							    f.version <= safeVersion) {
								if (BW_DEBUG) {
									fmt::print("[{0} - {1}) Waiting on previous snapshot file @ {2} <= {3}\n",
									           metadata->keyRange.begin.printable(),
									           metadata->keyRange.end.printable(),
									           f.version,
									           safeVersion);
								}
								waitIdx = idx + 1;
							}
							idx++;
						}
						while (waitIdx > 0) {
							TEST(true); // Granule blocking on previous snapshot
							// TODO don't duplicate code
							BlobFileIndex completedFile = wait(inFlightFiles.front().future);
							if (inFlightFiles.front().snapshot) {
								if (metadata->files.deltaFiles.empty()) {
									ASSERT(completedFile.version == metadata->initialSnapshotVersion);
								} else {
									ASSERT(completedFile.version == metadata->files.deltaFiles.back().version);
								}
								metadata->files.snapshotFiles.push_back(completedFile);
								metadata->durableSnapshotVersion.set(completedFile.version);
								pendingSnapshots--;
							} else {
								wait(handleCompletedDeltaFile(bwData,
								                              metadata,
								                              completedFile,
								                              cfKey,
								                              startState.changeFeedStartVersion,
								                              &rollbacksCompleted));
							}

							inFlightFiles.pop_front();
							waitIdx--;
							wait(yield(TaskPriority::BlobWorkerUpdateStorage));
						}
					}

				} else if (snapshotEligible &&
				           metadata->bytesInNewDeltaFiles >= SERVER_KNOBS->BG_DELTA_BYTES_BEFORE_COMPACT) {
					// if we're in the old change feed case and can't snapshot but we have enough data to, don't
					// queue too many files in parallel, and slow down change feed consuming to let file writing
					// catch up

					TEST(true); // Granule processing long tail of old change feed
					if (inFlightFiles.size() > 10 && inFlightFiles.front().version <= metadata->knownCommittedVersion) {
						if (BW_DEBUG) {
							fmt::print("[{0} - {1}) Waiting on delta file b/c old change feed\n",
							           metadata->keyRange.begin.printable(),
							           metadata->keyRange.end.printable());
						}
						choose {
							when(BlobFileIndex completedDeltaFile = wait(inFlightFiles.front().future)) {}
							when(wait(delay(0.1))) {}
						}
					}
				}
				snapshotEligible = false;
			}
		}
	} catch (Error& e) {
		// Free last change feed data
		metadata->activeCFData.set(Reference<ChangeFeedData>());

		if (e.code() == error_code_operation_cancelled) {
			throw;
		}

		if (metadata->cancelled.canBeSet()) {
			metadata->cancelled.send(Void());
		}

		if (e.code() == error_code_granule_assignment_conflict) {
			TraceEvent(SevInfo, "GranuleAssignmentConflict", bwData->id)
			    .detail("Granule", metadata->keyRange)
			    .detail("GranuleID", startState.granuleID);
			return Void();
		}
		if (e.code() == error_code_change_feed_popped) {
			TraceEvent(SevInfo, "GranuleGotChangeFeedPopped", bwData->id)
			    .detail("Granule", metadata->keyRange)
			    .detail("GranuleID", startState.granuleID);
			return Void();
		}
		++bwData->stats.granuleUpdateErrors;
		if (BW_DEBUG) {
			fmt::print("Granule file updater for [{0} - {1}) got error {2}, exiting\n",
			           metadata->keyRange.begin.printable(),
			           metadata->keyRange.end.printable(),
			           e.name());
		}

		if (granuleCanRetry(e)) {
			TEST(true); // Granule close and re-open on error
			TraceEvent("GranuleFileUpdaterRetriableError", bwData->id)
			    .error(e)
			    .detail("Granule", metadata->keyRange)
			    .detail("GranuleID", startState.granuleID);
			// explicitly cancel all outstanding write futures BEFORE updating promise stream, to ensure they
			// can't update files after the re-assigned granule acquires the lock
			// do it backwards though because future depends on previous one, so it could cause a cascade
			for (int i = inFlightFiles.size() - 1; i >= 0; i--) {
				inFlightFiles[i].future.cancel();
			}

			// if we retry and re-open, we need to use a normal request (no continue) and update the
			// seqno
			metadata->originalReq.managerEpoch = metadata->continueEpoch;
			metadata->originalReq.managerSeqno = metadata->continueSeqno;
			metadata->originalReq.type = AssignRequestType::Normal;

			bwData->granuleUpdateErrors.send(metadata->originalReq);
			throw e;
		}

		TraceEvent(SevError, "GranuleFileUpdaterUnexpectedError", bwData->id)
		    .error(e)
		    .detail("Granule", metadata->keyRange)
		    .detail("GranuleID", startState.granuleID);
		ASSERT_WE_THINK(false);

		// if not simulation, kill the BW
		if (bwData->fatalError.canBeSet()) {
			bwData->fatalError.sendError(e);
		}
		throw e;
	}
}

// walk graph back to previous known version
// Once loaded, go reverse up stack inserting each into the graph and setting its parent pointer.
// if a racing granule already loaded a prefix of the history, skip inserting entries already present
ACTOR Future<Void> blobGranuleLoadHistory(Reference<BlobWorkerData> bwData,
                                          Reference<GranuleMetadata> metadata,
                                          Future<GranuleStartState> assignFuture) {
	try {
		GranuleStartState startState = wait(assignFuture);
		state Optional<GranuleHistory> activeHistory = startState.history;

		if (activeHistory.present() && activeHistory.get().value.parentGranules.size() > 0) {
			state Transaction tr(bwData->db);
			state GranuleHistory curHistory = activeHistory.get();
			ASSERT(activeHistory.get().value.parentGranules.size() == 1);

			state Version stopVersion;
			auto prev = bwData->granuleHistory.rangeContaining(metadata->keyRange.begin);
			// FIXME: not true for merges
			ASSERT(prev.begin() <= metadata->keyRange.begin && prev.end() >= metadata->keyRange.end);
			stopVersion = prev.value().isValid() ? prev.value()->startVersion : invalidVersion;

			state std::vector<Reference<GranuleHistoryEntry>> historyEntryStack;

			// while the start version of the current granule's parent not past the last known start version,
			// walk backwards
			while (curHistory.value.parentGranules.size() > 0 &&
			       curHistory.value.parentGranules[0].second >= stopVersion) {
				state GranuleHistory next;
				loop {
					try {
						Optional<Value> v = wait(tr.get(blobGranuleHistoryKeyFor(
						    curHistory.value.parentGranules[0].first, curHistory.value.parentGranules[0].second)));
						if (!v.present()) {
							printf("No granule history present for [%s - %s) @ %lld!!\n",
							       curHistory.value.parentGranules[0].first.begin.printable().c_str(),
							       curHistory.value.parentGranules[0].first.end.printable().c_str(),
							       curHistory.value.parentGranules[0].first);
						}
						ASSERT(v.present());
						next = GranuleHistory(curHistory.value.parentGranules[0].first,
						                      curHistory.value.parentGranules[0].second,
						                      decodeBlobGranuleHistoryValue(v.get()));
						break;
					} catch (Error& e) {
						wait(tr.onError(e));
					}
				}

				ASSERT(next.version != invalidVersion);
				// granule next.granuleID goes from the version range [next.version, curHistory.version]
				historyEntryStack.push_back(makeReference<GranuleHistoryEntry>(
				    next.range, next.value.granuleID, next.version, curHistory.version));
				curHistory = next;
			}

			if (!historyEntryStack.empty()) {
				Version oldestStartVersion = historyEntryStack.back()->startVersion;
				ASSERT(stopVersion == oldestStartVersion || stopVersion == invalidVersion);
			} else {
				ASSERT(stopVersion == invalidVersion);
			}

			// go back up stack and apply history entries from oldest to newest, skipping ranges that were already
			// applied by other racing loads.
			// yielding in this loop would mean we'd need to re-check for load races
			auto prev2 = bwData->granuleHistory.rangeContaining(metadata->keyRange.begin);
			// FIXME: not true for merges
			ASSERT(prev2.begin() <= metadata->keyRange.begin && prev2.end() >= metadata->keyRange.end);
			stopVersion = prev2.value().isValid() ? prev2.value()->startVersion : invalidVersion;

			int i = historyEntryStack.size() - 1;
			while (i >= 0 && historyEntryStack[i]->startVersion <= stopVersion) {
				TEST(true); // Granule skipping history entries loaded by parallel reader
				i--;
			}
			int skipped = historyEntryStack.size() - 1 - i;

			while (i >= 0) {
				auto prevRanges = bwData->granuleHistory.rangeContaining(historyEntryStack[i]->range.begin);

				// sanity check
				ASSERT(!prevRanges.value().isValid() ||
				       prevRanges.value()->endVersion == historyEntryStack[i]->startVersion);

				historyEntryStack[i]->parentGranule = prevRanges.value();
				bwData->granuleHistory.insert(historyEntryStack[i]->range, historyEntryStack[i]);
				i--;
			}

			if (BW_DEBUG) {
				fmt::print("Loaded {0} history entries for granule [{1} - {2}) ({3} skipped)\n",
				           historyEntryStack.size(),
				           metadata->keyRange.begin.printable(),
				           metadata->keyRange.end.printable(),
				           skipped);
			}
		}

		metadata->historyLoaded.send(Void());
		return Void();
	} catch (Error& e) {
		if (e.code() == error_code_operation_cancelled) {
			throw e;
		}
		if (e.code() == error_code_granule_assignment_conflict) {
			return Void();
		}
		// SplitStorageMetrics explicitly has a SevError if it gets an error, so no errors should propagate here
		TraceEvent(SevError, "BlobWorkerUnexpectedErrorLoadGranuleHistory", bwData->id).error(e);
		ASSERT_WE_THINK(false);

		// if not simulation, kill the BW
		if (bwData->fatalError.canBeSet()) {
			bwData->fatalError.sendError(e);
		}
		throw e;
	}
}

// TODO might want to separate this out for valid values for range assignments vs read requests. Assignment conflict
// isn't valid for read requests but is for assignments
namespace {
bool canReplyWith(Error e) {
	switch (e.code()) {
	case error_code_blob_granule_transaction_too_old:
	case error_code_transaction_too_old:
	case error_code_future_version: // not thrown yet
	case error_code_wrong_shard_server:
	case error_code_process_behind: // not thrown yet
		return true;
	default:
		return false;
	};
}
} // namespace

// assumes metadata is already readable and the query is reading from the active granule, not a history one
ACTOR Future<Void> waitForVersion(Reference<GranuleMetadata> metadata, Version v) {
	// if we don't have to wait for change feed version to catch up or wait for any pending file writes to complete,
	// nothing to do

	if (BW_REQUEST_DEBUG) {
		printf("WFV %lld) CF=%lld, pendingD=%lld, durableD=%lld, pendingS=%lld, durableS=%lld\n",
		       v,
		       metadata->activeCFData.get()->getVersion(),
		       metadata->pendingDeltaVersion,
		       metadata->durableDeltaVersion.get(),
		       metadata->pendingSnapshotVersion,
		       metadata->durableSnapshotVersion.get());
	}

	ASSERT(metadata->activeCFData.get().isValid());

	if (v <= metadata->activeCFData.get()->getVersion() &&
	    (v <= metadata->durableDeltaVersion.get() ||
	     metadata->durableDeltaVersion.get() == metadata->pendingDeltaVersion) &&
	    (v <= metadata->durableSnapshotVersion.get() ||
	     metadata->durableSnapshotVersion.get() == metadata->pendingSnapshotVersion)) {
		TEST(true); // Granule read not waiting
		return Void();
	}

	// wait for change feed version to catch up to ensure we have all data
	if (metadata->activeCFData.get()->getVersion() < v) {
		wait(metadata->activeCFData.get()->whenAtLeast(v));
		ASSERT(metadata->activeCFData.get()->getVersion() >= v);
	}

	// wait for any pending delta and snapshot files as of the moment the change feed version caught up.
	state Version pendingDeltaV = metadata->pendingDeltaVersion;
	state Version pendingSnapshotV = metadata->pendingSnapshotVersion;

	// If there are mutations that are no longer buffered but have not been
	// persisted to a delta file that are necessary for the query, wait for them
	if (pendingDeltaV > metadata->durableDeltaVersion.get() && v > metadata->durableDeltaVersion.get()) {
		TEST(true); // Granule read waiting for pending delta
		wait(metadata->durableDeltaVersion.whenAtLeast(pendingDeltaV));
		ASSERT(metadata->durableDeltaVersion.get() >= pendingDeltaV);
	}

	// This isn't strictly needed, but if we're in the process of re-snapshotting, we'd likely rather
	// return that snapshot file than the previous snapshot file and all its delta files.
	if (pendingSnapshotV > metadata->durableSnapshotVersion.get() && v > metadata->durableSnapshotVersion.get()) {
		TEST(true); // Granule read waiting for pending snapshot
		wait(metadata->durableSnapshotVersion.whenAtLeast(pendingSnapshotV));
		ASSERT(metadata->durableSnapshotVersion.get() >= pendingSnapshotV);
	}

	// There is a race here - we wait for pending delta files before this to finish, but while we do, we
	// kick off another delta file and roll the mutations. In that case, we must return the new delta
	// file instead of in memory mutations, so we wait for that delta file to complete

	if (metadata->pendingDeltaVersion >= v) {
		TEST(true); // Granule mutations flushed while waiting for files to complete
		wait(metadata->durableDeltaVersion.whenAtLeast(v));
		ASSERT(metadata->durableDeltaVersion.get() >= v);
	}

	return Void();
}

ACTOR Future<Void> doBlobGranuleFileRequest(Reference<BlobWorkerData> bwData, BlobGranuleFileRequest req) {
	if (BW_REQUEST_DEBUG) {
		fmt::print("BW {0} processing blobGranuleFileRequest for range [{1} - {2}) @ {3}\n",
		           bwData->id.toString(),
		           req.keyRange.begin.printable(),
		           req.keyRange.end.printable(),
		           req.readVersion);
	}

	try {
		// TODO REMOVE in api V2
		ASSERT(req.beginVersion == 0);
		state BlobGranuleFileReply rep;
		state std::vector<Reference<GranuleMetadata>> granules;

		auto checkRanges = bwData->granuleMetadata.intersectingRanges(req.keyRange);
		// check for gaps as errors and copy references to granule metadata before yielding or doing any
		// work
		KeyRef lastRangeEnd = req.keyRange.begin;

		for (auto& r : checkRanges) {
			bool isValid = r.value().activeMetadata.isValid();
			if (lastRangeEnd < r.begin() || !isValid) {
				if (BW_REQUEST_DEBUG) {
					fmt::print("No {0} blob data for [{1} - {2}) in request range [{3} - {4}), skipping request\n",
					           isValid ? "" : "valid",
					           lastRangeEnd.printable(),
					           r.begin().printable(),
					           req.keyRange.begin.printable(),
					           req.keyRange.end.printable());
				}

				throw wrong_shard_server();
			}
			granules.push_back(r.value().activeMetadata);
			lastRangeEnd = r.end();
		}
		if (lastRangeEnd < req.keyRange.end) {
			if (BW_REQUEST_DEBUG) {
				fmt::print("No blob data for [{0} - {1}) in request range [{2} - {3}), skipping request\n",
				           lastRangeEnd.printable(),
				           req.keyRange.end.printable(),
				           req.keyRange.begin.printable(),
				           req.keyRange.end.printable());
			}

			throw wrong_shard_server();
		}

		// do work for each range
		state Key readThrough = req.keyRange.begin;
		for (auto m : granules) {
			if (readThrough >= m->keyRange.end) {
				// previous read did time travel that already included this granule
				// FIXME: this will get more complicated with merges where this could potentially
				// include partial boundaries. For now with only splits we can skip the whole range
				continue;
			}
			state Reference<GranuleMetadata> metadata = m;

			choose {
				when(wait(metadata->readable.getFuture())) {}
				when(wait(metadata->cancelled.getFuture())) { throw wrong_shard_server(); }
			}

			// in case both readable and cancelled are ready, check cancelled
			if (!metadata->cancelled.canBeSet()) {
				throw wrong_shard_server();
			}

			state KeyRange chunkRange;
			state GranuleFiles chunkFiles;

			if (metadata->initialSnapshotVersion > req.readVersion) {
				TEST(true); // Granule Time Travel Read
				// this is a time travel query, find previous granule
				if (metadata->historyLoaded.canBeSet()) {
					choose {
						when(wait(metadata->historyLoaded.getFuture())) {}
						when(wait(metadata->cancelled.getFuture())) { throw wrong_shard_server(); }
					}
				}

				// FIXME: doesn't work once we add granule merging, could be multiple ranges and/or
				// multiple parents
				Key historySearchKey = std::max(req.keyRange.begin, metadata->keyRange.begin);
				Reference<GranuleHistoryEntry> cur = bwData->granuleHistory.rangeContaining(historySearchKey).value();

				// FIXME: use skip pointers here
				Version expectedEndVersion = metadata->initialSnapshotVersion;
				if (cur.isValid()) {
					ASSERT(cur->endVersion == expectedEndVersion);
				}
				while (cur.isValid() && req.readVersion < cur->startVersion) {
					// assert version of history is contiguous
					ASSERT(cur->endVersion == expectedEndVersion);
					expectedEndVersion = cur->startVersion;
					cur = cur->parentGranule;
				}

				if (!cur.isValid()) {
					// this request predates blob data
					throw blob_granule_transaction_too_old();
				}

				if (BW_REQUEST_DEBUG) {
					fmt::print("[{0} - {1}) @ {2} time traveled back to {3} [{4} - {5}) @ [{6} - {7})\n",
					           req.keyRange.begin.printable(),
					           req.keyRange.end.printable(),
					           req.readVersion,
					           cur->granuleID.toString(),
					           cur->range.begin.printable(),
					           cur->range.end.printable(),
					           cur->startVersion,
					           cur->endVersion);
				}

				ASSERT(cur->endVersion > req.readVersion);
				ASSERT(cur->startVersion <= req.readVersion);

				// lazily load files for old granule if not present
				chunkRange = cur->range;
				if (!cur->files.isValid() || cur->files.isError()) {
					cur->files = loadHistoryFiles(bwData->db, cur->granuleID);
				}

				choose {
					when(GranuleFiles _f = wait(cur->files)) { chunkFiles = _f; }
					when(wait(metadata->cancelled.getFuture())) { throw wrong_shard_server(); }
				}

				ASSERT(!chunkFiles.snapshotFiles.empty());
				ASSERT(!chunkFiles.deltaFiles.empty());
<<<<<<< HEAD
				// TODO remove eventually, for help debugging asserts
				if (chunkFiles.deltaFiles.back().version <= req.readVersion ||
				    chunkFiles.snapshotFiles.front().version > req.readVersion) {
					fmt::print("Time Travel read version {0} out of bounds!\n  current granule initial version: {1}\n  "
					           "snapshot files ({2}):\n",
					           req.readVersion,
					           metadata->initialSnapshotVersion,
					           chunkFiles.snapshotFiles.size());
					for (auto& f : chunkFiles.snapshotFiles) {
						fmt::print("    {0}\n", f.version);
					}
					fmt::print("  delta files {0}:\n", chunkFiles.deltaFiles.size());
					for (auto& f : chunkFiles.deltaFiles) {
						fmt::print("    {0}\n", f.version);
					}
				}
=======
>>>>>>> ce5b5679
				ASSERT(chunkFiles.deltaFiles.back().version > req.readVersion);
				if (chunkFiles.snapshotFiles.front().version > req.readVersion) {
					// a snapshot file must have been pruned
					throw blob_granule_transaction_too_old();
				}
			} else {
				TEST(true); // Granule Active Read
				// this is an active granule query
				loop {
					if (!metadata->activeCFData.get().isValid() || !metadata->cancelled.canBeSet()) {
						throw wrong_shard_server();
					}
					Future<Void> waitForVersionFuture = waitForVersion(metadata, req.readVersion);
					if (waitForVersionFuture.isReady()) {
						// didn't wait, so no need to check rollback stuff
						break;
					}
					// rollback resets all of the version information, so we have to redo wait for
					// version on rollback
					try {
						choose {
							when(wait(waitForVersionFuture)) { break; }
							when(wait(metadata->activeCFData.onChange())) {}
							when(wait(metadata->cancelled.getFuture())) { throw wrong_shard_server(); }
						}
					} catch (Error& e) {
						// We can get change feed cancelled from whenAtLeast. This means the change feed may retry, or
						// may be cancelled. Wait a bit and try again to see
						if (e.code() == error_code_change_feed_popped) {
							TEST(true); // Change feed popped while read waiting
							throw wrong_shard_server();
						}
						if (e.code() != error_code_change_feed_cancelled) {
							throw e;
						}
						TEST(true); // Change feed switched while read waiting
						// wait 1ms and try again
						wait(delay(0.001));
					}
					if ((BW_REQUEST_DEBUG) && metadata->activeCFData.get().isValid()) {
						fmt::print("{0} - {1}) @ {2} hit CF change, restarting waitForVersion\n",
						           req.keyRange.begin.printable().c_str(),
						           req.keyRange.end.printable().c_str(),
						           req.readVersion);
					}
				}
				chunkFiles = metadata->files;
				chunkRange = metadata->keyRange;
			}

			if (!metadata->cancelled.canBeSet()) {
				fmt::print("ERROR: Request [{0} - {1}) @ {2} cancelled for granule [{3} - {4}) after waitForVersion!\n",
				           req.keyRange.begin.printable(),
				           req.keyRange.end.printable(),
				           req.readVersion,
				           metadata->keyRange.begin.printable(),
				           metadata->keyRange.end.printable());
			}

			// granule is up to date, do read
			ASSERT(metadata->cancelled.canBeSet());

			BlobGranuleChunkRef chunk;
			// TODO change in V2
			chunk.includedVersion = req.readVersion;
			chunk.keyRange = KeyRangeRef(StringRef(rep.arena, chunkRange.begin), StringRef(rep.arena, chunkRange.end));

			// handle snapshot files
			// TODO refactor the "find snapshot file" logic to GranuleFiles?
			// FIXME: binary search instead of linear search, especially when file count is large
			int i = chunkFiles.snapshotFiles.size() - 1;
			while (i >= 0 && chunkFiles.snapshotFiles[i].version > req.readVersion) {
				i--;
			}
			// because of granule history, we should always be able to find the desired snapshot
			// version, and have thrown blob_granule_transaction_too_old earlier if not possible.
			if (i < 0) {
				fmt::print("req @ {0} >= initial snapshot {1} but can't find snapshot in ({2}) files:\n",
				           req.readVersion,
				           metadata->initialSnapshotVersion,
				           chunkFiles.snapshotFiles.size());
				for (auto& f : chunkFiles.snapshotFiles) {
					fmt::print("  {0}", f.version);
				}
			}
			ASSERT(i >= 0);

			BlobFileIndex snapshotF = chunkFiles.snapshotFiles[i];
			chunk.snapshotFile = BlobFilePointerRef(rep.arena, snapshotF.filename, snapshotF.offset, snapshotF.length);
			Version snapshotVersion = chunkFiles.snapshotFiles[i].version;
			chunk.snapshotVersion = snapshotVersion;

			// handle delta files
			// cast this to an int so i going to -1 still compares properly
			int lastDeltaFileIdx = chunkFiles.deltaFiles.size() - 1;
			i = lastDeltaFileIdx;
			// skip delta files that are too new
			while (i >= 0 && chunkFiles.deltaFiles[i].version > req.readVersion) {
				i--;
			}
			if (i < lastDeltaFileIdx) {
				// we skipped one file at the end with a larger read version, this will actually contain
				// our query version, so add it back.
				i++;
			}
			// only include delta files after the snapshot file
			int j = i;
			while (j >= 0 && chunkFiles.deltaFiles[j].version > snapshotVersion) {
				j--;
			}
			j++;
			while (j <= i) {
				BlobFileIndex deltaF = chunkFiles.deltaFiles[j];
				chunk.deltaFiles.emplace_back_deep(rep.arena, deltaF.filename, deltaF.offset, deltaF.length);
				bwData->stats.readReqDeltaBytesReturned += deltaF.length;
				j++;
			}

			// new deltas (if version is larger than version of last delta file)
			// FIXME: do trivial key bounds here if key range is not fully contained in request key
			// range

			if (req.readVersion > metadata->durableDeltaVersion.get()) {
				if (metadata->durableDeltaVersion.get() != metadata->pendingDeltaVersion) {
					fmt::print("real-time read [{0} - {1}) @ {2} doesn't have mutations!! durable={3}, pending={4}\n",
					           metadata->keyRange.begin.printable(),
					           metadata->keyRange.end.printable(),
					           req.readVersion,
					           metadata->durableDeltaVersion.get(),
					           metadata->pendingDeltaVersion);
				}
				ASSERT(metadata->durableDeltaVersion.get() == metadata->pendingDeltaVersion);
				rep.arena.dependsOn(metadata->currentDeltas.arena());
				for (auto& delta : metadata->currentDeltas) {
					if (delta.version > req.readVersion) {
						break;
					}
					chunk.newDeltas.push_back_deep(rep.arena, delta);
				}
			}

			rep.chunks.push_back(rep.arena, chunk);

			bwData->stats.readReqTotalFilesReturned += chunk.deltaFiles.size() + int(chunk.snapshotFile.present());
			readThrough = chunk.keyRange.end;

			wait(yield(TaskPriority::DefaultEndpoint));
		}
		ASSERT(!req.reply.isSet());
		req.reply.send(rep);
		--bwData->stats.activeReadRequests;
	} catch (Error& e) {
		// fmt::print("Error in BGFRequest {0}\n", e.name());
		if (e.code() == error_code_operation_cancelled) {
			req.reply.sendError(wrong_shard_server());
			throw;
		}

		if (e.code() == error_code_wrong_shard_server) {
			++bwData->stats.wrongShardServer;
		}
		--bwData->stats.activeReadRequests;
		if (canReplyWith(e)) {
			req.reply.sendError(e);
		} else {
			throw e;
		}
	}
	return Void();
}

ACTOR Future<Void> handleBlobGranuleFileRequest(Reference<BlobWorkerData> bwData, BlobGranuleFileRequest req) {
	choose {
		when(wait(doBlobGranuleFileRequest(bwData, req))) {}
		when(wait(delay(SERVER_KNOBS->BLOB_WORKER_REQUEST_TIMEOUT))) {
			if (!req.reply.isSet()) {
				TEST(true); // Blob Worker request timeout hit
				if (BW_DEBUG) {
					fmt::print("BW {0} request [{1} - {2}) @ {3} timed out, sending WSS\n",
					           bwData->id.toString().substr(0, 5),
					           req.keyRange.begin.printable(),
					           req.keyRange.end.printable(),
					           req.readVersion);
				}
				--bwData->stats.activeReadRequests;
				++bwData->stats.granuleRequestTimeouts;

				// return wrong_shard_server because it's possible that someone else actually owns the granule now
				req.reply.sendError(wrong_shard_server());
			}
		}
	}
	return Void();
}

// FIXME: move this up by other granule state stuff like BGUF
ACTOR Future<GranuleStartState> openGranule(Reference<BlobWorkerData> bwData, AssignBlobRangeRequest req) {
	ASSERT(req.type != AssignRequestType::Continue);
	state Transaction tr(bwData->db);
	state Key lockKey = blobGranuleLockKeyFor(req.keyRange);

	if (BW_DEBUG) {
		fmt::print("{0} [{1} - {2}) opening\n",
		           bwData->id.toString(),
		           req.keyRange.begin.printable(),
		           req.keyRange.end.printable());
	}

	loop {
		try {
			tr.setOption(FDBTransactionOptions::ACCESS_SYSTEM_KEYS);
			tr.setOption(FDBTransactionOptions::PRIORITY_SYSTEM_IMMEDIATE);

			state GranuleStartState info;
			info.changeFeedStartVersion = invalidVersion;

			state Future<Optional<Value>> fLockValue = tr.get(lockKey);
			Future<Optional<GranuleHistory>> fHistory = getLatestGranuleHistory(&tr, req.keyRange);
			Optional<GranuleHistory> history = wait(fHistory);
			info.history = history;
			Optional<Value> prevLockValue = wait(fLockValue);
			state bool hasPrevOwner = prevLockValue.present();
			if (hasPrevOwner) {
				TEST(true); // Granule open found previous owner
				std::tuple<int64_t, int64_t, UID> prevOwner = decodeBlobGranuleLockValue(prevLockValue.get());
				acquireGranuleLock(req.managerEpoch, req.managerSeqno, std::get<0>(prevOwner), std::get<1>(prevOwner));
				info.granuleID = std::get<2>(prevOwner);

				// if it's the first snapshot of a new granule, history won't be present
				if (info.history.present()) {
					ASSERT(info.granuleID == info.history.get().value.granuleID);
				}

				GranuleFiles granuleFiles = wait(loadPreviousFiles(&tr, info.granuleID));
				info.existingFiles = granuleFiles;
				info.doSnapshot = false;

				if (!info.history.present()) {
					// the only time history can be not present if a lock already exists is if it's a
					// new granule and it died before it could persist the initial snapshot from FDB
					ASSERT(info.existingFiles.get().snapshotFiles.empty());
				}

				if (info.existingFiles.get().snapshotFiles.empty()) {
					ASSERT(info.existingFiles.get().deltaFiles.empty());
					info.previousDurableVersion = invalidVersion;
					info.doSnapshot = true;
				} else if (info.existingFiles.get().deltaFiles.empty()) {
					info.previousDurableVersion = info.existingFiles.get().snapshotFiles.back().version;
				} else {
					info.previousDurableVersion = info.existingFiles.get().deltaFiles.back().version;
				}

				// for the non-splitting cases, this doesn't need to be 100% accurate, it just needs to
				// be smaller than the next delta file write.
				info.changeFeedStartVersion = info.previousDurableVersion;
			} else {
				// else we are first, no need to check for owner conflict
				if (info.history.present()) {
					// if this granule is derived from a split or merge, this history entry is already
					// present (written by the blob manager)
					info.granuleID = info.history.get().value.granuleID;
				} else {
					// FIXME: could avoid max uid for granule ids here
					// if this granule is not derived from a split or merge, create the granule id here
					info.granuleID = deterministicRandom()->randomUniqueID();
				}
				wait(updateChangeFeed(
				    &tr, granuleIDToCFKey(info.granuleID), ChangeFeedStatus::CHANGE_FEED_CREATE, req.keyRange));
				info.doSnapshot = true;
				info.previousDurableVersion = invalidVersion;
			}

			tr.set(lockKey, blobGranuleLockValueFor(req.managerEpoch, req.managerSeqno, info.granuleID));
			wait(krmSetRange(&tr, blobGranuleMappingKeys.begin, req.keyRange, blobGranuleMappingValueFor(bwData->id)));

			// If anything in previousGranules, need to do the handoff logic and set
			// ret.previousChangeFeedId, and the previous durable version will come from the previous
			// granules
			if (info.history.present() && info.history.get().value.parentGranules.size() > 0) {
				TEST(true); // Granule open found parent
				// TODO change this for merge
				ASSERT(info.history.get().value.parentGranules.size() == 1);
				state KeyRange parentGranuleRange = info.history.get().value.parentGranules[0].first;

				Optional<Value> parentGranuleLockValue = wait(tr.get(blobGranuleLockKeyFor(parentGranuleRange)));
				if (parentGranuleLockValue.present()) {
					std::tuple<int64_t, int64_t, UID> parentGranuleLock =
					    decodeBlobGranuleLockValue(parentGranuleLockValue.get());
					UID parentGranuleID = std::get<2>(parentGranuleLock);
					if (BW_DEBUG) {
						fmt::print("  parent granule id {}\n", parentGranuleID.toString());
					}

					info.parentGranule = std::pair(parentGranuleRange, parentGranuleID);

					state std::pair<BlobGranuleSplitState, Version> granuleSplitState =
					    std::pair(BlobGranuleSplitState::Initialized, invalidVersion);
					if (hasPrevOwner) {
						std::pair<BlobGranuleSplitState, Version> _gss =
						    wait(getGranuleSplitState(&tr, parentGranuleID, info.granuleID));
						granuleSplitState = _gss;
					}

					if (granuleSplitState.first == BlobGranuleSplitState::Assigned) {
						TEST(true); // Granule open found granule in assign state
						// was already assigned, use change feed start version
						ASSERT(granuleSplitState.second > 0);
						info.changeFeedStartVersion = granuleSplitState.second;
					} else if (granuleSplitState.first == BlobGranuleSplitState::Initialized) {
						TEST(true); // Granule open found granule in initialized state
						wait(updateGranuleSplitState(&tr,
						                             info.parentGranule.get().first,
						                             info.parentGranule.get().second,
						                             info.granuleID,
						                             BlobGranuleSplitState::Assigned));
						// change feed was created as part of this transaction, changeFeedStartVersion
						// will be set later
					} else {
						TEST(true); // Granule open found granule in done state
						// this sub-granule is done splitting, no need for split logic.
						info.parentGranule.reset();
					}
				}

				if (info.doSnapshot) {
					ASSERT(info.parentGranule.present());
					// only need to do snapshot if no files exist yet for this granule.
					ASSERT(info.previousDurableVersion == invalidVersion);
					GranuleFiles prevFiles = wait(loadPreviousFiles(&tr, info.parentGranule.get().second));
					ASSERT(!prevFiles.snapshotFiles.empty() || !prevFiles.deltaFiles.empty());

					info.blobFilesToSnapshot = prevFiles;
					info.previousDurableVersion = info.blobFilesToSnapshot.get().deltaFiles.empty()
					                                  ? info.blobFilesToSnapshot.get().snapshotFiles.back().version
					                                  : info.blobFilesToSnapshot.get().deltaFiles.back().version;
				}
			}
			wait(tr.commit());

			if (info.changeFeedStartVersion == invalidVersion) {
				info.changeFeedStartVersion = tr.getCommittedVersion();
			}

			TraceEvent("GranuleOpen", bwData->id).detail("Granule", req.keyRange);

			return info;
		} catch (Error& e) {
			if (e.code() == error_code_granule_assignment_conflict) {
				throw e;
			}
			wait(tr.onError(e));
		}
	}
}

ACTOR Future<Void> start(Reference<BlobWorkerData> bwData, GranuleRangeMetadata* meta, AssignBlobRangeRequest req) {
	ASSERT(meta->activeMetadata.isValid());
	meta->activeMetadata->originalReq = req;
	meta->assignFuture = openGranule(bwData, req);
	meta->fileUpdaterFuture = blobGranuleUpdateFiles(bwData, meta->activeMetadata, meta->assignFuture);
	meta->historyLoaderFuture = blobGranuleLoadHistory(bwData, meta->activeMetadata, meta->assignFuture);
	wait(success(meta->assignFuture));
	return Void();
}

static GranuleRangeMetadata constructActiveBlobRange(Reference<BlobWorkerData> bwData,
                                                     KeyRange keyRange,
                                                     int64_t epoch,
                                                     int64_t seqno) {

	Reference<GranuleMetadata> newMetadata = makeReference<GranuleMetadata>();
	newMetadata->keyRange = keyRange;
	// FIXME: original Epoch/Seqno is now not necessary with originalReq
	newMetadata->originalEpoch = epoch;
	newMetadata->originalSeqno = seqno;
	newMetadata->continueEpoch = epoch;
	newMetadata->continueSeqno = seqno;

	return GranuleRangeMetadata(epoch, seqno, newMetadata);
}

static GranuleRangeMetadata constructInactiveBlobRange(int64_t epoch, int64_t seqno) {
	return GranuleRangeMetadata(epoch, seqno, Reference<GranuleMetadata>());
}

// ignore stale assignments and make repeating the same one idempotent
static bool newerRangeAssignment(GranuleRangeMetadata oldMetadata, int64_t epoch, int64_t seqno) {
	return epoch > oldMetadata.lastEpoch || (epoch == oldMetadata.lastEpoch && seqno > oldMetadata.lastSeqno);
}

// TODO unit test this assignment, particularly out-of-order insertions!

// The contract from the blob manager is:
// If a key range [A, B) was assigned to the worker at seqno S1, no part of the keyspace that intersects
// [A, B] may be re-assigned to the worker until the range has been revoked from this worker. This
// revoking can either happen by the blob manager willingly relinquishing the range, or by the blob
// manager reassigning it somewhere else. This means that if the worker gets an assignment for any range
// that intersects [A, B) at S3, there must have been a revoke message for [A, B) with seqno S3 where S1
// < S2 < S3, that was delivered out of order. This means that if there are any intersecting but not
// fully overlapping ranges with a new range assignment, they had already been revoked. So the worker
// will mark them as revoked, but leave the sequence number as S1, so that when the actual revoke
// message comes in, it is a no-op, but updates the sequence number. Similarly, if a worker gets an
// assign message for any range that already has a higher sequence number, that range was either
// revoked, or revoked and then re-assigned. Either way, this assignment is no longer valid.

// Returns future to wait on to ensure prior work of other granules is done before responding to the
// manager with a successful assignment And if the change produced a new granule that needs to start
// doing work, returns the new granule so that the caller can start() it with the appropriate starting
// state.

// Not an actor because we need to guarantee it changes the synchronously as part of the request
static bool changeBlobRange(Reference<BlobWorkerData> bwData,
                            KeyRange keyRange,
                            int64_t epoch,
                            int64_t seqno,
                            bool active,
                            bool disposeOnCleanup,
                            bool selfReassign,
                            std::vector<Future<Void>>& toWaitOut,
                            Optional<AssignRequestType> assignType = Optional<AssignRequestType>()) {
	ASSERT(active == assignType.present());

	if (BW_DEBUG) {
		fmt::print("{0} range for [{1} - {2}): {3} @ ({4}, {5})\n",
		           selfReassign ? "Re-assigning" : "Changing",
		           keyRange.begin.printable(),
		           keyRange.end.printable(),
		           active ? "T" : "F",
		           epoch,
		           seqno);
	}

	// For each range that intersects this update:
	// If the identical range already exists at the same assignment sequence number and it is not a
	// self-reassign, this is a noop. Otherwise, this will consist of a series of ranges that are either
	// older, or newer. For each older range, cancel it if it is active. Insert the current range.
	// Re-insert all newer ranges over the current range.

	std::vector<std::pair<KeyRange, GranuleRangeMetadata>> newerRanges;

	auto ranges = bwData->granuleMetadata.intersectingRanges(keyRange);
	bool alreadyAssigned = false;
	for (auto& r : ranges) {
		bool thisAssignmentNewer = newerRangeAssignment(r.value(), epoch, seqno);
		if (BW_DEBUG) {
			fmt::print("thisAssignmentNewer={}\n", thisAssignmentNewer ? "true" : "false");
		}

		if (BW_DEBUG) {
			fmt::print("last: ({0}, {1}). now: ({2}, {3})\n", r.value().lastEpoch, r.value().lastSeqno, epoch, seqno);
		}

		if (r.value().lastEpoch == epoch && r.value().lastSeqno == seqno) {
			// the range in our map can be different if later the range was split, but then an old request gets retried.
			// Assume that it's the same as initially

			if (selfReassign) {
				thisAssignmentNewer = true;
			} else {
				if (BW_DEBUG) {
					printf("same assignment\n");
				}
				// applied the same assignment twice, make idempotent
				if (r.value().activeMetadata.isValid()) {
					toWaitOut.push_back(success(r.value().assignFuture));
				}
				alreadyAssigned = true;
				break;
			}
		}

		if (r.value().activeMetadata.isValid() && thisAssignmentNewer) {
			// cancel actors for old range and clear reference
			if (BW_DEBUG) {
				fmt::print("  [{0} - {1}): @ ({2}, {3}) (cancelling)\n",
				           r.begin().printable(),
				           r.end().printable(),
				           r.value().lastEpoch,
				           r.value().lastSeqno);
			}
			if (!active) {
				bwData->stats.numRangesAssigned--;
			}
			r.value().cancel();
		} else if (!thisAssignmentNewer) {
			// re-insert the known newer range over this existing range
			newerRanges.push_back(std::pair(r.range(), r.value()));
		}
	}

	if (alreadyAssigned) {
		return false;
	}

	// if range is active, and isn't surpassed by a newer range already, insert an active range
	GranuleRangeMetadata newMetadata = (active && newerRanges.empty())
	                                       ? constructActiveBlobRange(bwData, keyRange, epoch, seqno)
	                                       : constructInactiveBlobRange(epoch, seqno);

	bwData->granuleMetadata.insert(keyRange, newMetadata);
	if (BW_DEBUG) {
		fmt::print("Inserting new range [{0} - {1}): {2} @ ({3}, {4})\n",
		           keyRange.begin.printable(),
		           keyRange.end.printable(),
		           newMetadata.activeMetadata.isValid() ? "T" : "F",
		           newMetadata.lastEpoch,
		           newMetadata.lastSeqno);
	}

	for (auto& it : newerRanges) {
		if (BW_DEBUG) {
			fmt::print("Re-inserting newer range [{0} - {1}): {2} @ ({3}, {4})\n",
			           it.first.begin.printable(),
			           it.first.end.printable(),
			           it.second.activeMetadata.isValid() ? "T" : "F",
			           it.second.lastEpoch,
			           it.second.lastSeqno);
		}
		bwData->granuleMetadata.insert(it.first, it.second);
	}

	return newerRanges.size() == 0;
}

static bool resumeBlobRange(Reference<BlobWorkerData> bwData, KeyRange keyRange, int64_t epoch, int64_t seqno) {
	auto existingRange = bwData->granuleMetadata.rangeContaining(keyRange.begin);
	// if range boundaries don't match, or this (epoch, seqno) is old or the granule is inactive, ignore
	if (keyRange.begin != existingRange.begin() || keyRange.end != existingRange.end() ||
	    existingRange.value().lastEpoch > epoch ||
	    (existingRange.value().lastEpoch == epoch && existingRange.value().lastSeqno > seqno) ||
	    !existingRange.value().activeMetadata.isValid()) {

		if (BW_DEBUG) {
			fmt::print(
			    "BW {0} got out of date resume range for [{1} - {2}) @ ({3}, {4}). Currently  [{5} - {6}) @ ({7}, "
			    "{8}): {9}\n",
			    bwData->id.toString(),
			    existingRange.begin().printable(),
			    existingRange.end().printable(),
			    existingRange.value().lastEpoch,
			    existingRange.value().lastSeqno,
			    keyRange.begin.printable(),
			    keyRange.end.printable(),
			    epoch,
			    seqno,
			    existingRange.value().activeMetadata.isValid() ? "T" : "F");
		}

		return false;
	}
	if (existingRange.value().lastEpoch != epoch || existingRange.value().lastSeqno != seqno) {
		// update the granule metadata map, and the continueEpoch/seqno.  Saves an extra transaction
		existingRange.value().lastEpoch = epoch;
		existingRange.value().lastSeqno = seqno;
		existingRange.value().activeMetadata->continueEpoch = epoch;
		existingRange.value().activeMetadata->continueSeqno = seqno;
		existingRange.value().activeMetadata->resume();
	}
	// else we already processed this continue, do nothing
	return true;
}

// the contract of handleRangeAssign and handleRangeRevoke is that they change the mapping before doing any waiting.
// This ensures GetGranuleAssignment returns an up-to-date set of ranges
ACTOR Future<Void> handleRangeAssign(Reference<BlobWorkerData> bwData,
                                     AssignBlobRangeRequest req,
                                     bool isSelfReassign) {
	try {
		if (req.type == AssignRequestType::Continue) {
			resumeBlobRange(bwData, req.keyRange, req.managerEpoch, req.managerSeqno);
		} else {
			std::vector<Future<Void>> toWait;
			state bool shouldStart = changeBlobRange(bwData,
			                                         req.keyRange,
			                                         req.managerEpoch,
			                                         req.managerSeqno,
			                                         true,
			                                         false,
			                                         isSelfReassign,
			                                         toWait,
			                                         req.type);
			wait(waitForAll(toWait));

			if (shouldStart) {
				bwData->stats.numRangesAssigned++;
				auto m = bwData->granuleMetadata.rangeContaining(req.keyRange.begin);
				ASSERT(m.begin() == req.keyRange.begin && m.end() == req.keyRange.end);
				if (m.value().activeMetadata.isValid()) {
					wait(start(bwData, &m.value(), req));
				}
			}
		}
		if (!isSelfReassign) {
			ASSERT(!req.reply.isSet());
			req.reply.send(Void());
		}
		return Void();
	} catch (Error& e) {
		if (e.code() == error_code_operation_cancelled) {
			throw e;
		}
		if (BW_DEBUG) {
			fmt::print("AssignRange [{0} - {1}) ({2}, {3}) in BW {4} got error {5}\n",
			           req.keyRange.begin.printable().c_str(),
			           req.keyRange.end.printable().c_str(),
			           req.managerEpoch,
			           req.managerSeqno,
			           bwData->id.toString().c_str(),
			           e.name());
		}

		if (!isSelfReassign) {
			if (e.code() == error_code_granule_assignment_conflict) {
				req.reply.sendError(e);
				bwData->stats.numRangesAssigned--;
				return Void();
			}

			if (canReplyWith(e)) {
				req.reply.sendError(e);
			}
		}

		TraceEvent(SevError, "BlobWorkerUnexpectedErrorRangeAssign", bwData->id)
		    .error(e)
		    .detail("Range", req.keyRange)
		    .detail("ManagerEpoch", req.managerEpoch)
		    .detail("SeqNo", req.managerSeqno);
		ASSERT_WE_THINK(false);

		// if not simulation, kill the BW
		if (bwData->fatalError.canBeSet()) {
			bwData->fatalError.sendError(e);
		}
		throw e;
	}
}

ACTOR Future<Void> handleRangeRevoke(Reference<BlobWorkerData> bwData, RevokeBlobRangeRequest req) {
	try {
		std::vector<Future<Void>> toWait;
		changeBlobRange(bwData, req.keyRange, req.managerEpoch, req.managerSeqno, false, req.dispose, false, toWait);
		wait(waitForAll(toWait));
		req.reply.send(Void());
		return Void();
	} catch (Error& e) {
		// FIXME: retry on error if dispose fails?
		if (BW_DEBUG) {
			fmt::print("RevokeRange [{0} - {1}) ({2}, {3}) got error {4}\n",
			           req.keyRange.begin.printable(),
			           req.keyRange.end.printable(),
			           req.managerEpoch,
			           req.managerSeqno,
			           e.name());
		}
		if (canReplyWith(e)) {
			req.reply.sendError(e);
		}
		throw;
	}
}

ACTOR Future<Void> registerBlobWorker(Reference<BlobWorkerData> bwData, BlobWorkerInterface interf) {
	state Reference<ReadYourWritesTransaction> tr = makeReference<ReadYourWritesTransaction>(bwData->db);
	loop {
		tr->setOption(FDBTransactionOptions::ACCESS_SYSTEM_KEYS);
		tr->setOption(FDBTransactionOptions::PRIORITY_SYSTEM_IMMEDIATE);
		try {
			Key blobWorkerListKey = blobWorkerListKeyFor(interf.id());
			// FIXME: should be able to remove this conflict range
			tr->addReadConflictRange(singleKeyRange(blobWorkerListKey));
			tr->set(blobWorkerListKey, blobWorkerListValue(interf));

			// Get manager lock from DB
			Optional<Value> currentLockValue = wait(tr->get(blobManagerEpochKey));
			ASSERT(currentLockValue.present());
			int64_t currentEpoch = decodeBlobManagerEpochValue(currentLockValue.get());
			bwData->managerEpochOk(currentEpoch);

			wait(tr->commit());

			if (BW_DEBUG) {
				fmt::print("Registered blob worker {}\n", interf.id().toString());
			}
			return Void();
		} catch (Error& e) {
			if (BW_DEBUG) {
				fmt::print("Registering blob worker {0} got error {1}\n", interf.id().toString(), e.name());
			}
			wait(tr->onError(e));
		}
	}
}

ACTOR Future<Void> monitorRemoval(Reference<BlobWorkerData> bwData) {
	state Key blobWorkerListKey = blobWorkerListKeyFor(bwData->id);
	loop {
		loop {
			state ReadYourWritesTransaction tr(bwData->db);
			try {
				tr.setOption(FDBTransactionOptions::READ_SYSTEM_KEYS);
				tr.setOption(FDBTransactionOptions::PRIORITY_SYSTEM_IMMEDIATE);

				Optional<Value> val = wait(tr.get(blobWorkerListKey));
				if (!val.present()) {
					TEST(true); // Blob worker found out BM killed it from reading DB
					return Void();
				}

				state Future<Void> watchFuture = tr.watch(blobWorkerListKey);

				wait(tr.commit());
				wait(watchFuture);
			} catch (Error& e) {
				wait(tr.onError(e));
			}
		}
	}
}

// Because change feeds send uncommitted data and explicit rollback messages, we speculatively buffer/write
// uncommitted data. This means we must ensure the data is actually committed before "committing" those writes in
// the blob granule. The simplest way to do this is to have the blob worker do a periodic GRV, which is guaranteed
// to be an earlier committed version. Then, once the change feed has consumed up through the GRV's data, we can
// guarantee nothing will roll back the in-memory mutations
ACTOR Future<Void> runGRVChecks(Reference<BlobWorkerData> bwData) {
	state Transaction tr(bwData->db);
	loop {
		// only do grvs to get committed version if we need it to persist delta files
		while (bwData->grvVersion.numWaiting() == 0) {
			wait(bwData->doGRVCheck.getFuture());
			bwData->doGRVCheck = Promise<Void>();
		}

		// batch potentially multiple delta files into one GRV, and also rate limit GRVs for this worker
		wait(delay(SERVER_KNOBS->BLOB_WORKER_BATCH_GRV_INTERVAL));

		tr.reset();
		try {
			Version readVersion = wait(tr.getReadVersion());
			ASSERT(readVersion >= bwData->grvVersion.get());
			bwData->grvVersion.set(readVersion);

			++bwData->stats.commitVersionChecks;
		} catch (Error& e) {
			wait(tr.onError(e));
		}
	}
}

static void handleGetGranuleAssignmentsRequest(Reference<BlobWorkerData> self,
                                               const GetGranuleAssignmentsRequest& req) {
	GetGranuleAssignmentsReply reply;
	auto allRanges = self->granuleMetadata.intersectingRanges(normalKeys);
	for (auto& it : allRanges) {
		if (it.value().activeMetadata.isValid()) {
			// range is active, copy into reply's arena
			StringRef start = StringRef(reply.arena, it.begin());
			StringRef end = StringRef(reply.arena, it.end());

			reply.assignments.push_back(
			    reply.arena, GranuleAssignmentRef(KeyRangeRef(start, end), it.value().lastEpoch, it.value().lastSeqno));
		}
	}
	if (BW_DEBUG) {
		fmt::print("Worker {0} sending {1} granule assignments back to BM {2}\n",
		           self->id.toString(),
		           reply.assignments.size(),
		           req.managerEpoch);
	}
	req.reply.send(reply);
}

ACTOR Future<Void> blobWorker(BlobWorkerInterface bwInterf,
                              ReplyPromise<InitializeBlobWorkerReply> recruitReply,
                              Reference<AsyncVar<ServerDBInfo> const> dbInfo) {
	state Reference<BlobWorkerData> self(
	    new BlobWorkerData(bwInterf.id(), openDBOnServer(dbInfo, TaskPriority::DefaultEndpoint, LockAware::True)));
	self->id = bwInterf.id();
	self->locality = bwInterf.locality;

	state Future<Void> collection = actorCollection(self->addActor.getFuture());

	if (BW_DEBUG) {
		printf("Initializing blob worker s3 stuff\n");
	}

	try {
		if (BW_DEBUG) {
			fmt::print("BW constructing backup container from {0}\n", SERVER_KNOBS->BG_URL);
		}
		self->bstore = BackupContainerFileSystem::openContainerFS(SERVER_KNOBS->BG_URL);
		if (BW_DEBUG) {
			printf("BW constructed backup container\n");
		}

		// register the blob worker to the system keyspace
		wait(registerBlobWorker(self, bwInterf));
	} catch (Error& e) {
		if (BW_DEBUG) {
			fmt::print("BW got backup container init error {0}\n", e.name());
		}
		// if any errors came up while initializing the blob worker, let the blob manager know
		// that recruitment failed
		if (!recruitReply.isSet()) {
			recruitReply.sendError(recruitment_failed());
		}
		throw e;
	}

	// By now, we know that initialization was successful, so
	// respond to the initialization request with the interface itself
	// Note: this response gets picked up by the blob manager
	InitializeBlobWorkerReply rep;
	rep.interf = bwInterf;
	recruitReply.send(rep);

	self->addActor.send(waitFailureServer(bwInterf.waitFailure.getFuture()));
	self->addActor.send(runGRVChecks(self));
	state Future<Void> selfRemoved = monitorRemoval(self);

	TraceEvent("BlobWorkerInit", self->id).log();

	try {
		loop choose {
			when(BlobGranuleFileRequest req = waitNext(bwInterf.blobGranuleFileRequest.getFuture())) {
				++self->stats.readRequests;
				++self->stats.activeReadRequests;
				self->addActor.send(handleBlobGranuleFileRequest(self, req));
			}
			when(state GranuleStatusStreamRequest req = waitNext(bwInterf.granuleStatusStreamRequest.getFuture())) {
				if (self->managerEpochOk(req.managerEpoch)) {
					if (BW_DEBUG) {
						fmt::print("Worker {0} got new granule status endpoint {1} from BM {2}\n",
						           self->id.toString(),
						           req.reply.getEndpoint().token.toString().c_str(),
						           req.managerEpoch);
					}

					// send an error to the old stream before closing it, so it doesn't get broken_promise and mark this
					// endpoint as failed
					self->currentManagerStatusStream.get().sendError(connection_failed());

					// TODO: pick a reasonable byte limit instead of just piggy-backing
					req.reply.setByteLimit(SERVER_KNOBS->BLOBWORKERSTATUSSTREAM_LIMIT_BYTES);
					self->statusStreamInitialized = true;
					self->currentManagerStatusStream.set(req.reply);
				} else {
					req.reply.sendError(blob_manager_replaced());
				}
			}
			when(AssignBlobRangeRequest _req = waitNext(bwInterf.assignBlobRangeRequest.getFuture())) {
				++self->stats.rangeAssignmentRequests;
				state AssignBlobRangeRequest assignReq = _req;
				if (BW_DEBUG) {
					fmt::print("Worker {0} assigned range [{1} - {2}) @ ({3}, {4}):\n  type={5}\n",
					           self->id.toString(),
					           assignReq.keyRange.begin.printable(),
					           assignReq.keyRange.end.printable(),
					           assignReq.managerEpoch,
					           assignReq.managerSeqno,
					           assignReq.type);
				}

				if (self->managerEpochOk(assignReq.managerEpoch)) {
					self->addActor.send(handleRangeAssign(self, assignReq, false));
				} else {
					assignReq.reply.sendError(blob_manager_replaced());
				}
			}
			when(RevokeBlobRangeRequest _req = waitNext(bwInterf.revokeBlobRangeRequest.getFuture())) {
				state RevokeBlobRangeRequest revokeReq = _req;
				if (BW_DEBUG) {
					fmt::print("Worker {0} revoked range [{1} - {2}) @ ({3}, {4}):\n  dispose={5}\n",
					           self->id.toString(),
					           revokeReq.keyRange.begin.printable(),
					           revokeReq.keyRange.end.printable(),
					           revokeReq.managerEpoch,
					           revokeReq.managerSeqno,
					           revokeReq.dispose ? "T" : "F");
				}

				if (self->managerEpochOk(revokeReq.managerEpoch)) {
					self->addActor.send(handleRangeRevoke(self, revokeReq));
				} else {
					revokeReq.reply.sendError(blob_manager_replaced());
				}
			}
			when(AssignBlobRangeRequest granuleToReassign = waitNext(self->granuleUpdateErrors.getFuture())) {
				self->addActor.send(handleRangeAssign(self, granuleToReassign, true));
			}
			when(GetGranuleAssignmentsRequest req = waitNext(bwInterf.granuleAssignmentsRequest.getFuture())) {
				if (self->managerEpochOk(req.managerEpoch)) {
					if (BW_DEBUG) {
						fmt::print("Worker {0} got granule assignments request from BM {1}\n",
						           self->id.toString(),
						           req.managerEpoch);
					}
					handleGetGranuleAssignmentsRequest(self, req);
				} else {
					req.reply.sendError(blob_manager_replaced());
				}
			}
			when(HaltBlobWorkerRequest req = waitNext(bwInterf.haltBlobWorker.getFuture())) {
				if (self->managerEpochOk(req.managerEpoch)) {
					TraceEvent("BlobWorkerHalted", self->id)
					    .detail("ReqID", req.requesterID)
					    .detail("ManagerEpoch", req.managerEpoch);
					if (BW_DEBUG) {
						fmt::print("BW {0} was halted by manager {1}\n", bwInterf.id().toString(), req.managerEpoch);
					}
					req.reply.send(Void());
					break;
				} else {
					req.reply.sendError(blob_manager_replaced());
				}
			}
			when(wait(collection)) {
				TraceEvent("BlobWorkerActorCollectionError", self->id);
				ASSERT(false);
				throw internal_error();
			}
			when(wait(selfRemoved)) {
				if (BW_DEBUG) {
					printf("Blob worker detected removal. Exiting...\n");
				}
				TraceEvent("BlobWorkerRemoved", self->id);
				break;
			}
			when(wait(self->fatalError.getFuture())) {
				TraceEvent(SevError, "BlobWorkerActorCollectionFatalErrorNotError", self->id);
				ASSERT(false);
			}
		}
	} catch (Error& e) {
		if (e.code() == error_code_operation_cancelled) {
			self->granuleMetadata.clear();
			throw;
		}
		if (BW_DEBUG) {
			printf("Blob worker got error %s. Exiting...\n", e.name());
		}
		TraceEvent("BlobWorkerDied", self->id).errorUnsuppressed(e);
	}

	wait(self->granuleMetadata.clearAsync());
	return Void();
}

// TODO add unit tests for assign/revoke range, especially version ordering<|MERGE_RESOLUTION|>--- conflicted
+++ resolved
@@ -2201,25 +2201,6 @@
 
 				ASSERT(!chunkFiles.snapshotFiles.empty());
 				ASSERT(!chunkFiles.deltaFiles.empty());
-<<<<<<< HEAD
-				// TODO remove eventually, for help debugging asserts
-				if (chunkFiles.deltaFiles.back().version <= req.readVersion ||
-				    chunkFiles.snapshotFiles.front().version > req.readVersion) {
-					fmt::print("Time Travel read version {0} out of bounds!\n  current granule initial version: {1}\n  "
-					           "snapshot files ({2}):\n",
-					           req.readVersion,
-					           metadata->initialSnapshotVersion,
-					           chunkFiles.snapshotFiles.size());
-					for (auto& f : chunkFiles.snapshotFiles) {
-						fmt::print("    {0}\n", f.version);
-					}
-					fmt::print("  delta files {0}:\n", chunkFiles.deltaFiles.size());
-					for (auto& f : chunkFiles.deltaFiles) {
-						fmt::print("    {0}\n", f.version);
-					}
-				}
-=======
->>>>>>> ce5b5679
 				ASSERT(chunkFiles.deltaFiles.back().version > req.readVersion);
 				if (chunkFiles.snapshotFiles.front().version > req.readVersion) {
 					// a snapshot file must have been pruned
