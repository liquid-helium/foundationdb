--- conflicted
+++ resolved
@@ -96,11 +96,7 @@
 		return priority == rhs.priority && boundaryPriority == rhs.boundaryPriority &&
 		       healthPriority == rhs.healthPriority && keys == rhs.keys && startTime == rhs.startTime &&
 		       workFactor == rhs.workFactor && src == rhs.src && completeSources == rhs.completeSources &&
-<<<<<<< HEAD
-		       wantsNewServers == rhs.wantsNewServers && randomId == rhs.randomId && dataMoveID == rhs.dataMoveID;
-=======
 		       completeDests == rhs.completeDests && wantsNewServers == rhs.wantsNewServers && randomId == rhs.randomId;
->>>>>>> a818191a
 	}
 	bool operator!=(const RelocateData& rhs) const { return !(*this == rhs); }
 };
@@ -1063,7 +1059,6 @@
 	}
 };
 
-<<<<<<< HEAD
 ACTOR Future<Void> cancelDataMove(struct DDQueueData* self,
                                   UID dataMoveID,
                                   KeyRange range,
@@ -1087,7 +1082,8 @@
 		self->dataMoves.insert(KeyRangeRef(ranges.front().begin, ranges.back().end), UID());
 	}
 	return Void();
-=======
+}
+
 static std::string destServersString(std::vector<std::pair<Reference<IDataDistributionTeam>, bool>> const& bestTeams) {
 	std::stringstream ss;
 
@@ -1098,7 +1094,6 @@
 	}
 
 	return std::move(ss).str();
->>>>>>> a818191a
 }
 
 // This actor relocates the specified keys to a good place.
@@ -1238,17 +1233,12 @@
 					}
 					tciIndex++;
 				}
-<<<<<<< HEAD
-
-				if (foundTeams && anyHealthy) {
-=======
 				// once we've found healthy candidate teams, make sure they're not overloaded with outstanding moves
 				// already
 				anyDestOverloaded = !canLaunchDest(bestTeams, rd.priority, self->destBusymap);
 
 				if (foundTeams && anyHealthy && !anyDestOverloaded) {
 					ASSERT(rd.completeDests.empty());
->>>>>>> a818191a
 					break;
 				}
 
