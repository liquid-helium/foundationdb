--- conflicted
+++ resolved
@@ -2050,13 +2050,10 @@
 
 	// pullAsyncData actor pulls mutations from the TLog and also applies them.
 	actors.add(pullAsyncData(&self));
-<<<<<<< HEAD
 	actors.add(watchInterface(&self, ssi));
 
+	actors.add(traceRole(Role::STORAGE_CACHE, ssi.id()));
 	self.coreStarted.send( Void() );
-=======
-	actors.add(traceRole(Role::STORAGE_CACHE, ssi.id()));
->>>>>>> ac19ba19
 
 	loop {
 		++self.counters.loops;
