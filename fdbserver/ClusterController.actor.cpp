/*
 * ClusterController.actor.cpp
 *
 * This source file is part of the FoundationDB open source project
 *
 * Copyright 2013-2019 Apple Inc. and the FoundationDB project authors
 *
 * Licensed under the Apache License, Version 2.0 (the "License");
 * you may not use this file except in compliance with the License.
 * You may obtain a copy of the License at
 *
 *     http://www.apache.org/licenses/LICENSE-2.0
 *
 * Unless required by applicable law or agreed to in writing, software
 * distributed under the License is distributed on an "AS IS" BASIS,
 * WITHOUT WARRANTIES OR CONDITIONS OF ANY KIND, either express or implied.
 * See the License for the specific language governing permissions and
 * limitations under the License.
 */

#include <algorithm>
#include <iterator>
#include <map>
#include <set>
#include <vector>

#include "fdbrpc/FailureMonitor.h"
#include "flow/ActorCollection.h"
#include "fdbclient/ManagementAPI.actor.h"
#include "flow/SystemMonitor.h"
#include "fdbclient/ClusterConnectionMemoryRecord.h"
#include "fdbclient/NativeAPI.actor.h"
#include "fdbserver/BackupInterface.h"
#include "fdbserver/CoordinationInterface.h"
#include "fdbserver/DataDistributorInterface.h"
#include "fdbserver/Knobs.h"
#include "fdbserver/ConfigBroadcaster.h"
#include "fdbserver/MoveKeys.actor.h"
#include "fdbserver/WorkerInterface.actor.h"
#include "fdbserver/LeaderElection.h"
#include "fdbserver/LogSystemConfig.h"
#include "fdbserver/WaitFailure.h"
#include "fdbserver/RatekeeperInterface.h"
#include "fdbserver/BlobManagerInterface.h"
#include "fdbserver/ServerDBInfo.h"
#include "fdbserver/Status.h"
#include "fdbserver/LatencyBandConfig.h"
#include "fdbclient/DatabaseContext.h"
#include "fdbclient/GlobalConfig.actor.h"
#include "fdbserver/RecoveryState.h"
#include "fdbclient/ReadYourWrites.h"
#include "fdbrpc/Replication.h"
#include "fdbrpc/ReplicationUtils.h"
#include "fdbclient/KeyBackedTypes.h"
#include "flow/Util.h"
#include "flow/actorcompiler.h" // This must be the last #include.

void failAfter(Future<Void> trigger, Endpoint e);

// This is used to artificially amplify the used count for processes
// occupied by non-singletons. This ultimately makes it less desirable
// for singletons to use those processes as well. This constant should
// be increased if we ever have more than 100 singletons (unlikely).
static const int PID_USED_AMP_FOR_NON_SINGLETON = 100;

struct WorkerInfo : NonCopyable {
	Future<Void> watcher;
	ReplyPromise<RegisterWorkerReply> reply;
	Generation gen;
	int reboots;
	ProcessClass initialClass;
	ClusterControllerPriorityInfo priorityInfo;
	WorkerDetails details;
	Future<Void> haltRatekeeper;
	Future<Void> haltDistributor;
	Future<Void> haltBlobManager;
	Standalone<VectorRef<StringRef>> issues;

	WorkerInfo()
	  : gen(-1), reboots(0),
	    priorityInfo(ProcessClass::UnsetFit, false, ClusterControllerPriorityInfo::FitnessUnknown) {}
	WorkerInfo(Future<Void> watcher,
	           ReplyPromise<RegisterWorkerReply> reply,
	           Generation gen,
	           WorkerInterface interf,
	           ProcessClass initialClass,
	           ProcessClass processClass,
	           ClusterControllerPriorityInfo priorityInfo,
	           bool degraded,
	           Standalone<VectorRef<StringRef>> issues)
	  : watcher(watcher), reply(reply), gen(gen), reboots(0), initialClass(initialClass), priorityInfo(priorityInfo),
	    details(interf, processClass, degraded), issues(issues) {}

	WorkerInfo(WorkerInfo&& r) noexcept
	  : watcher(std::move(r.watcher)), reply(std::move(r.reply)), gen(r.gen), reboots(r.reboots),
	    initialClass(r.initialClass), priorityInfo(r.priorityInfo), details(std::move(r.details)),
	    haltRatekeeper(r.haltRatekeeper), haltDistributor(r.haltDistributor), haltBlobManager(r.haltBlobManager),
	    issues(r.issues) {}
	void operator=(WorkerInfo&& r) noexcept {
		watcher = std::move(r.watcher);
		reply = std::move(r.reply);
		gen = r.gen;
		reboots = r.reboots;
		initialClass = r.initialClass;
		priorityInfo = r.priorityInfo;
		details = std::move(r.details);
		haltRatekeeper = r.haltRatekeeper;
		haltDistributor = r.haltDistributor;
		haltBlobManager = r.haltBlobManager;
		issues = r.issues;
	}
};

struct WorkerFitnessInfo {
	WorkerDetails worker;
	ProcessClass::Fitness fitness;
	int used;

	WorkerFitnessInfo() : fitness(ProcessClass::NeverAssign), used(0) {}
	WorkerFitnessInfo(WorkerDetails worker, ProcessClass::Fitness fitness, int used)
	  : worker(worker), fitness(fitness), used(used) {}
};

class ClusterControllerData {
public:
	struct DBInfo {
		Reference<AsyncVar<ClientDBInfo>> clientInfo;
		Reference<AsyncVar<ServerDBInfo>> serverInfo;
		std::map<NetworkAddress, double> incompatibleConnections;
		AsyncTrigger forceMasterFailure;
		int64_t masterRegistrationCount;
		int64_t dbInfoCount;
		bool recoveryStalled;
		bool forceRecovery;
		bool recoverMetadata;
		DatabaseConfiguration config; // Asynchronously updated via master registration
		DatabaseConfiguration fullyRecoveredConfig;
		Database db;
		int unfinishedRecoveries;
		int logGenerations;
		bool cachePopulated;
		std::map<NetworkAddress, std::pair<double, OpenDatabaseRequest>> clientStatus;
		Future<Void> clientCounter;
		int clientCount;

		DBInfo()
		  : clientInfo(new AsyncVar<ClientDBInfo>()), serverInfo(new AsyncVar<ServerDBInfo>()),
		    masterRegistrationCount(0), dbInfoCount(0), recoveryStalled(false), forceRecovery(false),
<<<<<<< HEAD
		    db(DatabaseContext::create(clientInfo,
		                               Future<Void>(),
		                               LocalityData(),
		                               EnableLocalityLoadBalance::True,
		                               TaskPriority::DefaultEndpoint,
		                               LockAware::True)), // SOMEDAY: Locality!
		    unfinishedRecoveries(0), logGenerations(0), cachePopulated(false), clientCount(0) {
			clientCounter = countClients(this);
		}
=======
		    recoverMetadata(false), db(DatabaseContext::create(clientInfo,
		                                                       Future<Void>(),
		                                                       LocalityData(),
		                                                       EnableLocalityLoadBalance::True,
		                                                       TaskPriority::DefaultEndpoint,
		                                                       LockAware::True)), // SOMEDAY: Locality!
		    unfinishedRecoveries(0), logGenerations(0), cachePopulated(false) {}
>>>>>>> 917d0523

		void setDistributor(const DataDistributorInterface& interf) {
			auto newInfo = serverInfo->get();
			newInfo.id = deterministicRandom()->randomUniqueID();
			newInfo.infoGeneration = ++dbInfoCount;
			newInfo.distributor = interf;
			serverInfo->set(newInfo);
		}

		void setRatekeeper(const RatekeeperInterface& interf) {
			auto newInfo = serverInfo->get();
			newInfo.id = deterministicRandom()->randomUniqueID();
			newInfo.infoGeneration = ++dbInfoCount;
			newInfo.ratekeeper = interf;
			serverInfo->set(newInfo);
		}

		void setBlobManager(const BlobManagerInterface& interf) {
			auto newInfo = serverInfo->get();
			newInfo.id = deterministicRandom()->randomUniqueID();
			newInfo.infoGeneration = ++dbInfoCount;
			newInfo.blobManager = interf;
			serverInfo->set(newInfo);
		}

		void clearInterf(ProcessClass::ClassType t) {
			auto newInfo = serverInfo->get();
			newInfo.id = deterministicRandom()->randomUniqueID();
			newInfo.infoGeneration = ++dbInfoCount;
			if (t == ProcessClass::DataDistributorClass) {
				newInfo.distributor = Optional<DataDistributorInterface>();
			} else if (t == ProcessClass::RatekeeperClass) {
				newInfo.ratekeeper = Optional<RatekeeperInterface>();
			} else if (t == ProcessClass::BlobManagerClass) {
				newInfo.blobManager = Optional<BlobManagerInterface>();
			}
			serverInfo->set(newInfo);
		}

		ACTOR static Future<Void> countClients(DBInfo* self) {
			loop {
				wait(delay(SERVER_KNOBS->CC_PRUNE_CLIENTS_INTERVAL));

				self->clientCount = 0;
				for (auto itr = self->clientStatus.begin(); itr != self->clientStatus.end();) {
					if (now() - itr->second.first < 2 * SERVER_KNOBS->COORDINATOR_REGISTER_INTERVAL) {
						self->clientCount += itr->second.second.clientCount;
						++itr;
					} else {
						itr = self->clientStatus.erase(itr);
					}
				}
			}
		}
	};

	struct UpdateWorkerList {
		Future<Void> init(Database const& db) { return update(this, db); }

		void set(Optional<Standalone<StringRef>> processID, Optional<ProcessData> data) {
			delta[processID] = data;
			anyDelta.set(true);
		}

	private:
		std::map<Optional<Standalone<StringRef>>, Optional<ProcessData>> delta;
		AsyncVar<bool> anyDelta;

		ACTOR static Future<Void> update(UpdateWorkerList* self, Database db) {
			// The Database we are using is based on worker registrations to this cluster controller, which come only
			// from master servers that we started, so it shouldn't be possible for multiple cluster controllers to
			// fight.
			state Transaction tr(db);
			loop {
				try {
					tr.clear(workerListKeys);
					wait(tr.commit());
					break;
				} catch (Error& e) {
					wait(tr.onError(e));
				}
			}

			loop {
				tr.reset();

				// Wait for some changes
				while (!self->anyDelta.get())
					wait(self->anyDelta.onChange());
				self->anyDelta.set(false);

				state std::map<Optional<Standalone<StringRef>>, Optional<ProcessData>> delta;
				delta.swap(self->delta);

				TraceEvent("UpdateWorkerList").detail("DeltaCount", delta.size());

				// Do a transaction to write the changes
				loop {
					try {
						for (auto w = delta.begin(); w != delta.end(); ++w) {
							if (w->second.present()) {
								tr.set(workerListKeyFor(w->first.get()), workerListValue(w->second.get()));
							} else
								tr.clear(workerListKeyFor(w->first.get()));
						}
						wait(tr.commit());
						break;
					} catch (Error& e) {
						wait(tr.onError(e));
					}
				}
			}
		}
	};

	bool workerAvailable(WorkerInfo const& worker, bool checkStable) {
		return (now() - startTime < 2 * FLOW_KNOBS->SERVER_REQUEST_INTERVAL) ||
		       (IFailureMonitor::failureMonitor().getState(worker.details.interf.storage.getEndpoint()).isAvailable() &&
		        (!checkStable || worker.reboots < 2));
	}

	bool isLongLivedStateless(Optional<Key> const& processId) {
		return (db.serverInfo->get().distributor.present() &&
		        db.serverInfo->get().distributor.get().locality.processId() == processId) ||
		       (db.serverInfo->get().ratekeeper.present() &&
		        db.serverInfo->get().ratekeeper.get().locality.processId() == processId) ||
		       (db.serverInfo->get().blobManager.present() &&
		        db.serverInfo->get().blobManager.get().locality.processId() == processId);
	}

	WorkerDetails getStorageWorker(RecruitStorageRequest const& req) {
		std::set<Optional<Standalone<StringRef>>> excludedMachines(req.excludeMachines.begin(),
		                                                           req.excludeMachines.end());
		std::set<Optional<Standalone<StringRef>>> includeDCs(req.includeDCs.begin(), req.includeDCs.end());
		std::set<AddressExclusion> excludedAddresses(req.excludeAddresses.begin(), req.excludeAddresses.end());

		for (auto& it : id_worker)
			if (workerAvailable(it.second, false) &&
			    !excludedMachines.count(it.second.details.interf.locality.zoneId()) &&
			    (includeDCs.size() == 0 || includeDCs.count(it.second.details.interf.locality.dcId())) &&
			    !addressExcluded(excludedAddresses, it.second.details.interf.address()) &&
			    (!it.second.details.interf.secondaryAddress().present() ||
			     !addressExcluded(excludedAddresses, it.second.details.interf.secondaryAddress().get())) &&
			    it.second.details.processClass.machineClassFitness(ProcessClass::Storage) <= ProcessClass::UnsetFit) {
				return it.second.details;
			}

		if (req.criticalRecruitment) {
			ProcessClass::Fitness bestFit = ProcessClass::NeverAssign;
			Optional<WorkerDetails> bestInfo;
			for (auto& it : id_worker) {
				ProcessClass::Fitness fit = it.second.details.processClass.machineClassFitness(ProcessClass::Storage);
				if (workerAvailable(it.second, false) &&
				    !excludedMachines.count(it.second.details.interf.locality.zoneId()) &&
				    (includeDCs.size() == 0 || includeDCs.count(it.second.details.interf.locality.dcId())) &&
				    !addressExcluded(excludedAddresses, it.second.details.interf.address()) && fit < bestFit) {
					bestFit = fit;
					bestInfo = it.second.details;
				}
			}

			if (bestInfo.present()) {
				return bestInfo.get();
			}
		}

		throw no_more_servers();
	}

	// Returns a worker that can be used by a blob worker
	// Note: we restrict the set of possible workers to those in the same DC as the BM/CC
	WorkerDetails getBlobWorker(RecruitBlobWorkerRequest const& req) {
		std::set<AddressExclusion> excludedAddresses(req.excludeAddresses.begin(), req.excludeAddresses.end());
		for (auto& it : id_worker) {
			// the worker must be available, have the same dcID as CC,
			// not be one of the excluded addrs from req and have the approriate fitness
			if (workerAvailable(it.second, false) &&
			    clusterControllerDcId == it.second.details.interf.locality.dcId() &&
			    !addressExcluded(excludedAddresses, it.second.details.interf.address()) &&
			    (!it.second.details.interf.secondaryAddress().present() ||
			     !addressExcluded(excludedAddresses, it.second.details.interf.secondaryAddress().get())) &&
			    it.second.details.processClass.machineClassFitness(ProcessClass::BlobWorker) == ProcessClass::BestFit) {
				return it.second.details;
			}
		}

		throw no_more_servers();
	}

	std::vector<WorkerDetails> getWorkersForSeedServers(
	    DatabaseConfiguration const& conf,
	    Reference<IReplicationPolicy> const& policy,
	    Optional<Optional<Standalone<StringRef>>> const& dcId = Optional<Optional<Standalone<StringRef>>>()) {
		std::map<ProcessClass::Fitness, std::vector<WorkerDetails>> fitness_workers;
		std::vector<WorkerDetails> results;
		Reference<LocalitySet> logServerSet = Reference<LocalitySet>(new LocalityMap<WorkerDetails>());
		LocalityMap<WorkerDetails>* logServerMap = (LocalityMap<WorkerDetails>*)logServerSet.getPtr();
		bool bCompleted = false;

		int count = 0;
		for (auto& it : id_worker) {
			auto fitness = it.second.details.processClass.machineClassFitness(ProcessClass::Storage);
			if (workerAvailable(it.second, false) && !conf.isExcludedServer(it.second.details.interf.addresses()) &&
			    !isExcludedDegradedServer(it.second.details.interf.addresses()) &&
			    fitness != ProcessClass::NeverAssign &&
			    (!dcId.present() || it.second.details.interf.locality.dcId() == dcId.get())) {
				++count;
				fitness_workers[fitness].push_back(it.second.details);
			}
		}

		for (auto& it : fitness_workers) {
			for (auto& worker : it.second) {
				logServerMap->add(worker.interf.locality, &worker);
			}

			std::vector<LocalityEntry> bestSet;
			if (logServerSet->selectReplicas(policy, bestSet)) {
				results.reserve(bestSet.size());
				for (auto& entry : bestSet) {
					auto object = logServerMap->getObject(entry);
					results.push_back(*object);
				}
				bCompleted = true;
				break;
			}
		}

		logServerSet->clear();
		logServerSet.clear();

		if (!bCompleted) {
			throw no_more_servers();
		}

		return results;
	}

	// Adds workers to the result such that each field is used in the result set as evenly as possible,
	// with a secondary criteria of minimizing the reuse of zoneIds
	// only add workers which have a field which is already in the result set
	void addWorkersByLowestField(StringRef field,
	                             int desired,
	                             const std::vector<WorkerDetails>& workers,
	                             std::set<WorkerDetails>& resultSet) {
		typedef Optional<Standalone<StringRef>> Field;
		typedef Optional<Standalone<StringRef>> Zone;
		typedef std::tuple<int, bool, Field> FieldCount;
		typedef std::pair<int, Zone> ZoneCount;

		std::priority_queue<FieldCount, std::vector<FieldCount>, std::greater<FieldCount>> fieldQueue;
		std::map<Field, std::priority_queue<ZoneCount, std::vector<ZoneCount>, std::greater<ZoneCount>>>
		    field_zoneQueue;

		std::map<Field, std::pair<int, bool>> field_count;
		std::map<Zone, std::pair<int, Field>> zone_count;
		std::map<Zone, std::vector<WorkerDetails>> zone_workers;

		// Count the amount of fields and zones already in the result set
		for (auto& worker : resultSet) {
			auto thisField = worker.interf.locality.get(field);
			auto thisZone = worker.interf.locality.zoneId();
			auto thisDc = worker.interf.locality.dcId();

			auto& fitness = field_count[thisField];
			fitness.first++;
			fitness.second = thisDc == clusterControllerDcId;

			auto& zc = zone_count[thisZone];
			zc.first++;
			zc.second = thisField;
		}

		for (auto& worker : workers) {
			auto thisField = worker.interf.locality.get(field);
			auto thisZone = worker.interf.locality.zoneId();

			if (field_count.count(thisField)) {
				zone_workers[thisZone].push_back(worker);
				zone_count[thisZone].second = thisField;
			}
		}

		// try to avoid fields in the cluster controller datacenter if everything else is equal
		for (auto& it : field_count) {
			fieldQueue.push(std::make_tuple(it.second.first, it.second.second, it.first));
		}

		for (auto& it : zone_count) {
			field_zoneQueue[it.second.second].push(std::make_pair(it.second.first, it.first));
		}

		// start with the least used field, and try to find a worker with that field
		while (fieldQueue.size()) {
			auto lowestField = fieldQueue.top();
			auto& lowestZoneQueue = field_zoneQueue[std::get<2>(lowestField)];
			bool added = false;
			// start with the least used zoneId, and try and find a worker with that zone
			while (lowestZoneQueue.size() && !added) {
				auto lowestZone = lowestZoneQueue.top();
				auto& zoneWorkers = zone_workers[lowestZone.second];

				while (zoneWorkers.size() && !added) {
					if (!resultSet.count(zoneWorkers.back())) {
						resultSet.insert(zoneWorkers.back());
						if (resultSet.size() == desired) {
							return;
						}
						added = true;
					}
					zoneWorkers.pop_back();
				}
				lowestZoneQueue.pop();
				if (added && zoneWorkers.size()) {
					++lowestZone.first;
					lowestZoneQueue.push(lowestZone);
				}
			}
			fieldQueue.pop();
			if (added) {
				++std::get<0>(lowestField);
				fieldQueue.push(lowestField);
			}
		}
	}

	// Adds workers to the result which minimize the reuse of zoneIds
	void addWorkersByLowestZone(int desired,
	                            const std::vector<WorkerDetails>& workers,
	                            std::set<WorkerDetails>& resultSet) {
		typedef Optional<Standalone<StringRef>> Zone;
		typedef std::pair<int, Zone> ZoneCount;

		std::map<Zone, int> zone_count;
		std::map<Zone, std::vector<WorkerDetails>> zone_workers;
		std::priority_queue<ZoneCount, std::vector<ZoneCount>, std::greater<ZoneCount>> zoneQueue;

		for (const auto& worker : workers) {
			auto thisZone = worker.interf.locality.zoneId();
			zone_count[thisZone] = 0;
			zone_workers[thisZone].push_back(worker);
		}

		for (auto& worker : resultSet) {
			auto thisZone = worker.interf.locality.zoneId();
			zone_count[thisZone]++;
		}

		for (auto& it : zone_count) {
			zoneQueue.push(std::make_pair(it.second, it.first));
		}

		while (zoneQueue.size()) {
			auto lowestZone = zoneQueue.top();
			auto& zoneWorkers = zone_workers[lowestZone.second];

			bool added = false;
			while (zoneWorkers.size() && !added) {
				if (!resultSet.count(zoneWorkers.back())) {
					resultSet.insert(zoneWorkers.back());
					if (resultSet.size() == desired) {
						return;
					}
					added = true;
				}
				zoneWorkers.pop_back();
			}
			zoneQueue.pop();
			if (added && zoneWorkers.size()) {
				++lowestZone.first;
				zoneQueue.push(lowestZone);
			}
		}
	}

	// Log the reason why the worker is considered as unavailable.
	void logWorkerUnavailable(const Severity severity,
	                          const UID& id,
	                          const std::string& method,
	                          const std::string& reason,
	                          const WorkerDetails& details,
	                          const ProcessClass::Fitness& fitness,
	                          const std::set<Optional<Key>>& dcIds) {
		// Construct the list of DCs where the TLog recruitment is happening. This is mainly for logging purpose.
		std::string dcList;
		for (const auto& dc : dcIds) {
			if (!dcList.empty()) {
				dcList += ',';
			}
			dcList += printable(dc);
		}
		// Logging every possible options is a lot for every recruitment; logging all of the options with GoodFit or
		// BestFit may work because there should only be like 30 tlog class processes. Plus, the recruitment happens
		// only during initial database creation and recovery. So these trace events should be sparse.
		if (fitness == ProcessClass::GoodFit || fitness == ProcessClass::BestFit ||
		    fitness == ProcessClass::NeverAssign) {
			TraceEvent(severity, "GetTLogTeamWorkerUnavailable", id)
			    .detail("TLogRecruitMethod", method)
			    .detail("Reason", reason)
			    .detail("WorkerID", details.interf.id())
			    .detail("WorkerDC", details.interf.locality.dcId())
			    .detail("Address", details.interf.addresses().toString())
			    .detail("Fitness", fitness)
			    .detail("RecruitmentDcIds", dcList);
		}
	}

	// A TLog recruitment method specialized for three_data_hall and three_datacenter configurations
	// It attempts to evenly recruit processes from across data_halls or datacenters
	std::vector<WorkerDetails> getWorkersForTlogsComplex(DatabaseConfiguration const& conf,
	                                                     int32_t desired,
	                                                     std::map<Optional<Standalone<StringRef>>, int>& id_used,
	                                                     StringRef field,
	                                                     int minFields,
	                                                     int minPerField,
	                                                     bool allowDegraded,
	                                                     bool checkStable,
	                                                     const std::set<Optional<Key>>& dcIds,
	                                                     const std::vector<UID>& exclusionWorkerIds) {
		std::map<std::tuple<ProcessClass::Fitness, int, bool>, std::vector<WorkerDetails>> fitness_workers;

		// Go through all the workers to list all the workers that can be recruited.
		for (const auto& [worker_process_id, worker_info] : id_worker) {
			const auto& worker_details = worker_info.details;
			auto fitness = worker_details.processClass.machineClassFitness(ProcessClass::TLog);

			if (std::find(exclusionWorkerIds.begin(), exclusionWorkerIds.end(), worker_details.interf.id()) !=
			    exclusionWorkerIds.end()) {
				logWorkerUnavailable(SevInfo, id, "complex", "Worker is excluded", worker_details, fitness, dcIds);
				continue;
			}
			if (!workerAvailable(worker_info, checkStable)) {
				logWorkerUnavailable(SevInfo, id, "complex", "Worker is not available", worker_details, fitness, dcIds);
				continue;
			}
			if (conf.isExcludedServer(worker_details.interf.addresses())) {
				logWorkerUnavailable(SevInfo,
				                     id,
				                     "complex",
				                     "Worker server is excluded from the cluster",
				                     worker_details,
				                     fitness,
				                     dcIds);
				continue;
			}
			if (isExcludedDegradedServer(worker_details.interf.addresses())) {
				logWorkerUnavailable(SevInfo,
				                     id,
				                     "complex",
				                     "Worker server is excluded from the cluster due to degradation",
				                     worker_details,
				                     fitness,
				                     dcIds);
				continue;
			}
			if (fitness == ProcessClass::NeverAssign) {
				logWorkerUnavailable(
				    SevDebug, id, "complex", "Worker's fitness is NeverAssign", worker_details, fitness, dcIds);
				continue;
			}
			if (!dcIds.empty() && dcIds.count(worker_details.interf.locality.dcId()) == 0) {
				logWorkerUnavailable(
				    SevDebug, id, "complex", "Worker is not in the target DC", worker_details, fitness, dcIds);
				continue;
			}
			if (!allowDegraded && worker_details.degraded) {
				logWorkerUnavailable(
				    SevInfo, id, "complex", "Worker is degraded and not allowed", worker_details, fitness, dcIds);
				continue;
			}

			fitness_workers[std::make_tuple(
			                    fitness, id_used[worker_process_id], isLongLivedStateless(worker_process_id))]
			    .push_back(worker_details);
		}

		auto requiredFitness = ProcessClass::NeverAssign;
		int requiredUsed = 1e6;

		typedef Optional<Standalone<StringRef>> Field;
		typedef Optional<Standalone<StringRef>> Zone;
		std::map<Field, std::pair<std::set<Zone>, std::vector<WorkerDetails>>> field_zones;
		std::set<Field> fieldsWithMin;
		std::map<Field, int> field_count;
		std::map<Field, std::tuple<ProcessClass::Fitness, int, bool>> field_fitness;

		// Determine the best required workers by finding the workers with enough unique zoneIds per field
		for (auto workerIter = fitness_workers.begin(); workerIter != fitness_workers.end(); ++workerIter) {
			deterministicRandom()->randomShuffle(workerIter->second);
			auto fitness = std::get<0>(workerIter->first);
			auto used = std::get<1>(workerIter->first);

			if (fitness > requiredFitness || (fitness == requiredFitness && used > requiredUsed)) {
				break;
			}

			for (auto& worker : workerIter->second) {
				auto thisField = worker.interf.locality.get(field);
				auto& zones = field_zones[thisField];
				if (zones.first.insert(worker.interf.locality.zoneId()).second) {
					zones.second.push_back(worker);
					if (zones.first.size() == minPerField) {
						fieldsWithMin.insert(thisField);
					}
				}
				field_count[thisField]++;
				field_fitness.insert(
				    { thisField,
				      std::make_tuple(fitness, used, worker.interf.locality.dcId() == clusterControllerDcId) });
			}
			if (fieldsWithMin.size() >= minFields) {
				requiredFitness = fitness;
				requiredUsed = used;
			}
		}

		if (fieldsWithMin.size() < minFields) {
			throw no_more_servers();
		}

		std::set<Field> chosenFields;
		// If we cannot use all of the fields, use the fields which allow the best workers to be chosen
		if (fieldsWithMin.size() * minPerField > desired) {
			std::vector<std::tuple<ProcessClass::Fitness, int, bool, int, Field>> orderedFields;
			for (auto& it : fieldsWithMin) {
				auto& fitness = field_fitness[it];
				orderedFields.emplace_back(
				    std::get<0>(fitness), std::get<1>(fitness), std::get<2>(fitness), field_count[it], it);
			}
			std::sort(orderedFields.begin(), orderedFields.end());
			int totalFields = desired / minPerField;
			int maxCount = 0;
			for (int i = 0; i < orderedFields.size() && chosenFields.size() < totalFields; i++) {
				if (chosenFields.size() == totalFields - 1 && maxCount + std::get<3>(orderedFields[i]) < desired) {
					for (int j = i + 1; j < orderedFields.size(); j++) {
						if (maxCount + std::get<3>(orderedFields[j]) >= desired) {
							chosenFields.insert(std::get<4>(orderedFields[j]));
							break;
						}
					}
				}
				if (chosenFields.size() < totalFields) {
					maxCount += std::get<3>(orderedFields[i]);
					chosenFields.insert(std::get<4>(orderedFields[i]));
				}
			}
		} else {
			chosenFields = fieldsWithMin;
		}

		// Create a result set with fulfills the minField and minPerField requirements before adding more workers
		std::set<WorkerDetails> resultSet;
		for (auto& it : chosenFields) {
			auto& w = field_zones[it].second;
			for (int i = 0; i < minPerField; i++) {
				resultSet.insert(w[i]);
			}
		}

		// Continue adding workers to the result set until we reach the desired number of workers
		for (auto workerIter = fitness_workers.begin();
		     workerIter != fitness_workers.end() && resultSet.size() < desired;
		     ++workerIter) {
			auto fitness = std::get<0>(workerIter->first);
			auto used = std::get<1>(workerIter->first);

			if (fitness > requiredFitness || (fitness == requiredFitness && used > requiredUsed)) {
				break;
			}
			if (workerIter->second.size() + resultSet.size() <= desired) {
				for (auto& worker : workerIter->second) {
					if (chosenFields.count(worker.interf.locality.get(field))) {
						resultSet.insert(worker);
					}
				}
			} else {
				addWorkersByLowestField(field, desired, workerIter->second, resultSet);
			}
		}

		for (auto& result : resultSet) {
			id_used[result.interf.locality.processId()]++;
		}

		return std::vector<WorkerDetails>(resultSet.begin(), resultSet.end());
	}

	// Attempt to recruit TLogs without degraded processes and see if it improves the configuration
	std::vector<WorkerDetails> getWorkersForTlogsComplex(DatabaseConfiguration const& conf,
	                                                     int32_t desired,
	                                                     std::map<Optional<Standalone<StringRef>>, int>& id_used,
	                                                     StringRef field,
	                                                     int minFields,
	                                                     int minPerField,
	                                                     bool checkStable,
	                                                     const std::set<Optional<Key>>& dcIds,
	                                                     const std::vector<UID>& exclusionWorkerIds) {
		desired = std::max(desired, minFields * minPerField);
		std::map<Optional<Standalone<StringRef>>, int> withDegradedUsed = id_used;
		auto withDegraded = getWorkersForTlogsComplex(conf,
		                                              desired,
		                                              withDegradedUsed,
		                                              field,
		                                              minFields,
		                                              minPerField,
		                                              true,
		                                              checkStable,
		                                              dcIds,
		                                              exclusionWorkerIds);
		RoleFitness withDegradedFitness(withDegraded, ProcessClass::TLog, withDegradedUsed);
		ASSERT(withDegraded.size() <= desired);

		bool usedDegraded = false;
		for (auto& it : withDegraded) {
			if (it.degraded) {
				usedDegraded = true;
				break;
			}
		}

		if (!usedDegraded) {
			id_used = withDegradedUsed;
			return withDegraded;
		}

		try {
			std::map<Optional<Standalone<StringRef>>, int> withoutDegradedUsed = id_used;
			auto withoutDegraded = getWorkersForTlogsComplex(conf,
			                                                 desired,
			                                                 withoutDegradedUsed,
			                                                 field,
			                                                 minFields,
			                                                 minPerField,
			                                                 false,
			                                                 checkStable,
			                                                 dcIds,
			                                                 exclusionWorkerIds);
			RoleFitness withoutDegradedFitness(withoutDegraded, ProcessClass::TLog, withoutDegradedUsed);
			ASSERT(withoutDegraded.size() <= desired);

			if (withDegradedFitness < withoutDegradedFitness) {
				id_used = withDegradedUsed;
				return withDegraded;
			}
			id_used = withoutDegradedUsed;
			return withoutDegraded;
		} catch (Error& e) {
			if (e.code() != error_code_no_more_servers) {
				throw;
			}
			id_used = withDegradedUsed;
			return withDegraded;
		}
	}

	// A TLog recruitment method specialized for single, double, and triple configurations
	// It recruits processes from with unique zoneIds until it reaches the desired amount
	std::vector<WorkerDetails> getWorkersForTlogsSimple(DatabaseConfiguration const& conf,
	                                                    int32_t required,
	                                                    int32_t desired,
	                                                    std::map<Optional<Standalone<StringRef>>, int>& id_used,
	                                                    bool checkStable,
	                                                    const std::set<Optional<Key>>& dcIds,
	                                                    const std::vector<UID>& exclusionWorkerIds) {
		std::map<std::tuple<ProcessClass::Fitness, int, bool, bool, bool>, std::vector<WorkerDetails>> fitness_workers;

		// Go through all the workers to list all the workers that can be recruited.
		for (const auto& [worker_process_id, worker_info] : id_worker) {
			const auto& worker_details = worker_info.details;
			auto fitness = worker_details.processClass.machineClassFitness(ProcessClass::TLog);

			if (std::find(exclusionWorkerIds.begin(), exclusionWorkerIds.end(), worker_details.interf.id()) !=
			    exclusionWorkerIds.end()) {
				logWorkerUnavailable(SevInfo, id, "simple", "Worker is excluded", worker_details, fitness, dcIds);
				continue;
			}
			if (!workerAvailable(worker_info, checkStable)) {
				logWorkerUnavailable(SevInfo, id, "simple", "Worker is not available", worker_details, fitness, dcIds);
				continue;
			}
			if (conf.isExcludedServer(worker_details.interf.addresses())) {
				logWorkerUnavailable(SevInfo,
				                     id,
				                     "simple",
				                     "Worker server is excluded from the cluster",
				                     worker_details,
				                     fitness,
				                     dcIds);
				continue;
			}
			if (isExcludedDegradedServer(worker_details.interf.addresses())) {
				logWorkerUnavailable(SevInfo,
				                     id,
				                     "simple",
				                     "Worker server is excluded from the cluster due to degradation",
				                     worker_details,
				                     fitness,
				                     dcIds);
				continue;
			}
			if (fitness == ProcessClass::NeverAssign) {
				logWorkerUnavailable(
				    SevDebug, id, "complex", "Worker's fitness is NeverAssign", worker_details, fitness, dcIds);
				continue;
			}
			if (!dcIds.empty() && dcIds.count(worker_details.interf.locality.dcId()) == 0) {
				logWorkerUnavailable(
				    SevDebug, id, "simple", "Worker is not in the target DC", worker_details, fitness, dcIds);
				continue;
			}

			// This worker is a candidate for TLog recruitment.
			bool inCCDC = worker_details.interf.locality.dcId() == clusterControllerDcId;
			// Prefer recruiting a TransactionClass non-degraded process over a LogClass degraded process
			if (worker_details.degraded) {
				fitness = std::max(fitness, ProcessClass::GoodFit);
			}

			fitness_workers[std::make_tuple(fitness,
			                                id_used[worker_process_id],
			                                worker_details.degraded,
			                                isLongLivedStateless(worker_process_id),
			                                inCCDC)]
			    .push_back(worker_details);
		}

		auto requiredFitness = ProcessClass::BestFit;
		int requiredUsed = 0;

		std::set<Optional<Standalone<StringRef>>> zones;
		std::set<WorkerDetails> resultSet;

		// Determine the best required workers by finding the workers with enough unique zoneIds
		for (auto workerIter = fitness_workers.begin(); workerIter != fitness_workers.end(); ++workerIter) {
			auto fitness = std::get<0>(workerIter->first);
			auto used = std::get<1>(workerIter->first);
			deterministicRandom()->randomShuffle(workerIter->second);
			for (auto& worker : workerIter->second) {
				if (!zones.count(worker.interf.locality.zoneId())) {
					zones.insert(worker.interf.locality.zoneId());
					resultSet.insert(worker);
					if (resultSet.size() == required) {
						break;
					}
				}
			}
			if (resultSet.size() == required) {
				requiredFitness = fitness;
				requiredUsed = used;
				break;
			}
		}

		if (resultSet.size() < required) {
			throw no_more_servers();
		}

		// Continue adding workers to the result set until we reach the desired number of workers
		for (auto workerIter = fitness_workers.begin();
		     workerIter != fitness_workers.end() && resultSet.size() < desired;
		     ++workerIter) {
			auto fitness = std::get<0>(workerIter->first);
			auto used = std::get<1>(workerIter->first);
			if (fitness > requiredFitness || (fitness == requiredFitness && used > requiredUsed)) {
				break;
			}
			if (workerIter->second.size() + resultSet.size() <= desired) {
				for (auto& worker : workerIter->second) {
					resultSet.insert(worker);
				}
			} else {
				addWorkersByLowestZone(desired, workerIter->second, resultSet);
			}
		}

<<<<<<< HEAD
		ASSERT(resultSet.size() >= required && resultSet.size() <= desired);
=======
		// ASSERT(resultSet.size() <= desired);
>>>>>>> 917d0523

		for (auto& result : resultSet) {
			id_used[result.interf.locality.processId()]++;
		}

		return std::vector<WorkerDetails>(resultSet.begin(), resultSet.end());
	}

	// A backup method for TLog recruitment that is used for custom policies, but does a worse job
	// selecting the best workers.
	//   conf:        the database configuration.
	//   required:    the required number of TLog workers to select.
	//   desired:     the desired number of TLog workers to select.
	//   policy:      the TLog replication policy the selection needs to satisfy.
	//   id_used:     keep track of process IDs of selected workers.
	//   checkStable: when true, only select from workers that are considered as stable worker (not rebooted more than
	//                twice recently).
	//   dcIds:       the target data centers the workers are in. The selected workers must all be from these
	//                data centers:
	//   exclusionWorkerIds: the workers to be excluded from the selection.
	std::vector<WorkerDetails> getWorkersForTlogsBackup(
	    DatabaseConfiguration const& conf,
	    int32_t required,
	    int32_t desired,
	    Reference<IReplicationPolicy> const& policy,
	    std::map<Optional<Standalone<StringRef>>, int>& id_used,
	    bool checkStable = false,
	    const std::set<Optional<Key>>& dcIds = std::set<Optional<Key>>(),
	    const std::vector<UID>& exclusionWorkerIds = {}) {
		std::map<std::tuple<ProcessClass::Fitness, int, bool, bool>, std::vector<WorkerDetails>> fitness_workers;
		std::vector<WorkerDetails> results;
		Reference<LocalitySet> logServerSet = Reference<LocalitySet>(new LocalityMap<WorkerDetails>());
		LocalityMap<WorkerDetails>* logServerMap = (LocalityMap<WorkerDetails>*)logServerSet.getPtr();
		bool bCompleted = false;
		desired = std::max(required, desired);

		// Go through all the workers to list all the workers that can be recruited.
		for (const auto& [worker_process_id, worker_info] : id_worker) {
			const auto& worker_details = worker_info.details;
			auto fitness = worker_details.processClass.machineClassFitness(ProcessClass::TLog);

			if (std::find(exclusionWorkerIds.begin(), exclusionWorkerIds.end(), worker_details.interf.id()) !=
			    exclusionWorkerIds.end()) {
				logWorkerUnavailable(SevInfo, id, "deprecated", "Worker is excluded", worker_details, fitness, dcIds);
				continue;
			}
			if (!workerAvailable(worker_info, checkStable)) {
				logWorkerUnavailable(
				    SevInfo, id, "deprecated", "Worker is not available", worker_details, fitness, dcIds);
				continue;
			}
			if (conf.isExcludedServer(worker_details.interf.addresses())) {
				logWorkerUnavailable(SevInfo,
				                     id,
				                     "deprecated",
				                     "Worker server is excluded from the cluster",
				                     worker_details,
				                     fitness,
				                     dcIds);
				continue;
			}
			if (isExcludedDegradedServer(worker_details.interf.addresses())) {
				logWorkerUnavailable(SevInfo,
				                     id,
				                     "deprecated",
				                     "Worker server is excluded from the cluster due to degradation",
				                     worker_details,
				                     fitness,
				                     dcIds);
				continue;
			}
			if (fitness == ProcessClass::NeverAssign) {
				logWorkerUnavailable(
				    SevDebug, id, "complex", "Worker's fitness is NeverAssign", worker_details, fitness, dcIds);
				continue;
			}
			if (!dcIds.empty() && dcIds.count(worker_details.interf.locality.dcId()) == 0) {
				logWorkerUnavailable(
				    SevDebug, id, "deprecated", "Worker is not in the target DC", worker_details, fitness, dcIds);
				continue;
			}

			// This worker is a candidate for TLog recruitment.
			bool inCCDC = worker_details.interf.locality.dcId() == clusterControllerDcId;
			// Prefer recruiting a TransactionClass non-degraded process over a LogClass degraded process
			if (worker_details.degraded) {
				fitness = std::max(fitness, ProcessClass::GoodFit);
			}

			fitness_workers[std::make_tuple(fitness, id_used[worker_process_id], worker_details.degraded, inCCDC)]
			    .push_back(worker_details);
		}

		auto requiredFitness = ProcessClass::BestFit;
		int requiredUsed = 0;
		bool requiredDegraded = false;
		bool requiredInCCDC = false;

		// Determine the minimum fitness and used necessary to fulfill the policy
		for (auto workerIter = fitness_workers.begin(); workerIter != fitness_workers.end(); ++workerIter) {
			auto fitness = std::get<0>(workerIter->first);
			auto used = std::get<1>(workerIter->first);
			if (fitness > requiredFitness || used > requiredUsed) {
				if (logServerSet->size() >= required && logServerSet->validate(policy)) {
					bCompleted = true;
					break;
				}
				requiredFitness = fitness;
				requiredUsed = used;
			}

			if (std::get<2>(workerIter->first)) {
				requiredDegraded = true;
			}
			if (std::get<3>(workerIter->first)) {
				requiredInCCDC = true;
			}
			for (auto& worker : workerIter->second) {
				logServerMap->add(worker.interf.locality, &worker);
			}
		}

		if (!bCompleted && !(logServerSet->size() >= required && logServerSet->validate(policy))) {
			std::vector<LocalityData> tLocalities;
			for (auto& object : logServerMap->getObjects()) {
				tLocalities.push_back(object->interf.locality);
			}

			logServerSet->clear();
			logServerSet.clear();
			throw no_more_servers();
		}

		// If we have less than the desired amount, return all of the processes we have
		if (logServerSet->size() <= desired) {
			for (auto& object : logServerMap->getObjects()) {
				results.push_back(*object);
			}
			for (auto& result : results) {
				id_used[result.interf.locality.processId()]++;
			}
			return results;
		}

		// If we have added any degraded processes, try and remove them to see if we can still
		// have the desired amount of processes
		if (requiredDegraded) {
			logServerMap->clear();
			for (auto workerIter = fitness_workers.begin(); workerIter != fitness_workers.end(); ++workerIter) {
				auto fitness = std::get<0>(workerIter->first);
				auto used = std::get<1>(workerIter->first);
				if (fitness > requiredFitness || (fitness == requiredFitness && used > requiredUsed)) {
					break;
				}
				auto addingDegraded = std::get<2>(workerIter->first);
				if (addingDegraded) {
					continue;
				}
				for (auto& worker : workerIter->second) {
					logServerMap->add(worker.interf.locality, &worker);
				}
			}
			if (logServerSet->size() >= desired && logServerSet->validate(policy)) {
				requiredDegraded = false;
			}
		}

		// If we have added any processes in the CC DC, try and remove them to see if we can still
		// have the desired amount of processes
		if (requiredInCCDC) {
			logServerMap->clear();
			for (auto workerIter = fitness_workers.begin(); workerIter != fitness_workers.end(); ++workerIter) {
				auto fitness = std::get<0>(workerIter->first);
				auto used = std::get<1>(workerIter->first);
				if (fitness > requiredFitness || (fitness == requiredFitness && used > requiredUsed)) {
					break;
				}
				auto addingDegraded = std::get<2>(workerIter->first);
				auto inCCDC = std::get<3>(workerIter->first);
				if (inCCDC || (!requiredDegraded && addingDegraded)) {
					continue;
				}
				for (auto& worker : workerIter->second) {
					logServerMap->add(worker.interf.locality, &worker);
				}
			}
			if (logServerSet->size() >= desired && logServerSet->validate(policy)) {
				requiredInCCDC = false;
			}
		}

		logServerMap->clear();
		for (auto workerIter = fitness_workers.begin(); workerIter != fitness_workers.end(); ++workerIter) {
			auto fitness = std::get<0>(workerIter->first);
			auto used = std::get<1>(workerIter->first);
			if (fitness > requiredFitness || (fitness == requiredFitness && used > requiredUsed)) {
				break;
			}
			auto addingDegraded = std::get<2>(workerIter->first);
			auto inCCDC = std::get<3>(workerIter->first);
			if ((!requiredInCCDC && inCCDC) || (!requiredDegraded && addingDegraded)) {
				continue;
			}
			for (auto& worker : workerIter->second) {
				logServerMap->add(worker.interf.locality, &worker);
			}
		}

		if (logServerSet->size() == desired) {
			for (auto& object : logServerMap->getObjects()) {
				results.push_back(*object);
			}
			for (auto& result : results) {
				id_used[result.interf.locality.processId()]++;
			}
			return results;
		}

		std::vector<LocalityEntry> bestSet;
		std::vector<LocalityData> tLocalities;

		// We have more than the desired number of processes, so use the policy engine to
		// pick a diverse subset of them
		bCompleted = findBestPolicySet(bestSet,
		                               logServerSet,
		                               policy,
		                               desired,
		                               SERVER_KNOBS->POLICY_RATING_TESTS,
		                               SERVER_KNOBS->POLICY_GENERATIONS);
		ASSERT(bCompleted);
		results.reserve(results.size() + bestSet.size());
		for (auto& entry : bestSet) {
			auto object = logServerMap->getObject(entry);
			ASSERT(object);
			results.push_back(*object);
			tLocalities.push_back(object->interf.locality);
		}
		for (auto& result : results) {
			id_used[result.interf.locality.processId()]++;
		}
		TraceEvent("GetTLogTeamDone")
		    .detail("Policy", policy->info())
		    .detail("Results", results.size())
		    .detail("Processes", logServerSet->size())
		    .detail("Workers", id_worker.size())
		    .detail("Required", required)
		    .detail("Desired", desired)
		    .detail("Fitness", requiredFitness)
		    .detail("Used", requiredUsed)
		    .detail("AddingDegraded", requiredDegraded)
		    .detail("InCCDC", requiredInCCDC)
		    .detail("BestCount", bestSet.size())
		    .detail("BestZones", ::describeZones(tLocalities))
		    .detail("BestDataHalls", ::describeDataHalls(tLocalities));
		return results;
	}

	// Selects the best method for TLog recruitment based on the specified policy
	std::vector<WorkerDetails> getWorkersForTlogs(DatabaseConfiguration const& conf,
	                                              int32_t required,
	                                              int32_t desired,
	                                              Reference<IReplicationPolicy> const& policy,
	                                              std::map<Optional<Standalone<StringRef>>, int>& id_used,
	                                              bool checkStable = false,
	                                              const std::set<Optional<Key>>& dcIds = std::set<Optional<Key>>(),
	                                              const std::vector<UID>& exclusionWorkerIds = {}) {
		desired = std::max(required, desired);
		bool useSimple = false;
		if (policy->name() == "Across") {
			PolicyAcross* pa1 = (PolicyAcross*)policy.getPtr();
			Reference<IReplicationPolicy> embedded = pa1->embeddedPolicy();
			if (embedded->name() == "Across") {
				PolicyAcross* pa2 = (PolicyAcross*)embedded.getPtr();
				if (pa2->attributeKey() == "zoneid" && pa2->embeddedPolicyName() == "One") {
					std::map<Optional<Standalone<StringRef>>, int> testUsed = id_used;

					auto workers = getWorkersForTlogsComplex(conf,
					                                         desired,
					                                         id_used,
					                                         pa1->attributeKey(),
					                                         pa1->getCount(),
					                                         pa2->getCount(),
					                                         checkStable,
					                                         dcIds,
					                                         exclusionWorkerIds);

					if (g_network->isSimulated()) {
						auto testWorkers = getWorkersForTlogsBackup(
						    conf, required, desired, policy, testUsed, checkStable, dcIds, exclusionWorkerIds);
						RoleFitness testFitness(testWorkers, ProcessClass::TLog, testUsed);
						RoleFitness fitness(workers, ProcessClass::TLog, id_used);

						std::map<Optional<Standalone<StringRef>>, int> field_count;
						std::set<Optional<Standalone<StringRef>>> zones;
						for (auto& worker : testWorkers) {
							if (!zones.count(worker.interf.locality.zoneId())) {
								field_count[worker.interf.locality.get(pa1->attributeKey())]++;
								zones.insert(worker.interf.locality.zoneId());
							}
						}
						// backup recruitment is not required to use degraded processes that have better fitness
						// so we cannot compare degraded between the two methods
						testFitness.degraded = fitness.degraded;

						int minField = 100;

						for (auto& f : field_count) {
							minField = std::min(minField, f.second);
						}

						if (fitness > testFitness && minField > 1) {
							for (auto& w : testWorkers) {
								TraceEvent("TestTLogs").detail("Interf", w.interf.address());
							}
							for (auto& w : workers) {
								TraceEvent("RealTLogs").detail("Interf", w.interf.address());
							}
							TraceEvent("FitnessCompare")
							    .detail("TestF", testFitness.toString())
							    .detail("RealF", fitness.toString());
							ASSERT(false);
						}
					}

					return workers;
				}
			} else if (pa1->attributeKey() == "zoneid" && embedded->name() == "One") {
				ASSERT(pa1->getCount() == required);
				useSimple = true;
			}
		} else if (policy->name() == "One") {
			useSimple = true;
		}
		if (useSimple) {
			std::map<Optional<Standalone<StringRef>>, int> testUsed = id_used;

			auto workers =
			    getWorkersForTlogsSimple(conf, required, desired, id_used, checkStable, dcIds, exclusionWorkerIds);

			if (g_network->isSimulated()) {
				auto testWorkers = getWorkersForTlogsBackup(
				    conf, required, desired, policy, testUsed, checkStable, dcIds, exclusionWorkerIds);
				RoleFitness testFitness(testWorkers, ProcessClass::TLog, testUsed);
				RoleFitness fitness(workers, ProcessClass::TLog, id_used);
				// backup recruitment is not required to use degraded processes that have better fitness
				// so we cannot compare degraded between the two methods
				testFitness.degraded = fitness.degraded;

				if (fitness > testFitness) {
					for (auto& w : testWorkers) {
						TraceEvent("TestTLogs").detail("Interf", w.interf.address());
					}
					for (auto& w : workers) {
						TraceEvent("RealTLogs").detail("Interf", w.interf.address());
					}
					TraceEvent("FitnessCompare")
					    .detail("TestF", testFitness.toString())
					    .detail("RealF", fitness.toString());
					ASSERT(false);
				}
			}
			return workers;
		}
		TraceEvent(g_network->isSimulated() ? SevError : SevWarnAlways, "PolicyEngineNotOptimized");
		return getWorkersForTlogsBackup(
		    conf, required, desired, policy, id_used, checkStable, dcIds, exclusionWorkerIds);
	}

	// FIXME: This logic will fallback unnecessarily when usable dcs > 1 because it does not check all combinations of
	// potential satellite locations
	std::vector<WorkerDetails> getWorkersForSatelliteLogs(const DatabaseConfiguration& conf,
	                                                      const RegionInfo& region,
	                                                      const RegionInfo& remoteRegion,
	                                                      std::map<Optional<Standalone<StringRef>>, int>& id_used,
	                                                      bool& satelliteFallback,
	                                                      bool checkStable = false) {
		int startDC = 0;
		loop {
			if (startDC > 0 && startDC >= region.satellites.size() + 1 -
			                                  (satelliteFallback ? region.satelliteTLogUsableDcsFallback
			                                                     : region.satelliteTLogUsableDcs)) {
				if (satelliteFallback || region.satelliteTLogUsableDcsFallback == 0) {
					throw no_more_servers();
				} else {
					if (!goodRecruitmentTime.isReady()) {
						throw operation_failed();
					}
					satelliteFallback = true;
					startDC = 0;
				}
			}

			try {
				bool remoteDCUsedAsSatellite = false;
				std::set<Optional<Key>> satelliteDCs;
				int32_t desiredSatelliteTLogs = 0;
				for (int s = startDC;
				     s < std::min<int>(startDC + (satelliteFallback ? region.satelliteTLogUsableDcsFallback
				                                                    : region.satelliteTLogUsableDcs),
				                       region.satellites.size());
				     s++) {
					satelliteDCs.insert(region.satellites[s].dcId);
					if (region.satellites[s].satelliteDesiredTLogCount == -1 || desiredSatelliteTLogs == -1) {
						desiredSatelliteTLogs = -1;
					} else {
						desiredSatelliteTLogs += region.satellites[s].satelliteDesiredTLogCount;
					}
					if (region.satellites[s].dcId == remoteRegion.dcId) {
						remoteDCUsedAsSatellite = true;
					}
				}
				std::vector<UID> exclusionWorkerIds;
				// FIXME: If remote DC is used as satellite then this logic only ensures that required number of remote
				// TLogs can be recruited. It does not balance the number of desired TLogs across the satellite and
				// remote sides.
				if (remoteDCUsedAsSatellite) {
					std::map<Optional<Standalone<StringRef>>, int> tmpIdUsed;
					auto remoteLogs = getWorkersForTlogs(conf,
					                                     conf.getRemoteTLogReplicationFactor(),
					                                     conf.getRemoteTLogReplicationFactor(),
					                                     conf.getRemoteTLogPolicy(),
					                                     tmpIdUsed,
					                                     false,
					                                     { remoteRegion.dcId },
					                                     {});
					std::transform(remoteLogs.begin(),
					               remoteLogs.end(),
					               std::back_inserter(exclusionWorkerIds),
					               [](const WorkerDetails& in) { return in.interf.id(); });
				}
				if (satelliteFallback) {
					return getWorkersForTlogs(conf,
					                          region.satelliteTLogReplicationFactorFallback,
					                          desiredSatelliteTLogs > 0 ? desiredSatelliteTLogs
					                                                    : conf.getDesiredSatelliteLogs(region.dcId) *
					                                                          region.satelliteTLogUsableDcsFallback /
					                                                          region.satelliteTLogUsableDcs,
					                          region.satelliteTLogPolicyFallback,
					                          id_used,
					                          checkStable,
					                          satelliteDCs,
					                          exclusionWorkerIds);
				} else {
					return getWorkersForTlogs(conf,
					                          region.satelliteTLogReplicationFactor,
					                          desiredSatelliteTLogs > 0 ? desiredSatelliteTLogs
					                                                    : conf.getDesiredSatelliteLogs(region.dcId),
					                          region.satelliteTLogPolicy,
					                          id_used,
					                          checkStable,
					                          satelliteDCs,
					                          exclusionWorkerIds);
				}
			} catch (Error& e) {
				if (e.code() != error_code_no_more_servers) {
					throw;
				}
			}

			startDC++;
		}
	}

	ProcessClass::Fitness getBestFitnessForRoleInDatacenter(ProcessClass::ClusterRole role) {
		ProcessClass::Fitness bestFitness = ProcessClass::NeverAssign;
		for (const auto& it : id_worker) {
			if (it.second.priorityInfo.isExcluded ||
			    it.second.details.interf.locality.dcId() != clusterControllerDcId) {
				continue;
			}
			bestFitness = std::min(bestFitness, it.second.details.processClass.machineClassFitness(role));
		}
		return bestFitness;
	}

	WorkerFitnessInfo getWorkerForRoleInDatacenter(Optional<Standalone<StringRef>> const& dcId,
	                                               ProcessClass::ClusterRole role,
	                                               ProcessClass::Fitness unacceptableFitness,
	                                               DatabaseConfiguration const& conf,
	                                               std::map<Optional<Standalone<StringRef>>, int>& id_used,
	                                               std::map<Optional<Standalone<StringRef>>, int> preferredSharing = {},
	                                               bool checkStable = false) {
		std::map<std::tuple<ProcessClass::Fitness, int, bool, int>, std::vector<WorkerDetails>> fitness_workers;

		for (auto& it : id_worker) {
			auto fitness = it.second.details.processClass.machineClassFitness(role);
			if (conf.isExcludedServer(it.second.details.interf.addresses()) ||
			    isExcludedDegradedServer(it.second.details.interf.addresses())) {
				fitness = std::max(fitness, ProcessClass::ExcludeFit);
			}
			if (workerAvailable(it.second, checkStable) && fitness < unacceptableFitness &&
			    it.second.details.interf.locality.dcId() == dcId) {
				auto sharing = preferredSharing.find(it.first);
				fitness_workers[std::make_tuple(fitness,
				                                id_used[it.first],
				                                isLongLivedStateless(it.first),
				                                sharing != preferredSharing.end() ? sharing->second : 1e6)]
				    .push_back(it.second.details);
			}
		}

		if (fitness_workers.size()) {
			auto worker = deterministicRandom()->randomChoice(fitness_workers.begin()->second);
			id_used[worker.interf.locality.processId()]++;
			return WorkerFitnessInfo(worker,
			                         std::max(ProcessClass::GoodFit, std::get<0>(fitness_workers.begin()->first)),
			                         std::get<1>(fitness_workers.begin()->first));
		}

		throw no_more_servers();
	}

	std::vector<WorkerDetails> getWorkersForRoleInDatacenter(
	    Optional<Standalone<StringRef>> const& dcId,
	    ProcessClass::ClusterRole role,
	    int amount,
	    DatabaseConfiguration const& conf,
	    std::map<Optional<Standalone<StringRef>>, int>& id_used,
	    std::map<Optional<Standalone<StringRef>>, int> preferredSharing = {},
	    Optional<WorkerFitnessInfo> minWorker = Optional<WorkerFitnessInfo>(),
	    bool checkStable = false) {
		std::map<std::tuple<ProcessClass::Fitness, int, bool, int>, std::vector<WorkerDetails>> fitness_workers;
		std::vector<WorkerDetails> results;
		if (minWorker.present()) {
			results.push_back(minWorker.get().worker);
		}
		if (amount <= results.size()) {
			return results;
		}

		for (auto& it : id_worker) {
			auto fitness = it.second.details.processClass.machineClassFitness(role);
			if (workerAvailable(it.second, checkStable) &&
			    !conf.isExcludedServer(it.second.details.interf.addresses()) &&
			    !isExcludedDegradedServer(it.second.details.interf.addresses()) &&
			    it.second.details.interf.locality.dcId() == dcId &&
			    (!minWorker.present() ||
			     (it.second.details.interf.id() != minWorker.get().worker.interf.id() &&
			      (fitness < minWorker.get().fitness ||
			       (fitness == minWorker.get().fitness && id_used[it.first] <= minWorker.get().used))))) {
				auto sharing = preferredSharing.find(it.first);
				fitness_workers[std::make_tuple(fitness,
				                                id_used[it.first],
				                                isLongLivedStateless(it.first),
				                                sharing != preferredSharing.end() ? sharing->second : 1e6)]
				    .push_back(it.second.details);
			}
		}

		for (auto& it : fitness_workers) {
			deterministicRandom()->randomShuffle(it.second);
			for (int i = 0; i < it.second.size(); i++) {
				results.push_back(it.second[i]);
				id_used[it.second[i].interf.locality.processId()]++;
				if (results.size() == amount)
					return results;
			}
		}

		return results;
	}

	// Allows the comparison of two different recruitments to determine which one is better
	// Tlog recruitment is different from all the other roles, in that it avoids degraded processes
	// And tried to avoid recruitment in the same DC as the cluster controller
	struct RoleFitness {
		ProcessClass::Fitness bestFit;
		ProcessClass::Fitness worstFit;
		ProcessClass::ClusterRole role;
		int count;
		int worstUsed = 1;
		bool degraded = false;

		RoleFitness(int bestFit, int worstFit, int count, ProcessClass::ClusterRole role)
		  : bestFit((ProcessClass::Fitness)bestFit), worstFit((ProcessClass::Fitness)worstFit), role(role),
		    count(count) {}

		RoleFitness(int fitness, int count, ProcessClass::ClusterRole role)
		  : bestFit((ProcessClass::Fitness)fitness), worstFit((ProcessClass::Fitness)fitness), role(role),
		    count(count) {}

		RoleFitness()
		  : bestFit(ProcessClass::NeverAssign), worstFit(ProcessClass::NeverAssign), role(ProcessClass::NoRole),
		    count(0) {}

		RoleFitness(const std::vector<WorkerDetails>& workers,
		            ProcessClass::ClusterRole role,
		            const std::map<Optional<Standalone<StringRef>>, int>& id_used)
		  : role(role) {
			// Every recruitment will attempt to recruit the preferred amount through GoodFit,
			// So a recruitment which only has BestFit is not better than one that has a GoodFit process
			worstFit = ProcessClass::GoodFit;
			degraded = false;
			bestFit = ProcessClass::NeverAssign;
			worstUsed = 1;
			for (auto& it : workers) {
				auto thisFit = it.processClass.machineClassFitness(role);
				auto thisUsed = id_used.find(it.interf.locality.processId());

				if (thisUsed == id_used.end()) {
					TraceEvent(SevError, "UsedNotFound").detail("ProcessId", it.interf.locality.processId().get());
					ASSERT(false);
				}
				if (thisUsed->second == 0) {
					TraceEvent(SevError, "UsedIsZero").detail("ProcessId", it.interf.locality.processId().get());
					ASSERT(false);
				}

				bestFit = std::min(bestFit, thisFit);

				if (thisFit > worstFit) {
					worstFit = thisFit;
					worstUsed = thisUsed->second;
				} else if (thisFit == worstFit) {
					worstUsed = std::max(worstUsed, thisUsed->second);
				}
				degraded = degraded || it.degraded;
			}

			count = workers.size();

			// degraded is only used for recruitment of tlogs
			if (role != ProcessClass::TLog) {
				degraded = false;
			}
		}

		bool operator<(RoleFitness const& r) const {
			if (worstFit != r.worstFit)
				return worstFit < r.worstFit;
			if (worstUsed != r.worstUsed)
				return worstUsed < r.worstUsed;
			if (count != r.count)
				return count > r.count;
			if (degraded != r.degraded)
				return r.degraded;
			// FIXME: TLog recruitment process does not guarantee the best fit is not worsened.
			if (role != ProcessClass::TLog && role != ProcessClass::LogRouter && bestFit != r.bestFit)
				return bestFit < r.bestFit;
			return false;
		}
		bool operator>(RoleFitness const& r) const { return r < *this; }
		bool operator<=(RoleFitness const& r) const { return !(*this > r); }
		bool operator>=(RoleFitness const& r) const { return !(*this < r); }

		bool betterCount(RoleFitness const& r) const {
			if (count > r.count)
				return true;
			if (worstFit != r.worstFit)
				return worstFit < r.worstFit;
			if (worstUsed != r.worstUsed)
				return worstUsed < r.worstUsed;
			if (degraded != r.degraded)
				return r.degraded;
			return false;
		}

		bool operator==(RoleFitness const& r) const {
			return worstFit == r.worstFit && worstUsed == r.worstUsed && bestFit == r.bestFit && count == r.count &&
			       degraded == r.degraded;
		}

		std::string toString() const { return format("%d %d %d %d %d", worstFit, worstUsed, count, degraded, bestFit); }
	};

	std::set<Optional<Standalone<StringRef>>> getDatacenters(DatabaseConfiguration const& conf,
	                                                         bool checkStable = false) {
		std::set<Optional<Standalone<StringRef>>> result;
		for (auto& it : id_worker)
			if (workerAvailable(it.second, checkStable) &&
			    !conf.isExcludedServer(it.second.details.interf.addresses()) &&
			    !isExcludedDegradedServer(it.second.details.interf.addresses()))
				result.insert(it.second.details.interf.locality.dcId());
		return result;
	}

	void updateKnownIds(std::map<Optional<Standalone<StringRef>>, int>* id_used) {
		(*id_used)[masterProcessId]++;
		(*id_used)[clusterControllerProcessId]++;
	}

	RecruitRemoteFromConfigurationReply findRemoteWorkersForConfiguration(
	    RecruitRemoteFromConfigurationRequest const& req) {
		RecruitRemoteFromConfigurationReply result;
		std::map<Optional<Standalone<StringRef>>, int> id_used;

		updateKnownIds(&id_used);

		std::set<Optional<Key>> remoteDC;
		remoteDC.insert(req.dcId);

		auto remoteLogs = getWorkersForTlogs(req.configuration,
		                                     req.configuration.getRemoteTLogReplicationFactor(),
		                                     req.configuration.getDesiredRemoteLogs(),
		                                     req.configuration.getRemoteTLogPolicy(),
		                                     id_used,
		                                     false,
		                                     remoteDC,
		                                     req.exclusionWorkerIds);
		for (int i = 0; i < remoteLogs.size(); i++) {
			result.remoteTLogs.push_back(remoteLogs[i].interf);
		}

		auto logRouters = getWorkersForRoleInDatacenter(
		    req.dcId, ProcessClass::LogRouter, req.logRouterCount, req.configuration, id_used);
		for (int i = 0; i < logRouters.size(); i++) {
			result.logRouters.push_back(logRouters[i].interf);
		}

		if (!goodRemoteRecruitmentTime.isReady() &&
		    ((RoleFitness(
		          SERVER_KNOBS->EXPECTED_TLOG_FITNESS, req.configuration.getDesiredRemoteLogs(), ProcessClass::TLog)
		          .betterCount(RoleFitness(remoteLogs, ProcessClass::TLog, id_used))) ||
		     (RoleFitness(SERVER_KNOBS->EXPECTED_LOG_ROUTER_FITNESS, req.logRouterCount, ProcessClass::LogRouter)
		          .betterCount(RoleFitness(logRouters, ProcessClass::LogRouter, id_used))))) {
			throw operation_failed();
		}

		return result;
	}

	// Given datacenter ID, returns the primary and remote regions.
	std::pair<RegionInfo, RegionInfo> getPrimaryAndRemoteRegion(const std::vector<RegionInfo>& regions, Key dcId) {
		RegionInfo region;
		RegionInfo remoteRegion;
		for (const auto& r : regions) {
			if (r.dcId == dcId) {
				region = r;
			} else {
				remoteRegion = r;
			}
		}
		return std::make_pair(region, remoteRegion);
	}

	ErrorOr<RecruitFromConfigurationReply> findWorkersForConfigurationFromDC(RecruitFromConfigurationRequest const& req,
	                                                                         Optional<Key> dcId) {
		RecruitFromConfigurationReply result;
		std::map<Optional<Standalone<StringRef>>, int> id_used;
		updateKnownIds(&id_used);

		ASSERT(dcId.present());

		std::set<Optional<Key>> primaryDC;
		primaryDC.insert(dcId);
		result.dcId = dcId;

		auto [region, remoteRegion] = getPrimaryAndRemoteRegion(req.configuration.regions, dcId.get());

		if (req.recruitSeedServers) {
			auto primaryStorageServers =
			    getWorkersForSeedServers(req.configuration, req.configuration.storagePolicy, dcId);
			for (int i = 0; i < primaryStorageServers.size(); i++) {
				result.storageServers.push_back(primaryStorageServers[i].interf);
			}
		}

		auto tlogs = getWorkersForTlogs(req.configuration,
		                                req.configuration.tLogReplicationFactor,
		                                req.configuration.getDesiredLogs(),
		                                req.configuration.tLogPolicy,
		                                id_used,
		                                false,
		                                primaryDC);
		for (int i = 0; i < tlogs.size(); i++) {
			result.tLogs.push_back(tlogs[i].interf);
		}

		std::vector<WorkerDetails> satelliteLogs;
		if (region.satelliteTLogReplicationFactor > 0 && req.configuration.usableRegions > 1) {
			satelliteLogs =
			    getWorkersForSatelliteLogs(req.configuration, region, remoteRegion, id_used, result.satelliteFallback);
			for (int i = 0; i < satelliteLogs.size(); i++) {
				result.satelliteTLogs.push_back(satelliteLogs[i].interf);
			}
		}

		std::map<Optional<Standalone<StringRef>>, int> preferredSharing;
		auto first_commit_proxy = getWorkerForRoleInDatacenter(
		    dcId, ProcessClass::CommitProxy, ProcessClass::ExcludeFit, req.configuration, id_used, preferredSharing);
		preferredSharing[first_commit_proxy.worker.interf.locality.processId()] = 0;
		auto first_grv_proxy = getWorkerForRoleInDatacenter(
		    dcId, ProcessClass::GrvProxy, ProcessClass::ExcludeFit, req.configuration, id_used, preferredSharing);
		preferredSharing[first_grv_proxy.worker.interf.locality.processId()] = 1;
		auto first_resolver = getWorkerForRoleInDatacenter(
		    dcId, ProcessClass::Resolver, ProcessClass::ExcludeFit, req.configuration, id_used, preferredSharing);
		preferredSharing[first_resolver.worker.interf.locality.processId()] = 2;

		// If one of the first process recruitments is forced to share a process, allow all of next recruitments
		// to also share a process.
		auto maxUsed = std::max({ first_commit_proxy.used, first_grv_proxy.used, first_resolver.used });
		first_commit_proxy.used = maxUsed;
		first_grv_proxy.used = maxUsed;
		first_resolver.used = maxUsed;

		auto commit_proxies = getWorkersForRoleInDatacenter(dcId,
		                                                    ProcessClass::CommitProxy,
		                                                    req.configuration.getDesiredCommitProxies(),
		                                                    req.configuration,
		                                                    id_used,
		                                                    preferredSharing,
		                                                    first_commit_proxy);
		auto grv_proxies = getWorkersForRoleInDatacenter(dcId,
		                                                 ProcessClass::GrvProxy,
		                                                 req.configuration.getDesiredGrvProxies(),
		                                                 req.configuration,
		                                                 id_used,
		                                                 preferredSharing,
		                                                 first_grv_proxy);
		auto resolvers = getWorkersForRoleInDatacenter(dcId,
		                                               ProcessClass::Resolver,
		                                               req.configuration.getDesiredResolvers(),
		                                               req.configuration,
		                                               id_used,
		                                               preferredSharing,
		                                               first_resolver);
		for (int i = 0; i < commit_proxies.size(); i++)
			result.commitProxies.push_back(commit_proxies[i].interf);
		for (int i = 0; i < grv_proxies.size(); i++)
			result.grvProxies.push_back(grv_proxies[i].interf);
		for (int i = 0; i < resolvers.size(); i++)
			result.resolvers.push_back(resolvers[i].interf);

		if (req.maxOldLogRouters > 0) {
			if (tlogs.size() == 1) {
				result.oldLogRouters.push_back(tlogs[0].interf);
			} else {
				for (int i = 0; i < tlogs.size(); i++) {
					if (tlogs[i].interf.locality.processId() != clusterControllerProcessId) {
						result.oldLogRouters.push_back(tlogs[i].interf);
					}
				}
			}
		}

		if (req.configuration.backupWorkerEnabled) {
			const int nBackup = std::max<int>(
			    (req.configuration.desiredLogRouterCount > 0 ? req.configuration.desiredLogRouterCount : tlogs.size()),
			    req.maxOldLogRouters);
			auto backupWorkers =
			    getWorkersForRoleInDatacenter(dcId, ProcessClass::Backup, nBackup, req.configuration, id_used);
			std::transform(backupWorkers.begin(),
			               backupWorkers.end(),
			               std::back_inserter(result.backupWorkers),
			               [](const WorkerDetails& w) { return w.interf; });
		}

		if (!goodRecruitmentTime.isReady() &&
		    (RoleFitness(SERVER_KNOBS->EXPECTED_TLOG_FITNESS, req.configuration.getDesiredLogs(), ProcessClass::TLog)
		         .betterCount(RoleFitness(tlogs, ProcessClass::TLog, id_used)) ||
		     (region.satelliteTLogReplicationFactor > 0 && req.configuration.usableRegions > 1 &&
		      RoleFitness(SERVER_KNOBS->EXPECTED_TLOG_FITNESS,
		                  req.configuration.getDesiredSatelliteLogs(dcId),
		                  ProcessClass::TLog)
		          .betterCount(RoleFitness(satelliteLogs, ProcessClass::TLog, id_used))) ||
		     RoleFitness(SERVER_KNOBS->EXPECTED_COMMIT_PROXY_FITNESS,
		                 req.configuration.getDesiredCommitProxies(),
		                 ProcessClass::CommitProxy)
		         .betterCount(RoleFitness(commit_proxies, ProcessClass::CommitProxy, id_used)) ||
		     RoleFitness(SERVER_KNOBS->EXPECTED_GRV_PROXY_FITNESS,
		                 req.configuration.getDesiredGrvProxies(),
		                 ProcessClass::GrvProxy)
		         .betterCount(RoleFitness(grv_proxies, ProcessClass::GrvProxy, id_used)) ||
		     RoleFitness(SERVER_KNOBS->EXPECTED_RESOLVER_FITNESS,
		                 req.configuration.getDesiredResolvers(),
		                 ProcessClass::Resolver)
		         .betterCount(RoleFitness(resolvers, ProcessClass::Resolver, id_used)))) {
			return operation_failed();
		}

		return result;
	}

	RecruitFromConfigurationReply findWorkersForConfigurationDispatch(RecruitFromConfigurationRequest const& req) {
		if (req.configuration.regions.size() > 1) {
			std::vector<RegionInfo> regions = req.configuration.regions;
			if (regions[0].priority == regions[1].priority && regions[1].dcId == clusterControllerDcId.get()) {
				TraceEvent("CCSwitchPrimaryDc", id)
				    .detail("CCDcId", clusterControllerDcId.get())
				    .detail("OldPrimaryDcId", regions[0].dcId)
				    .detail("NewPrimaryDcId", regions[1].dcId);
				std::swap(regions[0], regions[1]);
			}

			if (regions[1].dcId == clusterControllerDcId.get() &&
			    (!versionDifferenceUpdated || datacenterVersionDifference >= SERVER_KNOBS->MAX_VERSION_DIFFERENCE)) {
				if (regions[1].priority >= 0) {
					TraceEvent("CCSwitchPrimaryDcVersionDifference", id)
					    .detail("CCDcId", clusterControllerDcId.get())
					    .detail("OldPrimaryDcId", regions[0].dcId)
					    .detail("NewPrimaryDcId", regions[1].dcId);
					std::swap(regions[0], regions[1]);
				} else {
					TraceEvent(SevWarnAlways, "CCDcPriorityNegative")
					    .detail("DcId", regions[1].dcId)
					    .detail("Priority", regions[1].priority)
					    .detail("FindWorkersInDc", regions[0].dcId)
					    .detail("Warning", "Failover did not happen but CC is in remote DC");
				}
			}

			TraceEvent("CCFindWorkersForConfiguration", id)
			    .detail("CCDcId", clusterControllerDcId.get())
			    .detail("Region0DcId", regions[0].dcId)
			    .detail("Region1DcId", regions[1].dcId)
			    .detail("DatacenterVersionDifference", datacenterVersionDifference)
			    .detail("VersionDifferenceUpdated", versionDifferenceUpdated);

			bool setPrimaryDesired = false;
			try {
				auto reply = findWorkersForConfigurationFromDC(req, regions[0].dcId);
				setPrimaryDesired = true;
				std::vector<Optional<Key>> dcPriority;
				dcPriority.push_back(regions[0].dcId);
				dcPriority.push_back(regions[1].dcId);
				desiredDcIds.set(dcPriority);
				if (reply.isError()) {
					throw reply.getError();
				} else if (regions[0].dcId == clusterControllerDcId.get()) {
					return reply.get();
				}
				TraceEvent(SevWarn, "CCRecruitmentFailed", id)
				    .detail("Reason", "Recruited Txn system and CC are in different DCs")
				    .detail("CCDcId", clusterControllerDcId.get())
				    .detail("RecruitedTxnSystemDcId", regions[0].dcId);
				throw no_more_servers();
			} catch (Error& e) {
				if (!goodRemoteRecruitmentTime.isReady() && regions[1].dcId != clusterControllerDcId.get()) {
					throw operation_failed();
				}

				if (e.code() != error_code_no_more_servers || regions[1].priority < 0) {
					throw;
				}
				TraceEvent(SevWarn, "AttemptingRecruitmentInRemoteDc", id)
				    .detail("SetPrimaryDesired", setPrimaryDesired)
				    .error(e);
				auto reply = findWorkersForConfigurationFromDC(req, regions[1].dcId);
				if (!setPrimaryDesired) {
					std::vector<Optional<Key>> dcPriority;
					dcPriority.push_back(regions[1].dcId);
					dcPriority.push_back(regions[0].dcId);
					desiredDcIds.set(dcPriority);
				}
				if (reply.isError()) {
					throw reply.getError();
				} else if (regions[1].dcId == clusterControllerDcId.get()) {
					return reply.get();
				}
				throw;
			}
		} else if (req.configuration.regions.size() == 1) {
			std::vector<Optional<Key>> dcPriority;
			dcPriority.push_back(req.configuration.regions[0].dcId);
			desiredDcIds.set(dcPriority);
			auto reply = findWorkersForConfigurationFromDC(req, req.configuration.regions[0].dcId);
			if (reply.isError()) {
				throw reply.getError();
			} else if (req.configuration.regions[0].dcId == clusterControllerDcId.get()) {
				return reply.get();
			}
			throw no_more_servers();
		} else {
			RecruitFromConfigurationReply result;
			std::map<Optional<Standalone<StringRef>>, int> id_used;
			updateKnownIds(&id_used);
			auto tlogs = getWorkersForTlogs(req.configuration,
			                                req.configuration.tLogReplicationFactor,
			                                req.configuration.getDesiredLogs(),
			                                req.configuration.tLogPolicy,
			                                id_used);
			for (int i = 0; i < tlogs.size(); i++) {
				result.tLogs.push_back(tlogs[i].interf);
			}

			if (req.maxOldLogRouters > 0) {
				if (tlogs.size() == 1) {
					result.oldLogRouters.push_back(tlogs[0].interf);
				} else {
					for (int i = 0; i < tlogs.size(); i++) {
						if (tlogs[i].interf.locality.processId() != clusterControllerProcessId) {
							result.oldLogRouters.push_back(tlogs[i].interf);
						}
					}
				}
			}

			if (req.recruitSeedServers) {
				auto primaryStorageServers =
				    getWorkersForSeedServers(req.configuration, req.configuration.storagePolicy);
				for (int i = 0; i < primaryStorageServers.size(); i++)
					result.storageServers.push_back(primaryStorageServers[i].interf);
			}

			auto datacenters = getDatacenters(req.configuration);

			std::tuple<RoleFitness, RoleFitness, RoleFitness> bestFitness;
			int numEquivalent = 1;
			Optional<Key> bestDC;

			for (auto dcId : datacenters) {
				try {
					// SOMEDAY: recruitment in other DCs besides the clusterControllerDcID will not account for the
					// processes used by the master and cluster controller properly.
					auto used = id_used;
					std::map<Optional<Standalone<StringRef>>, int> preferredSharing;
					auto first_commit_proxy = getWorkerForRoleInDatacenter(dcId,
					                                                       ProcessClass::CommitProxy,
					                                                       ProcessClass::ExcludeFit,
					                                                       req.configuration,
					                                                       used,
					                                                       preferredSharing);
					preferredSharing[first_commit_proxy.worker.interf.locality.processId()] = 0;
					auto first_grv_proxy = getWorkerForRoleInDatacenter(dcId,
					                                                    ProcessClass::GrvProxy,
					                                                    ProcessClass::ExcludeFit,
					                                                    req.configuration,
					                                                    used,
					                                                    preferredSharing);
					preferredSharing[first_grv_proxy.worker.interf.locality.processId()] = 1;
					auto first_resolver = getWorkerForRoleInDatacenter(dcId,
					                                                   ProcessClass::Resolver,
					                                                   ProcessClass::ExcludeFit,
					                                                   req.configuration,
					                                                   used,
					                                                   preferredSharing);
					preferredSharing[first_resolver.worker.interf.locality.processId()] = 2;

					// If one of the first process recruitments is forced to share a process, allow all of next
					// recruitments to also share a process.
					auto maxUsed = std::max({ first_commit_proxy.used, first_grv_proxy.used, first_resolver.used });
					first_commit_proxy.used = maxUsed;
					first_grv_proxy.used = maxUsed;
					first_resolver.used = maxUsed;

					auto commit_proxies = getWorkersForRoleInDatacenter(dcId,
					                                                    ProcessClass::CommitProxy,
					                                                    req.configuration.getDesiredCommitProxies(),
					                                                    req.configuration,
					                                                    used,
					                                                    preferredSharing,
					                                                    first_commit_proxy);

					auto grv_proxies = getWorkersForRoleInDatacenter(dcId,
					                                                 ProcessClass::GrvProxy,
					                                                 req.configuration.getDesiredGrvProxies(),
					                                                 req.configuration,
					                                                 used,
					                                                 preferredSharing,
					                                                 first_grv_proxy);

					auto resolvers = getWorkersForRoleInDatacenter(dcId,
					                                               ProcessClass::Resolver,
					                                               req.configuration.getDesiredResolvers(),
					                                               req.configuration,
					                                               used,
					                                               preferredSharing,
					                                               first_resolver);

					auto fitness = std::make_tuple(RoleFitness(commit_proxies, ProcessClass::CommitProxy, used),
					                               RoleFitness(grv_proxies, ProcessClass::GrvProxy, used),
					                               RoleFitness(resolvers, ProcessClass::Resolver, used));

					if (dcId == clusterControllerDcId) {
						bestFitness = fitness;
						bestDC = dcId;
						for (int i = 0; i < resolvers.size(); i++) {
							result.resolvers.push_back(resolvers[i].interf);
						}
						for (int i = 0; i < commit_proxies.size(); i++) {
							result.commitProxies.push_back(commit_proxies[i].interf);
						}
						for (int i = 0; i < grv_proxies.size(); i++) {
							result.grvProxies.push_back(grv_proxies[i].interf);
						}

						if (req.configuration.backupWorkerEnabled) {
							const int nBackup = std::max<int>(tlogs.size(), req.maxOldLogRouters);
							auto backupWorkers = getWorkersForRoleInDatacenter(
							    dcId, ProcessClass::Backup, nBackup, req.configuration, used);
							std::transform(backupWorkers.begin(),
							               backupWorkers.end(),
							               std::back_inserter(result.backupWorkers),
							               [](const WorkerDetails& w) { return w.interf; });
						}

						break;
					} else {
						if (fitness < bestFitness) {
							bestFitness = fitness;
							numEquivalent = 1;
							bestDC = dcId;
						} else if (fitness == bestFitness &&
						           deterministicRandom()->random01() < 1.0 / ++numEquivalent) {
							bestDC = dcId;
						}
					}
				} catch (Error& e) {
					if (e.code() != error_code_no_more_servers) {
						throw;
					}
				}
			}

			if (bestDC != clusterControllerDcId) {
				TraceEvent("BestDCIsNotClusterDC").log();
				std::vector<Optional<Key>> dcPriority;
				dcPriority.push_back(bestDC);
				desiredDcIds.set(dcPriority);
				throw no_more_servers();
			}
			// If this cluster controller dies, do not prioritize recruiting the next one in the same DC
			desiredDcIds.set(std::vector<Optional<Key>>());
			TraceEvent("FindWorkersForConfig")
			    .detail("Replication", req.configuration.tLogReplicationFactor)
			    .detail("DesiredLogs", req.configuration.getDesiredLogs())
			    .detail("ActualLogs", result.tLogs.size())
			    .detail("DesiredCommitProxies", req.configuration.getDesiredCommitProxies())
			    .detail("ActualCommitProxies", result.commitProxies.size())
			    .detail("DesiredGrvProxies", req.configuration.getDesiredGrvProxies())
			    .detail("ActualGrvProxies", result.grvProxies.size())
			    .detail("DesiredResolvers", req.configuration.getDesiredResolvers())
			    .detail("ActualResolvers", result.resolvers.size());

			if (!goodRecruitmentTime.isReady() &&
			    (RoleFitness(
			         SERVER_KNOBS->EXPECTED_TLOG_FITNESS, req.configuration.getDesiredLogs(), ProcessClass::TLog)
			         .betterCount(RoleFitness(tlogs, ProcessClass::TLog, id_used)) ||
			     RoleFitness(SERVER_KNOBS->EXPECTED_COMMIT_PROXY_FITNESS,
			                 req.configuration.getDesiredCommitProxies(),
			                 ProcessClass::CommitProxy)
			         .betterCount(std::get<0>(bestFitness)) ||
			     RoleFitness(SERVER_KNOBS->EXPECTED_GRV_PROXY_FITNESS,
			                 req.configuration.getDesiredGrvProxies(),
			                 ProcessClass::GrvProxy)
			         .betterCount(std::get<1>(bestFitness)) ||
			     RoleFitness(SERVER_KNOBS->EXPECTED_RESOLVER_FITNESS,
			                 req.configuration.getDesiredResolvers(),
			                 ProcessClass::Resolver)
			         .betterCount(std::get<2>(bestFitness)))) {
				throw operation_failed();
			}

			return result;
		}
	}

	void updateIdUsed(const std::vector<WorkerInterface>& workers,
	                  std::map<Optional<Standalone<StringRef>>, int>& id_used) {
		for (auto& it : workers) {
			id_used[it.locality.processId()]++;
		}
	}

	void compareWorkers(const DatabaseConfiguration& conf,
	                    const std::vector<WorkerInterface>& first,
	                    std::map<Optional<Standalone<StringRef>>, int>& firstUsed,
	                    const std::vector<WorkerInterface>& second,
	                    std::map<Optional<Standalone<StringRef>>, int>& secondUsed,
	                    ProcessClass::ClusterRole role,
	                    std::string description) {
		std::vector<WorkerDetails> firstDetails;
		for (auto& it : first) {
			auto w = id_worker.find(it.locality.processId());
			ASSERT(w != id_worker.end());
			ASSERT(!conf.isExcludedServer(w->second.details.interf.addresses()));
			firstDetails.push_back(w->second.details);
			//TraceEvent("CompareAddressesFirst").detail(description.c_str(), w->second.details.interf.address());
		}
		RoleFitness firstFitness(firstDetails, role, firstUsed);

		std::vector<WorkerDetails> secondDetails;
		for (auto& it : second) {
			auto w = id_worker.find(it.locality.processId());
			ASSERT(w != id_worker.end());
			ASSERT(!conf.isExcludedServer(w->second.details.interf.addresses()));
			secondDetails.push_back(w->second.details);
			//TraceEvent("CompareAddressesSecond").detail(description.c_str(), w->second.details.interf.address());
		}
		RoleFitness secondFitness(secondDetails, role, secondUsed);

		if (!(firstFitness == secondFitness)) {
			TraceEvent(SevError, "NonDeterministicRecruitment")
			    .detail("FirstFitness", firstFitness.toString())
			    .detail("SecondFitness", secondFitness.toString())
			    .detail("ClusterRole", role);
		}
	}

	RecruitFromConfigurationReply findWorkersForConfiguration(RecruitFromConfigurationRequest const& req) {
		RecruitFromConfigurationReply rep = findWorkersForConfigurationDispatch(req);
		if (g_network->isSimulated()) {
			// FIXME: The logic to pick a satellite in a remote region is not
			// deterministic and can therefore break this nondeterminism check.
			// Since satellites will generally be in the primary region,
			// disable the determinism check for remote region satellites.
			bool remoteDCUsedAsSatellite = false;
			if (req.configuration.regions.size() > 1) {
				auto [region, remoteRegion] =
				    getPrimaryAndRemoteRegion(req.configuration.regions, req.configuration.regions[0].dcId);
				for (const auto& satellite : region.satellites) {
					if (satellite.dcId == remoteRegion.dcId) {
						remoteDCUsedAsSatellite = true;
					}
				}
			}
			if (!remoteDCUsedAsSatellite) {
				RecruitFromConfigurationReply compare = findWorkersForConfigurationDispatch(req);

				std::map<Optional<Standalone<StringRef>>, int> firstUsed;
				std::map<Optional<Standalone<StringRef>>, int> secondUsed;
				updateKnownIds(&firstUsed);
				updateKnownIds(&secondUsed);

				// auto mworker = id_worker.find(masterProcessId);
				//TraceEvent("CompareAddressesMaster")
				//    .detail("Master",
				//            mworker != id_worker.end() ? mworker->second.details.interf.address() : NetworkAddress());

				updateIdUsed(rep.tLogs, firstUsed);
				updateIdUsed(compare.tLogs, secondUsed);
				compareWorkers(
				    req.configuration, rep.tLogs, firstUsed, compare.tLogs, secondUsed, ProcessClass::TLog, "TLog");
				updateIdUsed(rep.satelliteTLogs, firstUsed);
				updateIdUsed(compare.satelliteTLogs, secondUsed);
				compareWorkers(req.configuration,
				               rep.satelliteTLogs,
				               firstUsed,
				               compare.satelliteTLogs,
				               secondUsed,
				               ProcessClass::TLog,
				               "Satellite");
				updateIdUsed(rep.commitProxies, firstUsed);
				updateIdUsed(compare.commitProxies, secondUsed);
				updateIdUsed(rep.grvProxies, firstUsed);
				updateIdUsed(compare.grvProxies, secondUsed);
				updateIdUsed(rep.resolvers, firstUsed);
				updateIdUsed(compare.resolvers, secondUsed);
				compareWorkers(req.configuration,
				               rep.commitProxies,
				               firstUsed,
				               compare.commitProxies,
				               secondUsed,
				               ProcessClass::CommitProxy,
				               "CommitProxy");
				compareWorkers(req.configuration,
				               rep.grvProxies,
				               firstUsed,
				               compare.grvProxies,
				               secondUsed,
				               ProcessClass::GrvProxy,
				               "GrvProxy");
				compareWorkers(req.configuration,
				               rep.resolvers,
				               firstUsed,
				               compare.resolvers,
				               secondUsed,
				               ProcessClass::Resolver,
				               "Resolver");
				updateIdUsed(rep.backupWorkers, firstUsed);
				updateIdUsed(compare.backupWorkers, secondUsed);
				compareWorkers(req.configuration,
				               rep.backupWorkers,
				               firstUsed,
				               compare.backupWorkers,
				               secondUsed,
				               ProcessClass::Backup,
				               "Backup");
			}
		}
		return rep;
	}

	// Check if txn system is recruited successfully in each region
	void checkRegions(const std::vector<RegionInfo>& regions) {
		if (desiredDcIds.get().present() && desiredDcIds.get().get().size() == 2 &&
		    desiredDcIds.get().get()[0].get() == regions[0].dcId &&
		    desiredDcIds.get().get()[1].get() == regions[1].dcId) {
			return;
		}

		try {
			std::map<Optional<Standalone<StringRef>>, int> id_used;
			getWorkerForRoleInDatacenter(regions[0].dcId,
			                             ProcessClass::ClusterController,
			                             ProcessClass::ExcludeFit,
			                             db.config,
			                             id_used,
			                             {},
			                             true);
			getWorkerForRoleInDatacenter(
			    regions[0].dcId, ProcessClass::Master, ProcessClass::ExcludeFit, db.config, id_used, {}, true);

			std::set<Optional<Key>> primaryDC;
			primaryDC.insert(regions[0].dcId);
			getWorkersForTlogs(db.config,
			                   db.config.tLogReplicationFactor,
			                   db.config.getDesiredLogs(),
			                   db.config.tLogPolicy,
			                   id_used,
			                   true,
			                   primaryDC);
			if (regions[0].satelliteTLogReplicationFactor > 0 && db.config.usableRegions > 1) {
				bool satelliteFallback = false;
				getWorkersForSatelliteLogs(db.config, regions[0], regions[1], id_used, satelliteFallback, true);
			}

			getWorkerForRoleInDatacenter(
			    regions[0].dcId, ProcessClass::Resolver, ProcessClass::ExcludeFit, db.config, id_used, {}, true);
			getWorkerForRoleInDatacenter(
			    regions[0].dcId, ProcessClass::CommitProxy, ProcessClass::ExcludeFit, db.config, id_used, {}, true);
			getWorkerForRoleInDatacenter(
			    regions[0].dcId, ProcessClass::GrvProxy, ProcessClass::ExcludeFit, db.config, id_used, {}, true);

			std::vector<Optional<Key>> dcPriority;
			dcPriority.push_back(regions[0].dcId);
			dcPriority.push_back(regions[1].dcId);
			desiredDcIds.set(dcPriority);
		} catch (Error& e) {
			if (e.code() != error_code_no_more_servers) {
				throw;
			}
		}
	}

	void checkRecoveryStalled() {
		if ((db.serverInfo->get().recoveryState == RecoveryState::RECRUITING ||
		     db.serverInfo->get().recoveryState == RecoveryState::ACCEPTING_COMMITS ||
		     db.serverInfo->get().recoveryState == RecoveryState::ALL_LOGS_RECRUITED) &&
		    db.recoveryStalled) {
			if (db.config.regions.size() > 1) {
				auto regions = db.config.regions;
				if (clusterControllerDcId.get() == regions[0].dcId && regions[1].priority >= 0) {
					std::swap(regions[0], regions[1]);
				}
				ASSERT(regions[1].priority < 0 || clusterControllerDcId.get() == regions[1].dcId);
				checkRegions(regions);
			}
		}
	}

	void updateIdUsed(const std::vector<WorkerDetails>& workers,
	                  std::map<Optional<Standalone<StringRef>>, int>& id_used) {
		for (auto& it : workers) {
			id_used[it.interf.locality.processId()]++;
		}
	}

	// FIXME: determine when to fail the cluster controller when a primaryDC has not been set

	// This function returns true when the cluster controller determines it is worth forcing
	// a master recovery in order to change the recruited processes in the transaction subsystem.
	bool betterMasterExists() {
		const ServerDBInfo dbi = db.serverInfo->get();

		if (dbi.recoveryState < RecoveryState::ACCEPTING_COMMITS) {
			return false;
		}

		// Do not trigger better master exists if the cluster controller is excluded, since the master will change
		// anyways once the cluster controller is moved
		if (id_worker[clusterControllerProcessId].priorityInfo.isExcluded) {
			TraceEvent("NewRecruitmentIsWorse", id).detail("Reason", "ClusterControllerExcluded");
			return false;
		}

		if (db.config.regions.size() > 1 && db.config.regions[0].priority > db.config.regions[1].priority &&
		    db.config.regions[0].dcId != clusterControllerDcId.get() && versionDifferenceUpdated &&
		    datacenterVersionDifference < SERVER_KNOBS->MAX_VERSION_DIFFERENCE && remoteDCIsHealthy()) {
			checkRegions(db.config.regions);
		}

		// Get master process
		auto masterWorker = id_worker.find(dbi.master.locality.processId());
		if (masterWorker == id_worker.end()) {
			TraceEvent("NewRecruitmentIsWorse", id)
			    .detail("Reason", "CannotFindMaster")
			    .detail("ProcessID", dbi.master.locality.processId());
			return false;
		}

		// Get tlog processes
		std::vector<WorkerDetails> tlogs;
		std::vector<WorkerDetails> remote_tlogs;
		std::vector<WorkerDetails> satellite_tlogs;
		std::vector<WorkerDetails> log_routers;
		std::set<NetworkAddress> logRouterAddresses;
		std::vector<WorkerDetails> backup_workers;
		std::set<NetworkAddress> backup_addresses;

		for (auto& logSet : dbi.logSystemConfig.tLogs) {
			for (auto& it : logSet.tLogs) {
				auto tlogWorker = id_worker.find(it.interf().filteredLocality.processId());
				if (tlogWorker == id_worker.end()) {
					TraceEvent("NewRecruitmentIsWorse", id)
					    .detail("Reason", "CannotFindTLog")
					    .detail("ProcessID", it.interf().filteredLocality.processId());
					return false;
				}
				if (tlogWorker->second.priorityInfo.isExcluded) {
					TraceEvent("BetterMasterExists", id)
					    .detail("Reason", "TLogExcluded")
					    .detail("ProcessID", it.interf().filteredLocality.processId());
					return true;
				}

				if (logSet.isLocal && logSet.locality == tagLocalitySatellite) {
					satellite_tlogs.push_back(tlogWorker->second.details);
				} else if (logSet.isLocal) {
					tlogs.push_back(tlogWorker->second.details);
				} else {
					remote_tlogs.push_back(tlogWorker->second.details);
				}
			}

			for (auto& it : logSet.logRouters) {
				auto tlogWorker = id_worker.find(it.interf().filteredLocality.processId());
				if (tlogWorker == id_worker.end()) {
					TraceEvent("NewRecruitmentIsWorse", id)
					    .detail("Reason", "CannotFindLogRouter")
					    .detail("ProcessID", it.interf().filteredLocality.processId());
					return false;
				}
				if (tlogWorker->second.priorityInfo.isExcluded) {
					TraceEvent("BetterMasterExists", id)
					    .detail("Reason", "LogRouterExcluded")
					    .detail("ProcessID", it.interf().filteredLocality.processId());
					return true;
				}
				if (!logRouterAddresses.count(tlogWorker->second.details.interf.address())) {
					logRouterAddresses.insert(tlogWorker->second.details.interf.address());
					log_routers.push_back(tlogWorker->second.details);
				}
			}

			for (const auto& worker : logSet.backupWorkers) {
				auto workerIt = id_worker.find(worker.interf().locality.processId());
				if (workerIt == id_worker.end()) {
					TraceEvent("NewRecruitmentIsWorse", id)
					    .detail("Reason", "CannotFindBackupWorker")
					    .detail("ProcessID", worker.interf().locality.processId());
					return false;
				}
				if (workerIt->second.priorityInfo.isExcluded) {
					TraceEvent("BetterMasterExists", id)
					    .detail("Reason", "BackupWorkerExcluded")
					    .detail("ProcessID", worker.interf().locality.processId());
					return true;
				}
				if (backup_addresses.count(workerIt->second.details.interf.address()) == 0) {
					backup_addresses.insert(workerIt->second.details.interf.address());
					backup_workers.push_back(workerIt->second.details);
				}
			}
		}

		// Get commit proxy classes
		std::vector<WorkerDetails> commitProxyClasses;
		for (auto& it : dbi.client.commitProxies) {
			auto commitProxyWorker = id_worker.find(it.processId);
			if (commitProxyWorker == id_worker.end()) {
				TraceEvent("NewRecruitmentIsWorse", id)
				    .detail("Reason", "CannotFindCommitProxy")
				    .detail("ProcessID", it.processId);
				return false;
			}
			if (commitProxyWorker->second.priorityInfo.isExcluded) {
				TraceEvent("BetterMasterExists", id)
				    .detail("Reason", "CommitProxyExcluded")
				    .detail("ProcessID", it.processId);
				return true;
			}
			commitProxyClasses.push_back(commitProxyWorker->second.details);
		}

		// Get grv proxy classes
		std::vector<WorkerDetails> grvProxyClasses;
		for (auto& it : dbi.client.grvProxies) {
			auto grvProxyWorker = id_worker.find(it.processId);
			if (grvProxyWorker == id_worker.end()) {
				TraceEvent("NewRecruitmentIsWorse", id)
				    .detail("Reason", "CannotFindGrvProxy")
				    .detail("ProcessID", it.processId);
				return false;
			}
			if (grvProxyWorker->second.priorityInfo.isExcluded) {
				TraceEvent("BetterMasterExists", id)
				    .detail("Reason", "GrvProxyExcluded")
				    .detail("ProcessID", it.processId);
				return true;
			}
			grvProxyClasses.push_back(grvProxyWorker->second.details);
		}

		// Get resolver classes
		std::vector<WorkerDetails> resolverClasses;
		for (auto& it : dbi.resolvers) {
			auto resolverWorker = id_worker.find(it.locality.processId());
			if (resolverWorker == id_worker.end()) {
				TraceEvent("NewRecruitmentIsWorse", id)
				    .detail("Reason", "CannotFindResolver")
				    .detail("ProcessID", it.locality.processId());
				return false;
			}
			if (resolverWorker->second.priorityInfo.isExcluded) {
				TraceEvent("BetterMasterExists", id)
				    .detail("Reason", "ResolverExcluded")
				    .detail("ProcessID", it.locality.processId());
				return true;
			}
			resolverClasses.push_back(resolverWorker->second.details);
		}

		// Check master fitness. Don't return false if master is excluded in case all the processes are excluded, we
		// still need master for recovery.
		ProcessClass::Fitness oldMasterFit =
		    masterWorker->second.details.processClass.machineClassFitness(ProcessClass::Master);
		if (db.config.isExcludedServer(dbi.master.addresses())) {
			oldMasterFit = std::max(oldMasterFit, ProcessClass::ExcludeFit);
		}

		std::map<Optional<Standalone<StringRef>>, int> id_used;
		std::map<Optional<Standalone<StringRef>>, int> old_id_used;
		id_used[clusterControllerProcessId]++;
		old_id_used[clusterControllerProcessId]++;
		WorkerFitnessInfo mworker = getWorkerForRoleInDatacenter(
		    clusterControllerDcId, ProcessClass::Master, ProcessClass::NeverAssign, db.config, id_used, {}, true);
		auto newMasterFit = mworker.worker.processClass.machineClassFitness(ProcessClass::Master);
		if (db.config.isExcludedServer(mworker.worker.interf.addresses())) {
			newMasterFit = std::max(newMasterFit, ProcessClass::ExcludeFit);
		}

		old_id_used[masterWorker->first]++;
		if (oldMasterFit < newMasterFit) {
			TraceEvent("NewRecruitmentIsWorse", id)
			    .detail("OldMasterFit", oldMasterFit)
			    .detail("NewMasterFit", newMasterFit)
			    .detail("OldIsCC", dbi.master.locality.processId() == clusterControllerProcessId)
			    .detail("NewIsCC", mworker.worker.interf.locality.processId() == clusterControllerProcessId);
			;
			return false;
		}
		if (oldMasterFit > newMasterFit || (dbi.master.locality.processId() == clusterControllerProcessId &&
		                                    mworker.worker.interf.locality.processId() != clusterControllerProcessId)) {
			TraceEvent("BetterMasterExists", id)
			    .detail("OldMasterFit", oldMasterFit)
			    .detail("NewMasterFit", newMasterFit)
			    .detail("OldIsCC", dbi.master.locality.processId() == clusterControllerProcessId)
			    .detail("NewIsCC", mworker.worker.interf.locality.processId() == clusterControllerProcessId);
			return true;
		}

		std::set<Optional<Key>> primaryDC;
		std::set<Optional<Key>> remoteDC;

		RegionInfo region;
		RegionInfo remoteRegion;
		if (db.config.regions.size()) {
			primaryDC.insert(clusterControllerDcId);
			for (auto& r : db.config.regions) {
				if (r.dcId != clusterControllerDcId.get()) {
					ASSERT(remoteDC.empty());
					remoteDC.insert(r.dcId);
					remoteRegion = r;
				} else {
					ASSERT(region.dcId == StringRef());
					region = r;
				}
			}
		}

		// Check tLog fitness
		updateIdUsed(tlogs, old_id_used);
		RoleFitness oldTLogFit(tlogs, ProcessClass::TLog, old_id_used);
		auto newTLogs = getWorkersForTlogs(db.config,
		                                   db.config.tLogReplicationFactor,
		                                   db.config.getDesiredLogs(),
		                                   db.config.tLogPolicy,
		                                   id_used,
		                                   true,
		                                   primaryDC);
		RoleFitness newTLogFit(newTLogs, ProcessClass::TLog, id_used);

		bool oldSatelliteFallback = false;

		if (region.satelliteTLogPolicyFallback.isValid()) {
			for (auto& logSet : dbi.logSystemConfig.tLogs) {
				if (region.satelliteTLogPolicy.isValid() && logSet.isLocal && logSet.locality == tagLocalitySatellite) {
					oldSatelliteFallback = logSet.tLogPolicy->info() != region.satelliteTLogPolicy->info();
					ASSERT(!oldSatelliteFallback ||
					       (region.satelliteTLogPolicyFallback.isValid() &&
					        logSet.tLogPolicy->info() == region.satelliteTLogPolicyFallback->info()));
					break;
				}
			}
		}

		updateIdUsed(satellite_tlogs, old_id_used);
		RoleFitness oldSatelliteTLogFit(satellite_tlogs, ProcessClass::TLog, old_id_used);
		bool newSatelliteFallback = false;
		auto newSatelliteTLogs = satellite_tlogs;
		RoleFitness newSatelliteTLogFit = oldSatelliteTLogFit;
		if (region.satelliteTLogReplicationFactor > 0 && db.config.usableRegions > 1) {
			newSatelliteTLogs =
			    getWorkersForSatelliteLogs(db.config, region, remoteRegion, id_used, newSatelliteFallback, true);
			newSatelliteTLogFit = RoleFitness(newSatelliteTLogs, ProcessClass::TLog, id_used);
		}

		std::map<Optional<Key>, int32_t> satellite_priority;
		for (auto& r : region.satellites) {
			satellite_priority[r.dcId] = r.priority;
		}

		int32_t oldSatelliteRegionFit = std::numeric_limits<int32_t>::max();
		for (auto& it : satellite_tlogs) {
			if (satellite_priority.count(it.interf.locality.dcId())) {
				oldSatelliteRegionFit = std::min(oldSatelliteRegionFit, satellite_priority[it.interf.locality.dcId()]);
			} else {
				oldSatelliteRegionFit = -1;
			}
		}

		int32_t newSatelliteRegionFit = std::numeric_limits<int32_t>::max();
		for (auto& it : newSatelliteTLogs) {
			if (satellite_priority.count(it.interf.locality.dcId())) {
				newSatelliteRegionFit = std::min(newSatelliteRegionFit, satellite_priority[it.interf.locality.dcId()]);
			} else {
				newSatelliteRegionFit = -1;
			}
		}

		if (oldSatelliteFallback && !newSatelliteFallback) {
			TraceEvent("BetterMasterExists", id)
			    .detail("OldSatelliteFallback", oldSatelliteFallback)
			    .detail("NewSatelliteFallback", newSatelliteFallback);
			return true;
		}
		if (!oldSatelliteFallback && newSatelliteFallback) {
			TraceEvent("NewRecruitmentIsWorse", id)
			    .detail("OldSatelliteFallback", oldSatelliteFallback)
			    .detail("NewSatelliteFallback", newSatelliteFallback);
			return false;
		}

		if (oldSatelliteRegionFit < newSatelliteRegionFit) {
			TraceEvent("BetterMasterExists", id)
			    .detail("OldSatelliteRegionFit", oldSatelliteRegionFit)
			    .detail("NewSatelliteRegionFit", newSatelliteRegionFit);
			return true;
		}
		if (oldSatelliteRegionFit > newSatelliteRegionFit) {
			TraceEvent("NewRecruitmentIsWorse", id)
			    .detail("OldSatelliteRegionFit", oldSatelliteRegionFit)
			    .detail("NewSatelliteRegionFit", newSatelliteRegionFit);
			return false;
		}

		updateIdUsed(remote_tlogs, old_id_used);
		RoleFitness oldRemoteTLogFit(remote_tlogs, ProcessClass::TLog, old_id_used);
		std::vector<UID> exclusionWorkerIds;
		auto fn = [](const WorkerDetails& in) { return in.interf.id(); };
		std::transform(newTLogs.begin(), newTLogs.end(), std::back_inserter(exclusionWorkerIds), fn);
		std::transform(newSatelliteTLogs.begin(), newSatelliteTLogs.end(), std::back_inserter(exclusionWorkerIds), fn);
		RoleFitness newRemoteTLogFit = oldRemoteTLogFit;
		if (db.config.usableRegions > 1 && (dbi.recoveryState == RecoveryState::ALL_LOGS_RECRUITED ||
		                                    dbi.recoveryState == RecoveryState::FULLY_RECOVERED)) {
			newRemoteTLogFit = RoleFitness(getWorkersForTlogs(db.config,
			                                                  db.config.getRemoteTLogReplicationFactor(),
			                                                  db.config.getDesiredRemoteLogs(),
			                                                  db.config.getRemoteTLogPolicy(),
			                                                  id_used,
			                                                  true,
			                                                  remoteDC,
			                                                  exclusionWorkerIds),
			                               ProcessClass::TLog,
			                               id_used);
		}
		int oldRouterCount =
		    oldTLogFit.count * std::max<int>(1, db.config.desiredLogRouterCount / std::max(1, oldTLogFit.count));
		int newRouterCount =
		    newTLogFit.count * std::max<int>(1, db.config.desiredLogRouterCount / std::max(1, newTLogFit.count));
		updateIdUsed(log_routers, old_id_used);
		RoleFitness oldLogRoutersFit(log_routers, ProcessClass::LogRouter, old_id_used);
		RoleFitness newLogRoutersFit = oldLogRoutersFit;
		if (db.config.usableRegions > 1 && dbi.recoveryState == RecoveryState::FULLY_RECOVERED) {
			newLogRoutersFit = RoleFitness(getWorkersForRoleInDatacenter(*remoteDC.begin(),
			                                                             ProcessClass::LogRouter,
			                                                             newRouterCount,
			                                                             db.config,
			                                                             id_used,
			                                                             {},
			                                                             Optional<WorkerFitnessInfo>(),
			                                                             true),
			                               ProcessClass::LogRouter,
			                               id_used);
		}

		if (oldLogRoutersFit.count < oldRouterCount) {
			oldLogRoutersFit.worstFit = ProcessClass::NeverAssign;
		}
		if (newLogRoutersFit.count < newRouterCount) {
			newLogRoutersFit.worstFit = ProcessClass::NeverAssign;
		}

		// Check proxy/grvProxy/resolver fitness
		updateIdUsed(commitProxyClasses, old_id_used);
		updateIdUsed(grvProxyClasses, old_id_used);
		updateIdUsed(resolverClasses, old_id_used);
		RoleFitness oldCommitProxyFit(commitProxyClasses, ProcessClass::CommitProxy, old_id_used);
		RoleFitness oldGrvProxyFit(grvProxyClasses, ProcessClass::GrvProxy, old_id_used);
		RoleFitness oldResolverFit(resolverClasses, ProcessClass::Resolver, old_id_used);

		std::map<Optional<Standalone<StringRef>>, int> preferredSharing;
		auto first_commit_proxy = getWorkerForRoleInDatacenter(clusterControllerDcId,
		                                                       ProcessClass::CommitProxy,
		                                                       ProcessClass::ExcludeFit,
		                                                       db.config,
		                                                       id_used,
		                                                       preferredSharing,
		                                                       true);
		preferredSharing[first_commit_proxy.worker.interf.locality.processId()] = 0;
		auto first_grv_proxy = getWorkerForRoleInDatacenter(clusterControllerDcId,
		                                                    ProcessClass::GrvProxy,
		                                                    ProcessClass::ExcludeFit,
		                                                    db.config,
		                                                    id_used,
		                                                    preferredSharing,
		                                                    true);
		preferredSharing[first_grv_proxy.worker.interf.locality.processId()] = 1;
		auto first_resolver = getWorkerForRoleInDatacenter(clusterControllerDcId,
		                                                   ProcessClass::Resolver,
		                                                   ProcessClass::ExcludeFit,
		                                                   db.config,
		                                                   id_used,
		                                                   preferredSharing,
		                                                   true);
		preferredSharing[first_resolver.worker.interf.locality.processId()] = 2;
		auto maxUsed = std::max({ first_commit_proxy.used, first_grv_proxy.used, first_resolver.used });
		first_commit_proxy.used = maxUsed;
		first_grv_proxy.used = maxUsed;
		first_resolver.used = maxUsed;
		auto commit_proxies = getWorkersForRoleInDatacenter(clusterControllerDcId,
		                                                    ProcessClass::CommitProxy,
		                                                    db.config.getDesiredCommitProxies(),
		                                                    db.config,
		                                                    id_used,
		                                                    preferredSharing,
		                                                    first_commit_proxy,
		                                                    true);
		auto grv_proxies = getWorkersForRoleInDatacenter(clusterControllerDcId,
		                                                 ProcessClass::GrvProxy,
		                                                 db.config.getDesiredGrvProxies(),
		                                                 db.config,
		                                                 id_used,
		                                                 preferredSharing,
		                                                 first_grv_proxy,
		                                                 true);
		auto resolvers = getWorkersForRoleInDatacenter(clusterControllerDcId,
		                                               ProcessClass::Resolver,
		                                               db.config.getDesiredResolvers(),
		                                               db.config,
		                                               id_used,
		                                               preferredSharing,
		                                               first_resolver,
		                                               true);

		RoleFitness newCommitProxyFit(commit_proxies, ProcessClass::CommitProxy, id_used);
		RoleFitness newGrvProxyFit(grv_proxies, ProcessClass::GrvProxy, id_used);
		RoleFitness newResolverFit(resolvers, ProcessClass::Resolver, id_used);

		// Check backup worker fitness
		updateIdUsed(backup_workers, old_id_used);
		RoleFitness oldBackupWorkersFit(backup_workers, ProcessClass::Backup, old_id_used);
		const int nBackup = backup_addresses.size();
		RoleFitness newBackupWorkersFit(getWorkersForRoleInDatacenter(clusterControllerDcId,
		                                                              ProcessClass::Backup,
		                                                              nBackup,
		                                                              db.config,
		                                                              id_used,
		                                                              {},
		                                                              Optional<WorkerFitnessInfo>(),
		                                                              true),
		                                ProcessClass::Backup,
		                                id_used);

		auto oldFit = std::make_tuple(oldTLogFit,
		                              oldSatelliteTLogFit,
		                              oldCommitProxyFit,
		                              oldGrvProxyFit,
		                              oldResolverFit,
		                              oldBackupWorkersFit,
		                              oldRemoteTLogFit,
		                              oldLogRoutersFit);
		auto newFit = std::make_tuple(newTLogFit,
		                              newSatelliteTLogFit,
		                              newCommitProxyFit,
		                              newGrvProxyFit,
		                              newResolverFit,
		                              newBackupWorkersFit,
		                              newRemoteTLogFit,
		                              newLogRoutersFit);

		if (oldFit > newFit) {
			TraceEvent("BetterMasterExists", id)
			    .detail("OldMasterFit", oldMasterFit)
			    .detail("NewMasterFit", newMasterFit)
			    .detail("OldTLogFit", oldTLogFit.toString())
			    .detail("NewTLogFit", newTLogFit.toString())
			    .detail("OldSatelliteFit", oldSatelliteTLogFit.toString())
			    .detail("NewSatelliteFit", newSatelliteTLogFit.toString())
			    .detail("OldCommitProxyFit", oldCommitProxyFit.toString())
			    .detail("NewCommitProxyFit", newCommitProxyFit.toString())
			    .detail("OldGrvProxyFit", oldGrvProxyFit.toString())
			    .detail("NewGrvProxyFit", newGrvProxyFit.toString())
			    .detail("OldResolverFit", oldResolverFit.toString())
			    .detail("NewResolverFit", newResolverFit.toString())
			    .detail("OldBackupWorkerFit", oldBackupWorkersFit.toString())
			    .detail("NewBackupWorkerFit", newBackupWorkersFit.toString())
			    .detail("OldRemoteFit", oldRemoteTLogFit.toString())
			    .detail("NewRemoteFit", newRemoteTLogFit.toString())
			    .detail("OldRouterFit", oldLogRoutersFit.toString())
			    .detail("NewRouterFit", newLogRoutersFit.toString())
			    .detail("OldSatelliteFallback", oldSatelliteFallback)
			    .detail("NewSatelliteFallback", newSatelliteFallback);
			return true;
		}

		if (oldFit < newFit) {
			TraceEvent("NewRecruitmentIsWorse", id)
			    .detail("OldMasterFit", oldMasterFit)
			    .detail("NewMasterFit", newMasterFit)
			    .detail("OldTLogFit", oldTLogFit.toString())
			    .detail("NewTLogFit", newTLogFit.toString())
			    .detail("OldSatelliteFit", oldSatelliteTLogFit.toString())
			    .detail("NewSatelliteFit", newSatelliteTLogFit.toString())
			    .detail("OldCommitProxyFit", oldCommitProxyFit.toString())
			    .detail("NewCommitProxyFit", newCommitProxyFit.toString())
			    .detail("OldGrvProxyFit", oldGrvProxyFit.toString())
			    .detail("NewGrvProxyFit", newGrvProxyFit.toString())
			    .detail("OldResolverFit", oldResolverFit.toString())
			    .detail("NewResolverFit", newResolverFit.toString())
			    .detail("OldBackupWorkerFit", oldBackupWorkersFit.toString())
			    .detail("NewBackupWorkerFit", newBackupWorkersFit.toString())
			    .detail("OldRemoteFit", oldRemoteTLogFit.toString())
			    .detail("NewRemoteFit", newRemoteTLogFit.toString())
			    .detail("OldRouterFit", oldLogRoutersFit.toString())
			    .detail("NewRouterFit", newLogRoutersFit.toString())
			    .detail("OldSatelliteFallback", oldSatelliteFallback)
			    .detail("NewSatelliteFallback", newSatelliteFallback);
		}
		return false;
	}

	// Returns true iff processId is currently being used
	// for any non-singleton role other than master
	bool isUsedNotMaster(Optional<Key> processId) const {
		ASSERT(masterProcessId.present());
		if (processId == masterProcessId)
			return false;

		auto& dbInfo = db.serverInfo->get();
		for (const auto& tlogset : dbInfo.logSystemConfig.tLogs) {
			for (const auto& tlog : tlogset.tLogs) {
				if (tlog.present() && tlog.interf().filteredLocality.processId() == processId)
					return true;
			}
		}
		for (const CommitProxyInterface& interf : dbInfo.client.commitProxies) {
			if (interf.processId == processId)
				return true;
		}
		for (const GrvProxyInterface& interf : dbInfo.client.grvProxies) {
			if (interf.processId == processId)
				return true;
		}
		for (const ResolverInterface& interf : dbInfo.resolvers) {
			if (interf.locality.processId() == processId)
				return true;
		}
		if (processId == clusterControllerProcessId)
			return true;

		return false;
	}

	// Returns true iff
	// - role is master, or
	// - role is a singleton AND worker's pid is being used for any non-singleton role
	bool onMasterIsBetter(const WorkerDetails& worker, ProcessClass::ClusterRole role) const {
		ASSERT(masterProcessId.present());
		const auto& pid = worker.interf.locality.processId();
		if ((role != ProcessClass::DataDistributor && role != ProcessClass::Ratekeeper &&
		     role != ProcessClass::BlobManager) ||
		    pid == masterProcessId.get()) {
			return false;
		}
		return isUsedNotMaster(pid);
	}

	// Returns a map of <pid, numRolesUsingPid> for all non-singleton roles
	std::map<Optional<Standalone<StringRef>>, int> getUsedIds() {
		std::map<Optional<Standalone<StringRef>>, int> idUsed;
		updateKnownIds(&idUsed);

		auto& dbInfo = db.serverInfo->get();
		for (const auto& tlogset : dbInfo.logSystemConfig.tLogs) {
			for (const auto& tlog : tlogset.tLogs) {
				if (tlog.present()) {
					idUsed[tlog.interf().filteredLocality.processId()]++;
				}
			}
		}
		for (const CommitProxyInterface& interf : dbInfo.client.commitProxies) {
			ASSERT(interf.processId.present());
			idUsed[interf.processId]++;
		}
		for (const GrvProxyInterface& interf : dbInfo.client.grvProxies) {
			ASSERT(interf.processId.present());
			idUsed[interf.processId]++;
		}
		for (const ResolverInterface& interf : dbInfo.resolvers) {
			ASSERT(interf.locality.processId().present());
			idUsed[interf.locality.processId()]++;
		}
		return idUsed;
	}

	// Updates work health signals in `workerHealth` based on `req`.
	void updateWorkerHealth(const UpdateWorkerHealthRequest& req) {
		std::string degradedPeersString;
		for (int i = 0; i < req.degradedPeers.size(); ++i) {
			degradedPeersString += (i == 0 ? "" : " ") + req.degradedPeers[i].toString();
		}
		TraceEvent("ClusterControllerUpdateWorkerHealth")
		    .detail("WorkerAddress", req.address)
		    .detail("DegradedPeers", degradedPeersString);

		// `req.degradedPeers` contains the latest peer performance view from the worker. Clear the worker if the
		// requested worker doesn't see any degraded peers.
		if (req.degradedPeers.empty()) {
			workerHealth.erase(req.address);
			return;
		}

		double currentTime = now();

		// Current `workerHealth` doesn't have any information about the incoming worker. Add the worker into
		// `workerHealth`.
		if (workerHealth.find(req.address) == workerHealth.end()) {
			workerHealth[req.address] = {};
			for (const auto& degradedPeer : req.degradedPeers) {
				workerHealth[req.address].degradedPeers[degradedPeer] = { currentTime, currentTime };
			}

			return;
		}

		// The incoming worker already exists in `workerHealth`.

		auto& health = workerHealth[req.address];

		// First, remove any degraded peers recorded in the `workerHealth`, but aren't in the incoming request. These
		// machines network performance should have recovered.
		std::unordered_set<NetworkAddress> recoveredPeers;
		for (const auto& [peer, times] : health.degradedPeers) {
			recoveredPeers.insert(peer);
		}
		for (const auto& peer : req.degradedPeers) {
			if (recoveredPeers.find(peer) != recoveredPeers.end()) {
				recoveredPeers.erase(peer);
			}
		}
		for (const auto& peer : recoveredPeers) {
			health.degradedPeers.erase(peer);
		}

		// Update the worker's degradedPeers.
		for (const auto& peer : req.degradedPeers) {
			auto it = health.degradedPeers.find(peer);
			if (it == health.degradedPeers.end()) {
				health.degradedPeers[peer] = { currentTime, currentTime };
				continue;
			}
			it->second.lastRefreshTime = currentTime;
		}
	}

	// Checks that if any worker or their degraded peers have recovered. If so, remove them from `workerHealth`.
	void updateRecoveredWorkers() {
		double currentTime = now();
		for (auto& [workerAddress, health] : workerHealth) {
			for (auto it = health.degradedPeers.begin(); it != health.degradedPeers.end();) {
				if (currentTime - it->second.lastRefreshTime > SERVER_KNOBS->CC_DEGRADED_LINK_EXPIRATION_INTERVAL) {
					TraceEvent("WorkerPeerHealthRecovered").detail("Worker", workerAddress).detail("Peer", it->first);
					health.degradedPeers.erase(it++);
				} else {
					++it;
				}
			}
		}

		for (auto it = workerHealth.begin(); it != workerHealth.end();) {
			if (it->second.degradedPeers.empty()) {
				TraceEvent("WorkerAllPeerHealthRecovered").detail("Worker", it->first);
				workerHealth.erase(it++);
			} else {
				++it;
			}
		}
	}

	// Returns a list of servers who are experiencing degraded links. These are candidates to perform exclusion. Note
	// that only one endpoint of a bad link will be included in this list.
	std::unordered_set<NetworkAddress> getServersWithDegradedLink() {
		updateRecoveredWorkers();

		// Build a map keyed by measured degraded peer. This map gives the info that who complains a particular server.
		std::unordered_map<NetworkAddress, std::unordered_set<NetworkAddress>> degradedLinkDst2Src;
		double currentTime = now();
		for (const auto& [server, health] : workerHealth) {
			for (const auto& [degradedPeer, times] : health.degradedPeers) {
				if (currentTime - times.startTime < SERVER_KNOBS->CC_MIN_DEGRADATION_INTERVAL) {
					// This degraded link is not long enough to be considered as degraded.
					continue;
				}
				degradedLinkDst2Src[degradedPeer].insert(server);
			}
		}

		// Sort degraded peers based on the number of workers complaining about it.
		std::vector<std::pair<int, NetworkAddress>> count2DegradedPeer;
		for (const auto& [degradedPeer, complainers] : degradedLinkDst2Src) {
			count2DegradedPeer.push_back({ complainers.size(), degradedPeer });
		}
		std::sort(count2DegradedPeer.begin(), count2DegradedPeer.end(), std::greater<>());

		// Go through all reported degraded peers by decreasing order of the number of complainers. For a particular
		// degraded peer, if a complainer has already be considered as degraded, we skip the current examine degraded
		// peer since there has been one endpoint on the link between degradedPeer and complainer considered as
		// degraded. This is to address the issue that both endpoints on a bad link may be considered as degraded
		// server.
		//
		// For example, if server A is already considered as a degraded server, and A complains B, we won't add B as
		// degraded since A is already considered as degraded.
		std::unordered_set<NetworkAddress> currentDegradedServers;
		for (const auto& [complainerCount, badServer] : count2DegradedPeer) {
			for (const auto& complainer : degradedLinkDst2Src[badServer]) {
				if (currentDegradedServers.find(complainer) == currentDegradedServers.end()) {
					currentDegradedServers.insert(badServer);
					break;
				}
			}
		}

		// For degraded server that are complained by more than SERVER_KNOBS->CC_DEGRADED_PEER_DEGREE_TO_EXCLUDE, we
		// don't know if it is a hot server, or the network is bad. We remove from the returned degraded server list.
		std::unordered_set<NetworkAddress> currentDegradedServersWithinLimit;
		for (const auto& badServer : currentDegradedServers) {
			if (degradedLinkDst2Src[badServer].size() <= SERVER_KNOBS->CC_DEGRADED_PEER_DEGREE_TO_EXCLUDE) {
				currentDegradedServersWithinLimit.insert(badServer);
			}
		}
		return currentDegradedServersWithinLimit;
	}

	// Whether the transaction system (in primary DC if in HA setting) contains degraded servers.
	bool transactionSystemContainsDegradedServers() {
		const ServerDBInfo dbi = db.serverInfo->get();
		for (const auto& excludedServer : degradedServers) {
			if (dbi.master.addresses().contains(excludedServer)) {
				return true;
			}

			for (auto& logSet : dbi.logSystemConfig.tLogs) {
				if (!logSet.isLocal || logSet.locality == tagLocalitySatellite) {
					continue;
				}
				for (const auto& tlog : logSet.tLogs) {
					if (tlog.present() && tlog.interf().addresses().contains(excludedServer)) {
						return true;
					}
				}
			}

			for (auto& proxy : dbi.client.grvProxies) {
				if (proxy.addresses().contains(excludedServer)) {
					return true;
				}
			}

			for (auto& proxy : dbi.client.commitProxies) {
				if (proxy.addresses().contains(excludedServer)) {
					return true;
				}
			}

			for (auto& resolver : dbi.resolvers) {
				if (resolver.addresses().contains(excludedServer)) {
					return true;
				}
			}
		}

		return false;
	}

	// Whether transaction system in the remote DC, e.g. log router and tlogs in the remote DC, contains degraded
	// servers.
	bool remoteTransactionSystemContainsDegradedServers() {
		if (db.config.usableRegions <= 1) {
			return false;
		}

		for (const auto& excludedServer : degradedServers) {
			if (addressInDbAndRemoteDc(excludedServer, db.serverInfo)) {
				return true;
			}
		}

		return false;
	}

	// Returns true if remote DC is healthy and can failover to.
	bool remoteDCIsHealthy() {
		// When we just start, we ignore any remote DC health info since the current CC may be elected at wrong DC due
		// to that all the processes are still starting.
		if (machineStartTime() == 0) {
			return true;
		}

		if (now() - machineStartTime() < SERVER_KNOBS->INITIAL_UPDATE_CROSS_DC_INFO_DELAY) {
			return true;
		}

		// When remote DC health is not monitored, we may not know whether the remote is healthy or not. So return false
		// here to prevent failover.
		if (!remoteDCMonitorStarted) {
			return false;
		}

		return !remoteTransactionSystemContainsDegradedServers();
	}

	// Returns true when the cluster controller should trigger a recovery due to degraded servers used in the
	// transaction system in the primary data center.
	bool shouldTriggerRecoveryDueToDegradedServers() {
		if (degradedServers.size() > SERVER_KNOBS->CC_MAX_EXCLUSION_DUE_TO_HEALTH) {
			return false;
		}

		if (db.serverInfo->get().recoveryState < RecoveryState::ACCEPTING_COMMITS) {
			return false;
		}

		// Do not trigger recovery if the cluster controller is excluded, since the master will change
		// anyways once the cluster controller is moved
		if (id_worker[clusterControllerProcessId].priorityInfo.isExcluded) {
			return false;
		}

		return transactionSystemContainsDegradedServers();
	}

	// Returns true when the cluster controller should trigger a failover due to degraded servers used in the
	// transaction system in the primary data center, and no degradation in the remote data center.
	bool shouldTriggerFailoverDueToDegradedServers() {
		if (db.config.usableRegions <= 1) {
			return false;
		}

		if (SERVER_KNOBS->CC_FAILOVER_DUE_TO_HEALTH_MIN_DEGRADATION >
		    SERVER_KNOBS->CC_FAILOVER_DUE_TO_HEALTH_MAX_DEGRADATION) {
			TraceEvent(SevWarn, "TriggerFailoverDueToDegradedServersInvalidConfig")
			    .suppressFor(1.0)
			    .detail("Min", SERVER_KNOBS->CC_FAILOVER_DUE_TO_HEALTH_MIN_DEGRADATION)
			    .detail("Max", SERVER_KNOBS->CC_FAILOVER_DUE_TO_HEALTH_MAX_DEGRADATION);
			return false;
		}

		if (degradedServers.size() < SERVER_KNOBS->CC_FAILOVER_DUE_TO_HEALTH_MIN_DEGRADATION ||
		    degradedServers.size() > SERVER_KNOBS->CC_FAILOVER_DUE_TO_HEALTH_MAX_DEGRADATION) {
			return false;
		}

		// Do not trigger recovery if the cluster controller is excluded, since the master will change
		// anyways once the cluster controller is moved
		if (id_worker[clusterControllerProcessId].priorityInfo.isExcluded) {
			return false;
		}

		return transactionSystemContainsDegradedServers() && !remoteTransactionSystemContainsDegradedServers();
	}

	int recentRecoveryCountDueToHealth() {
		while (!recentHealthTriggeredRecoveryTime.empty() &&
		       now() - recentHealthTriggeredRecoveryTime.front() > SERVER_KNOBS->CC_TRACKING_HEALTH_RECOVERY_INTERVAL) {
			recentHealthTriggeredRecoveryTime.pop();
		}
		return recentHealthTriggeredRecoveryTime.size();
	}

	bool isExcludedDegradedServer(const NetworkAddressList& a) {
		for (const auto& server : excludedDegradedServers) {
			if (a.contains(server))
				return true;
		}
		return false;
	}

	std::map<Optional<Standalone<StringRef>>, WorkerInfo> id_worker;
	std::map<Optional<Standalone<StringRef>>, ProcessClass>
	    id_class; // contains the mapping from process id to process class from the database
	RangeResult lastProcessClasses;
	bool gotProcessClasses;
	bool gotFullyRecoveredConfig;
	Optional<Standalone<StringRef>> masterProcessId;
	Optional<Standalone<StringRef>> clusterControllerProcessId;
	Optional<Standalone<StringRef>> clusterControllerDcId;
	AsyncVar<Optional<std::vector<Optional<Key>>>> desiredDcIds; // desired DC priorities
	AsyncVar<std::pair<bool, Optional<std::vector<Optional<Key>>>>>
	    changingDcIds; // current DC priorities to change first, and whether that is the cluster controller
	AsyncVar<std::pair<bool, Optional<std::vector<Optional<Key>>>>>
	    changedDcIds; // current DC priorities to change second, and whether the cluster controller has been changed
	UID id;
	std::vector<RecruitFromConfigurationRequest> outstandingRecruitmentRequests;
	std::vector<RecruitRemoteFromConfigurationRequest> outstandingRemoteRecruitmentRequests;
	std::vector<std::pair<RecruitStorageRequest, double>> outstandingStorageRequests;
	std::vector<std::pair<RecruitBlobWorkerRequest, double>> outstandingBlobWorkerRequests;
	ActorCollection ac;
	UpdateWorkerList updateWorkerList;
	Future<Void> outstandingRequestChecker;
	Future<Void> outstandingRemoteRequestChecker;
	AsyncTrigger updateDBInfo;
	std::set<Endpoint> updateDBInfoEndpoints;
	std::set<Endpoint> removedDBInfoEndpoints;

	DBInfo db;
	Database cx;
	double startTime;
	Future<Void> goodRecruitmentTime;
	Future<Void> goodRemoteRecruitmentTime;
	Version datacenterVersionDifference;
	PromiseStream<Future<Void>> addActor;
	bool versionDifferenceUpdated;

	bool remoteDCMonitorStarted;
	bool remoteTransactionSystemDegraded;

	// recruitX is used to signal when role X needs to be (re)recruited.
	// recruitingXID is used to track the ID of X's interface which is being recruited.
	// We use AsyncVars to kill (i.e. halt) singletons that have been replaced.
	AsyncVar<bool> recruitDistributor;
	Optional<UID> recruitingDistributorID;
	AsyncVar<bool> recruitRatekeeper;
	Optional<UID> recruitingRatekeeperID;
	AsyncVar<bool> recruitBlobManager;
	Optional<UID> recruitingBlobManagerID;

	// Stores the health information from a particular worker's perspective.
	struct WorkerHealth {
		struct DegradedTimes {
			double startTime = 0;
			double lastRefreshTime = 0;
		};
		std::unordered_map<NetworkAddress, DegradedTimes> degradedPeers;

		// TODO(zhewu): Include disk and CPU signals.
	};
	std::unordered_map<NetworkAddress, WorkerHealth> workerHealth;
	std::unordered_set<NetworkAddress>
	    degradedServers; // The servers that the cluster controller is considered as degraded. The servers in this list
	                     // are not excluded unless they are added to `excludedDegradedServers`.
	std::unordered_set<NetworkAddress>
	    excludedDegradedServers; // The degraded servers to be excluded when assigning workers to roles.
	std::queue<double> recentHealthTriggeredRecoveryTime;

	CounterCollection clusterControllerMetrics;

	Counter openDatabaseRequests;
	Counter registerWorkerRequests;
	Counter getWorkersRequests;
	Counter getClientWorkersRequests;
	Counter registerMasterRequests;
	Counter statusRequests;

	Reference<EventCacheHolder> recruitedMasterWorkerEventHolder;

	ClusterControllerData(ClusterControllerFullInterface const& ccInterface,
	                      LocalityData const& locality,
	                      ServerCoordinators const& coordinators)
	  : gotProcessClasses(false), gotFullyRecoveredConfig(false), clusterControllerProcessId(locality.processId()),
	    clusterControllerDcId(locality.dcId()), id(ccInterface.id()), ac(false), outstandingRequestChecker(Void()),
	    outstandingRemoteRequestChecker(Void()), startTime(now()), goodRecruitmentTime(Never()),
	    goodRemoteRecruitmentTime(Never()), datacenterVersionDifference(0), versionDifferenceUpdated(false),
	    remoteDCMonitorStarted(false), remoteTransactionSystemDegraded(false), recruitDistributor(false),
	    recruitRatekeeper(false), recruitBlobManager(false),
	    clusterControllerMetrics("ClusterController", id.toString()),
	    openDatabaseRequests("OpenDatabaseRequests", clusterControllerMetrics),
	    registerWorkerRequests("RegisterWorkerRequests", clusterControllerMetrics),
	    getWorkersRequests("GetWorkersRequests", clusterControllerMetrics),
	    getClientWorkersRequests("GetClientWorkersRequests", clusterControllerMetrics),
	    registerMasterRequests("RegisterMasterRequests", clusterControllerMetrics),
	    statusRequests("StatusRequests", clusterControllerMetrics),
	    recruitedMasterWorkerEventHolder(makeReference<EventCacheHolder>("RecruitedMasterWorker")) {
		auto serverInfo = ServerDBInfo();
		serverInfo.id = deterministicRandom()->randomUniqueID();
		serverInfo.infoGeneration = ++db.dbInfoCount;
		serverInfo.masterLifetime.ccID = id;
		serverInfo.clusterInterface = ccInterface;
		serverInfo.myLocality = locality;
		db.serverInfo->set(serverInfo);
		cx = openDBOnServer(db.serverInfo, TaskPriority::DefaultEndpoint, LockAware::True);

		specialCounter(clusterControllerMetrics, "ClientCount", [this]() { return db.clientCount; });
	}

	~ClusterControllerData() {
		ac.clear(false);
		id_worker.clear();
	}
};

// Wrapper for singleton interfaces
template <class Interface>
struct Singleton {
	const Optional<Interface>& interface;

	Singleton(const Optional<Interface>& interface) : interface(interface) {}

	virtual Role getRole() const = 0;
	virtual ProcessClass::ClusterRole getClusterRole() const = 0;

	virtual void setInterfaceToDbInfo(ClusterControllerData* cc) const = 0;
	virtual void halt(ClusterControllerData* cc, Optional<Standalone<StringRef>> pid) const = 0;
	virtual void recruit(ClusterControllerData* cc) const = 0;
};

struct RatekeeperSingleton : Singleton<RatekeeperInterface> {

	RatekeeperSingleton(const Optional<RatekeeperInterface>& interface) : Singleton(interface) {}

	Role getRole() const { return Role::RATEKEEPER; }
	ProcessClass::ClusterRole getClusterRole() const { return ProcessClass::Ratekeeper; }

	void setInterfaceToDbInfo(ClusterControllerData* cc) const {
		if (interface.present()) {
			cc->db.setRatekeeper(interface.get());
		}
	}
	void halt(ClusterControllerData* cc, Optional<Standalone<StringRef>> pid) const {
		if (interface.present()) {
			cc->id_worker[pid].haltRatekeeper =
			    brokenPromiseToNever(interface.get().haltRatekeeper.getReply(HaltRatekeeperRequest(cc->id)));
		}
	}
	void recruit(ClusterControllerData* cc) const { cc->recruitRatekeeper.set(true); }
};

struct DataDistributorSingleton : Singleton<DataDistributorInterface> {

	DataDistributorSingleton(const Optional<DataDistributorInterface>& interface) : Singleton(interface) {}

	Role getRole() const { return Role::DATA_DISTRIBUTOR; }
	ProcessClass::ClusterRole getClusterRole() const { return ProcessClass::DataDistributor; }

	void setInterfaceToDbInfo(ClusterControllerData* cc) const {
		if (interface.present()) {
			cc->db.setDistributor(interface.get());
		}
	}
	void halt(ClusterControllerData* cc, Optional<Standalone<StringRef>> pid) const {
		if (interface.present()) {
			cc->id_worker[pid].haltDistributor =
			    brokenPromiseToNever(interface.get().haltDataDistributor.getReply(HaltDataDistributorRequest(cc->id)));
		}
	}
	void recruit(ClusterControllerData* cc) const { cc->recruitDistributor.set(true); }
};

struct BlobManagerSingleton : Singleton<BlobManagerInterface> {

	BlobManagerSingleton(const Optional<BlobManagerInterface>& interface) : Singleton(interface) {}

	Role getRole() const { return Role::BLOB_MANAGER; }
	ProcessClass::ClusterRole getClusterRole() const { return ProcessClass::BlobManager; }

	void setInterfaceToDbInfo(ClusterControllerData* cc) const {
		if (interface.present()) {
			cc->db.setBlobManager(interface.get());
		}
	}
	void halt(ClusterControllerData* cc, Optional<Standalone<StringRef>> pid) const {
		if (interface.present()) {
			cc->id_worker[pid].haltBlobManager =
			    brokenPromiseToNever(interface.get().haltBlobManager.getReply(HaltBlobManagerRequest(cc->id)));
		}
	}
	void recruit(ClusterControllerData* cc) const { cc->recruitBlobManager.set(true); }
};

ACTOR Future<Void> clusterWatchDatabase(ClusterControllerData* cluster, ClusterControllerData::DBInfo* db) {
	state MasterInterface iMaster;

	// SOMEDAY: If there is already a non-failed master referenced by zkMasterInfo, use that one until it fails
	// When this someday is implemented, make sure forced failures still cause the master to be recruited again

	loop {
		TraceEvent("CCWDB", cluster->id).log();
		try {
			state double recoveryStart = now();
			TraceEvent("CCWDB", cluster->id).detail("Recruiting", "Master");

			// We must recruit the master in the same data center as the cluster controller.
			// This should always be possible, because we can recruit the master on the same process as the cluster
			// controller.
			std::map<Optional<Standalone<StringRef>>, int> id_used;
			id_used[cluster->clusterControllerProcessId]++;
			state WorkerFitnessInfo masterWorker = cluster->getWorkerForRoleInDatacenter(
			    cluster->clusterControllerDcId, ProcessClass::Master, ProcessClass::NeverAssign, db->config, id_used);
			if ((masterWorker.worker.processClass.machineClassFitness(ProcessClass::Master) >
			         SERVER_KNOBS->EXPECTED_MASTER_FITNESS ||
			     masterWorker.worker.interf.locality.processId() == cluster->clusterControllerProcessId) &&
			    !cluster->goodRecruitmentTime.isReady()) {
				TraceEvent("CCWDB", cluster->id)
				    .detail("Fitness", masterWorker.worker.processClass.machineClassFitness(ProcessClass::Master));
				wait(delay(SERVER_KNOBS->ATTEMPT_RECRUITMENT_DELAY));
				continue;
			}
			RecruitMasterRequest rmq;
			rmq.lifetime = db->serverInfo->get().masterLifetime;
			rmq.forceRecovery = db->forceRecovery;
			rmq.recoverMetadata = db->recoverMetadata;

			cluster->masterProcessId = masterWorker.worker.interf.locality.processId();
			cluster->db.unfinishedRecoveries++;
			state Future<ErrorOr<MasterInterface>> fNewMaster = masterWorker.worker.interf.master.tryGetReply(rmq);
			wait(ready(fNewMaster) || db->forceMasterFailure.onTrigger());
			if (fNewMaster.isReady() && fNewMaster.get().present()) {
				if (db->recoverMetadata) {
					TraceEvent("RepairedSystemData", cluster->id);
					db->recoverMetadata = false;
				}
				TraceEvent("CCWDB", cluster->id).detail("Recruited", fNewMaster.get().get().id());

				// for status tool
				TraceEvent("RecruitedMasterWorker", cluster->id)
				    .detail("Address", fNewMaster.get().get().address())
				    .trackLatest(cluster->recruitedMasterWorkerEventHolder->trackingKey);

				iMaster = fNewMaster.get().get();

				db->masterRegistrationCount = 0;
				db->recoveryStalled = false;

				auto dbInfo = ServerDBInfo();
				dbInfo.master = iMaster;
				dbInfo.id = deterministicRandom()->randomUniqueID();
				dbInfo.infoGeneration = ++db->dbInfoCount;
				dbInfo.masterLifetime = db->serverInfo->get().masterLifetime;
				++dbInfo.masterLifetime;
				dbInfo.clusterInterface = db->serverInfo->get().clusterInterface;
				dbInfo.distributor = db->serverInfo->get().distributor;
				dbInfo.ratekeeper = db->serverInfo->get().ratekeeper;
				dbInfo.blobManager = db->serverInfo->get().blobManager;
				dbInfo.latencyBandConfig = db->serverInfo->get().latencyBandConfig;

				TraceEvent("CCWDB", cluster->id)
				    .detail("Lifetime", dbInfo.masterLifetime.toString())
				    .detail("ChangeID", dbInfo.id);
				db->serverInfo->set(dbInfo);

				state Future<Void> spinDelay = delay(
				    SERVER_KNOBS
				        ->MASTER_SPIN_DELAY); // Don't retry master recovery more than once per second, but don't delay
				                              // the "first" recovery after more than a second of normal operation

				TraceEvent("CCWDB", cluster->id).detail("Watching", iMaster.id());

				// Master failure detection is pretty sensitive, but if we are in the middle of a very long recovery we
				// really don't want to have to start over
				loop choose {
					when(wait(waitFailureClient(
					              iMaster.waitFailure,
					              db->masterRegistrationCount
					                  ? SERVER_KNOBS->MASTER_FAILURE_REACTION_TIME
					                  : (now() - recoveryStart) * SERVER_KNOBS->MASTER_FAILURE_SLOPE_DURING_RECOVERY,
					              db->masterRegistrationCount ? -SERVER_KNOBS->MASTER_FAILURE_REACTION_TIME /
					                                                SERVER_KNOBS->SECONDS_BEFORE_NO_FAILURE_DELAY
					                                          : SERVER_KNOBS->MASTER_FAILURE_SLOPE_DURING_RECOVERY) ||
					          db->forceMasterFailure.onTrigger())) {
						break;
					}
					when(wait(db->serverInfo->onChange())) {}
				}
				wait(spinDelay);

				TEST(true); // clusterWatchDatabase() master failed
				TraceEvent(SevWarn, "DetectedFailedMaster", cluster->id).detail("OldMaster", iMaster.id());
			} else {
				TEST(true); // clusterWatchDatabas() !newMaster.present()
				wait(delay(SERVER_KNOBS->MASTER_SPIN_DELAY));
			}
		} catch (Error& e) {
			TraceEvent("CCWDB", cluster->id).error(e, true).detail("Master", iMaster.id());
			if (e.code() == error_code_actor_cancelled)
				throw;

			bool ok = e.code() == error_code_no_more_servers;
			TraceEvent(ok ? SevWarn : SevError, "ClusterWatchDatabaseRetrying", cluster->id).error(e);
			if (!ok)
				throw e;
			wait(delay(SERVER_KNOBS->ATTEMPT_RECRUITMENT_DELAY));
		}
	}
}

ACTOR Future<Void> clusterGetServerInfo(ClusterControllerData::DBInfo* db,
                                        UID knownServerInfoID,
                                        ReplyPromise<ServerDBInfo> reply) {
	while (db->serverInfo->get().id == knownServerInfoID) {
		choose {
			when(wait(yieldedFuture(db->serverInfo->onChange()))) {}
			when(wait(delayJittered(300))) { break; } // The server might be long gone!
		}
	}
	reply.send(db->serverInfo->get());
	return Void();
}

ACTOR Future<Void> clusterOpenDatabase(ClusterControllerData::DBInfo* db, OpenDatabaseRequest req) {
	db->clientStatus[req.reply.getEndpoint().getPrimaryAddress()] = std::make_pair(now(), req);
	if (db->clientStatus.size() > 10000) {
		TraceEvent(SevWarnAlways, "TooManyClientStatusEntries").suppressFor(1.0);
	}

	while (db->clientInfo->get().id == req.knownClientInfoID) {
		choose {
			when(wait(db->clientInfo->onChange())) {}
			when(wait(delayJittered(SERVER_KNOBS->COORDINATOR_REGISTER_INTERVAL))) {
				break;
			} // The client might be long gone!
		}
	}

	req.reply.send(db->clientInfo->get());
	return Void();
}

void checkOutstandingRecruitmentRequests(ClusterControllerData* self) {
	for (int i = 0; i < self->outstandingRecruitmentRequests.size(); i++) {
		RecruitFromConfigurationRequest& req = self->outstandingRecruitmentRequests[i];
		try {
			RecruitFromConfigurationReply rep = self->findWorkersForConfiguration(req);
			req.reply.send(rep);
			swapAndPop(&self->outstandingRecruitmentRequests, i--);
		} catch (Error& e) {
			if (e.code() == error_code_no_more_servers || e.code() == error_code_operation_failed) {
				TraceEvent(SevWarn, "RecruitTLogMatchingSetNotAvailable", self->id).error(e);
			} else {
				TraceEvent(SevError, "RecruitTLogsRequestError", self->id).error(e);
				throw;
			}
		}
	}
}

void checkOutstandingRemoteRecruitmentRequests(ClusterControllerData* self) {
	for (int i = 0; i < self->outstandingRemoteRecruitmentRequests.size(); i++) {
		RecruitRemoteFromConfigurationRequest& req = self->outstandingRemoteRecruitmentRequests[i];
		try {
			RecruitRemoteFromConfigurationReply rep = self->findRemoteWorkersForConfiguration(req);
			req.reply.send(rep);
			swapAndPop(&self->outstandingRemoteRecruitmentRequests, i--);
		} catch (Error& e) {
			if (e.code() == error_code_no_more_servers || e.code() == error_code_operation_failed) {
				TraceEvent(SevWarn, "RecruitRemoteTLogMatchingSetNotAvailable", self->id).error(e);
			} else {
				TraceEvent(SevError, "RecruitRemoteTLogsRequestError", self->id).error(e);
				throw;
			}
		}
	}
}

void checkOutstandingStorageRequests(ClusterControllerData* self) {
	for (int i = 0; i < self->outstandingStorageRequests.size(); i++) {
		auto& req = self->outstandingStorageRequests[i];
		try {
			if (req.second < now()) {
				req.first.reply.sendError(timed_out());
				swapAndPop(&self->outstandingStorageRequests, i--);
			} else {
				if (!self->gotProcessClasses && !req.first.criticalRecruitment)
					throw no_more_servers();

				auto worker = self->getStorageWorker(req.first);
				RecruitStorageReply rep;
				rep.worker = worker.interf;
				rep.processClass = worker.processClass;
				req.first.reply.send(rep);
				swapAndPop(&self->outstandingStorageRequests, i--);
			}
		} catch (Error& e) {
			if (e.code() == error_code_no_more_servers) {
				TraceEvent(SevWarn, "RecruitStorageNotAvailable", self->id)
				    .suppressFor(1.0)
				    .detail("OutstandingReq", i)
				    .detail("IsCriticalRecruitment", req.first.criticalRecruitment)
				    .error(e);
			} else {
				TraceEvent(SevError, "RecruitStorageError", self->id).error(e);
				throw;
			}
		}
	}
}

// When workers aren't available at the time of request, the request
// gets added to a list of outstanding reqs. Here, we try to resolve these
// outstanding requests.
void checkOutstandingBlobWorkerRequests(ClusterControllerData* self) {
	for (int i = 0; i < self->outstandingBlobWorkerRequests.size(); i++) {
		auto& req = self->outstandingBlobWorkerRequests[i];
		try {
			if (req.second < now()) {
				req.first.reply.sendError(timed_out());
				swapAndPop(&self->outstandingBlobWorkerRequests, i--);
			} else {
				if (!self->gotProcessClasses)
					throw no_more_servers();

				auto worker = self->getBlobWorker(req.first);
				RecruitBlobWorkerReply rep;
				rep.worker = worker.interf;
				rep.processClass = worker.processClass;
				req.first.reply.send(rep);
				// can remove it once we know the worker was found
				swapAndPop(&self->outstandingBlobWorkerRequests, i--);
			}
		} catch (Error& e) {
			if (e.code() == error_code_no_more_servers) {
				TraceEvent(SevWarn, "RecruitBlobWorkerNotAvailable", self->id)
				    .suppressFor(1.0)
				    .detail("OutstandingReq", i)
				    .error(e);
			} else {
				TraceEvent(SevError, "RecruitBlobWorkerError", self->id).error(e);
				throw;
			}
		}
	}
}

// Finds and returns a new process for role
WorkerDetails findNewProcessForSingleton(ClusterControllerData* self,
                                         const ProcessClass::ClusterRole role,
                                         std::map<Optional<Standalone<StringRef>>, int>& id_used) {
	// find new process in cluster for role
	WorkerDetails newWorker =
	    self->getWorkerForRoleInDatacenter(
	            self->clusterControllerDcId, role, ProcessClass::NeverAssign, self->db.config, id_used, {}, true)
	        .worker;

	// check if master's process is actually better suited for role
	if (self->onMasterIsBetter(newWorker, role)) {
		newWorker = self->id_worker[self->masterProcessId.get()].details;
	}

	// acknowledge that the pid is now potentially used by this role as well
	id_used[newWorker.interf.locality.processId()]++;

	return newWorker;
}

// Return best possible fitness for singleton. Note that lower fitness is better.
ProcessClass::Fitness findBestFitnessForSingleton(const ClusterControllerData* self,
                                                  const WorkerDetails& worker,
                                                  const ProcessClass::ClusterRole& role) {
	auto bestFitness = worker.processClass.machineClassFitness(role);
	// If the process has been marked as excluded, we take the max with ExcludeFit to ensure its fit
	// is at least as bad as ExcludeFit. This assists with successfully offboarding such processes
	// and removing them from the cluster.
	if (self->db.config.isExcludedServer(worker.interf.addresses())) {
		bestFitness = std::max(bestFitness, ProcessClass::ExcludeFit);
	}
	return bestFitness;
}

// Returns true iff the singleton is healthy. "Healthy" here means that
// the singleton is stable (see below) and doesn't need to be rerecruited.
// Side effects: (possibly) initiates recruitment
template <class Interface>
bool isHealthySingleton(ClusterControllerData* self,
                        const WorkerDetails& newWorker,
                        const Singleton<Interface>& singleton,
                        const ProcessClass::Fitness& bestFitness,
                        const Optional<UID> recruitingID) {
	// A singleton is stable if it exists in cluster, has not been killed off of proc and is not being recruited
	bool isStableSingleton = singleton.interface.present() &&
	                         self->id_worker.count(singleton.interface.get().locality.processId()) &&
	                         (!recruitingID.present() || (recruitingID.get() == singleton.interface.get().id()));

	if (!isStableSingleton) {
		return false; // not healthy because unstable
	}

	auto& currWorker = self->id_worker[singleton.interface.get().locality.processId()];
	auto currFitness = currWorker.details.processClass.machineClassFitness(singleton.getClusterRole());
	if (currWorker.priorityInfo.isExcluded) {
		currFitness = ProcessClass::ExcludeFit;
	}
	// If any of the following conditions are met, we will switch the singleton's process:
	// - if the current proc is used by some non-master, non-singleton role
	// - if the current fitness is less than optimal (lower fitness is better)
	// - if currently at peak fitness but on same process as master, and the new worker is on different process
	bool shouldRerecruit =
	    self->isUsedNotMaster(currWorker.details.interf.locality.processId()) || bestFitness < currFitness ||
	    (currFitness == bestFitness && currWorker.details.interf.locality.processId() == self->masterProcessId &&
	     newWorker.interf.locality.processId() != self->masterProcessId);
	if (shouldRerecruit) {
		std::string roleAbbr = singleton.getRole().abbreviation;
		TraceEvent(("CCHalt" + roleAbbr).c_str(), self->id)
		    .detail(roleAbbr + "ID", singleton.interface.get().id())
		    .detail("Excluded", currWorker.priorityInfo.isExcluded)
		    .detail("Fitness", currFitness)
		    .detail("BestFitness", bestFitness);
		singleton.recruit(self); // SIDE EFFECT: initiating recruitment
		return false; // not healthy since needed to be rerecruited
	} else {
		return true; // healthy because doesn't need to be rerecruited
	}
}

// Returns a mapping from pid->pidCount for pids
std::map<Optional<Standalone<StringRef>>, int> getColocCounts(
    const std::vector<Optional<Standalone<StringRef>>>& pids) {
	std::map<Optional<Standalone<StringRef>>, int> counts;
	for (const auto& pid : pids) {
		if (pid.present()) {
			++counts[pid];
		}
	}
	return counts;
}

// Checks if there exists a better process for each singleton (e.g. DD) compared
// to the process it is currently on.
// Note: there is a lot of extra logic here to only recruit the blob manager when gate is open.
// When adding new singletons, just follow the ratekeeper/data distributor examples.
void checkBetterSingletons(ClusterControllerData* self) {
	if (!self->masterProcessId.present() ||
	    self->db.serverInfo->get().recoveryState < RecoveryState::ACCEPTING_COMMITS) {
		return;
	}

	// note: this map doesn't consider pids used by existing singletons
	std::map<Optional<Standalone<StringRef>>, int> id_used = self->getUsedIds();

	// We prefer spreading out other roles more than separating singletons on their own process
	// so we artificially amplify the pid count for the processes used by non-singleton roles.
	// In other words, we make the processes used for other roles less desirable to be used
	// by singletons as well.
	for (auto& it : id_used) {
		it.second *= PID_USED_AMP_FOR_NON_SINGLETON;
	}

	// Try to find a new process for each singleton.
	WorkerDetails newRKWorker = findNewProcessForSingleton(self, ProcessClass::Ratekeeper, id_used);
	WorkerDetails newDDWorker = findNewProcessForSingleton(self, ProcessClass::DataDistributor, id_used);

	WorkerDetails newBMWorker;
	if (CLIENT_KNOBS->ENABLE_BLOB_GRANULES) {
		newBMWorker = findNewProcessForSingleton(self, ProcessClass::BlobManager, id_used);
	}

	// Find best possible fitnesses for each singleton.
	auto bestFitnessForRK = findBestFitnessForSingleton(self, newRKWorker, ProcessClass::Ratekeeper);
	auto bestFitnessForDD = findBestFitnessForSingleton(self, newDDWorker, ProcessClass::DataDistributor);

	ProcessClass::Fitness bestFitnessForBM;
	if (CLIENT_KNOBS->ENABLE_BLOB_GRANULES) {
		bestFitnessForBM = findBestFitnessForSingleton(self, newBMWorker, ProcessClass::BlobManager);
	}

	auto& db = self->db.serverInfo->get();
	auto rkSingleton = RatekeeperSingleton(db.ratekeeper);
	auto ddSingleton = DataDistributorSingleton(db.distributor);
	BlobManagerSingleton bmSingleton(db.blobManager);

	// Check if the singletons are healthy.
	// side effect: try to rerecruit the singletons to more optimal processes
	bool rkHealthy = isHealthySingleton<RatekeeperInterface>(
	    self, newRKWorker, rkSingleton, bestFitnessForRK, self->recruitingRatekeeperID);

	bool ddHealthy = isHealthySingleton<DataDistributorInterface>(
	    self, newDDWorker, ddSingleton, bestFitnessForDD, self->recruitingDistributorID);

	bool bmHealthy = true;
	if (CLIENT_KNOBS->ENABLE_BLOB_GRANULES) {
		bmHealthy = isHealthySingleton<BlobManagerInterface>(
		    self, newBMWorker, bmSingleton, bestFitnessForBM, self->recruitingBlobManagerID);
	}

	// if any of the singletons are unhealthy (rerecruited or not stable), then do not
	// consider any further re-recruitments
	if (!(rkHealthy && ddHealthy && bmHealthy)) {
		return;
	}

	// if we reach here, we know that the singletons are healthy so let's
	// check if we can colocate the singletons in a more optimal way
	Optional<Standalone<StringRef>> currRKProcessId = rkSingleton.interface.get().locality.processId();
	Optional<Standalone<StringRef>> currDDProcessId = ddSingleton.interface.get().locality.processId();
	Optional<Standalone<StringRef>> newRKProcessId = newRKWorker.interf.locality.processId();
	Optional<Standalone<StringRef>> newDDProcessId = newDDWorker.interf.locality.processId();

	Optional<Standalone<StringRef>> currBMProcessId, newBMProcessId;
	if (CLIENT_KNOBS->ENABLE_BLOB_GRANULES) {
		currBMProcessId = bmSingleton.interface.get().locality.processId();
		newBMProcessId = newBMWorker.interf.locality.processId();
	}

	std::vector<Optional<Standalone<StringRef>>> currPids = { currRKProcessId, currDDProcessId };
	std::vector<Optional<Standalone<StringRef>>> newPids = { newRKProcessId, newDDProcessId };
	if (CLIENT_KNOBS->ENABLE_BLOB_GRANULES) {
		currPids.emplace_back(currBMProcessId);
		newPids.emplace_back(newBMProcessId);
	}

	auto currColocMap = getColocCounts(currPids);
	auto newColocMap = getColocCounts(newPids);

	// if the knob is disabled, the BM coloc counts should have no affect on the coloc counts check below
	if (!CLIENT_KNOBS->ENABLE_BLOB_GRANULES) {
		ASSERT(currColocMap[currBMProcessId] == 0);
		ASSERT(newColocMap[newBMProcessId] == 0);
	}

	// if the new coloc counts are collectively better (i.e. each singleton's coloc count has not increased)
	if (newColocMap[newRKProcessId] <= currColocMap[currRKProcessId] &&
	    newColocMap[newDDProcessId] <= currColocMap[currDDProcessId] &&
	    newColocMap[newBMProcessId] <= currColocMap[currBMProcessId]) {
		// rerecruit the singleton for which we have found a better process, if any
		if (newColocMap[newRKProcessId] < currColocMap[currRKProcessId]) {
			rkSingleton.recruit(self);
		} else if (newColocMap[newDDProcessId] < currColocMap[currDDProcessId]) {
			ddSingleton.recruit(self);
		} else if (CLIENT_KNOBS->ENABLE_BLOB_GRANULES && newColocMap[newBMProcessId] < currColocMap[currBMProcessId]) {
			bmSingleton.recruit(self);
		}
	}
}

ACTOR Future<Void> doCheckOutstandingRequests(ClusterControllerData* self) {
	try {
		wait(delay(SERVER_KNOBS->CHECK_OUTSTANDING_INTERVAL));
		while (!self->goodRecruitmentTime.isReady()) {
			wait(self->goodRecruitmentTime);
		}

		checkOutstandingRecruitmentRequests(self);
		checkOutstandingStorageRequests(self);

		if (CLIENT_KNOBS->ENABLE_BLOB_GRANULES) {
			checkOutstandingBlobWorkerRequests(self);
		}
		checkBetterSingletons(self);

		self->checkRecoveryStalled();
		if (self->betterMasterExists()) {
			self->db.forceMasterFailure.trigger();
			TraceEvent("MasterRegistrationKill", self->id).detail("MasterId", self->db.serverInfo->get().master.id());
		}
	} catch (Error& e) {
		if (e.code() != error_code_no_more_servers) {
			TraceEvent(SevError, "CheckOutstandingError").error(e);
		}
	}
	return Void();
}

ACTOR Future<Void> doCheckOutstandingRemoteRequests(ClusterControllerData* self) {
	try {
		wait(delay(SERVER_KNOBS->CHECK_OUTSTANDING_INTERVAL));
		while (!self->goodRemoteRecruitmentTime.isReady()) {
			wait(self->goodRemoteRecruitmentTime);
		}

		checkOutstandingRemoteRecruitmentRequests(self);
	} catch (Error& e) {
		if (e.code() != error_code_no_more_servers) {
			TraceEvent(SevError, "CheckOutstandingError").error(e);
		}
	}
	return Void();
}

void checkOutstandingRequests(ClusterControllerData* self) {
	if (self->outstandingRemoteRequestChecker.isReady()) {
		self->outstandingRemoteRequestChecker = doCheckOutstandingRemoteRequests(self);
	}

	if (self->outstandingRequestChecker.isReady()) {
		self->outstandingRequestChecker = doCheckOutstandingRequests(self);
	}
}

ACTOR Future<Void> rebootAndCheck(ClusterControllerData* cluster, Optional<Standalone<StringRef>> processID) {
	{
		auto watcher = cluster->id_worker.find(processID);
		ASSERT(watcher != cluster->id_worker.end());

		watcher->second.reboots++;
		wait(delay(g_network->isSimulated() ? SERVER_KNOBS->SIM_SHUTDOWN_TIMEOUT : SERVER_KNOBS->SHUTDOWN_TIMEOUT));
	}

	{
		auto watcher = cluster->id_worker.find(processID);
		if (watcher != cluster->id_worker.end()) {
			watcher->second.reboots--;
			if (watcher->second.reboots < 2)
				checkOutstandingRequests(cluster);
		}
	}

	return Void();
}

ACTOR Future<Void> workerAvailabilityWatch(WorkerInterface worker,
                                           ProcessClass startingClass,
                                           ClusterControllerData* cluster) {
	state Future<Void> failed =
	    (worker.address() == g_network->getLocalAddress() || startingClass.classType() == ProcessClass::TesterClass)
	        ? Never()
	        : waitFailureClient(worker.waitFailure, SERVER_KNOBS->WORKER_FAILURE_TIME);
	cluster->updateWorkerList.set(worker.locality.processId(),
	                              ProcessData(worker.locality, startingClass, worker.stableAddress()));
	cluster->updateDBInfoEndpoints.insert(worker.updateServerDBInfo.getEndpoint());
	cluster->updateDBInfo.trigger();
	// This switching avoids a race where the worker can be added to id_worker map after the workerAvailabilityWatch
	// fails for the worker.
	wait(delay(0));

	loop {
		choose {
			when(wait(IFailureMonitor::failureMonitor().onStateEqual(
			    worker.storage.getEndpoint(),
			    FailureStatus(
			        IFailureMonitor::failureMonitor().getState(worker.storage.getEndpoint()).isAvailable())))) {
				if (IFailureMonitor::failureMonitor().getState(worker.storage.getEndpoint()).isAvailable()) {
					cluster->ac.add(rebootAndCheck(cluster, worker.locality.processId()));
					checkOutstandingRequests(cluster);
				}
			}
			when(wait(failed)) { // remove workers that have failed
				WorkerInfo& failedWorkerInfo = cluster->id_worker[worker.locality.processId()];

				if (!failedWorkerInfo.reply.isSet()) {
					failedWorkerInfo.reply.send(
					    RegisterWorkerReply(failedWorkerInfo.details.processClass, failedWorkerInfo.priorityInfo));
				}
				if (worker.locality.processId() == cluster->masterProcessId) {
					cluster->masterProcessId = Optional<Key>();
				}
				TraceEvent("ClusterControllerWorkerFailed", cluster->id)
				    .detail("ProcessId", worker.locality.processId())
				    .detail("ProcessClass", failedWorkerInfo.details.processClass.toString())
				    .detail("Address", worker.address());
				cluster->removedDBInfoEndpoints.insert(worker.updateServerDBInfo.getEndpoint());
				cluster->id_worker.erase(worker.locality.processId());
				cluster->updateWorkerList.set(worker.locality.processId(), Optional<ProcessData>());
				return Void();
			}
		}
	}
}

struct FailureStatusInfo {
	FailureStatus status;
	double lastRequestTime;
	double penultimateRequestTime;

	FailureStatusInfo() : lastRequestTime(0), penultimateRequestTime(0) {}

	void insertRequest(double now) {
		penultimateRequestTime = lastRequestTime;
		lastRequestTime = now;
	}

	double latency(double now) const {
		return std::max(now - lastRequestTime, lastRequestTime - penultimateRequestTime);
	}
};

ACTOR Future<std::vector<TLogInterface>> requireAll(std::vector<Future<Optional<std::vector<TLogInterface>>>> in) {
	state std::vector<TLogInterface> out;
	state int i;
	for (i = 0; i < in.size(); i++) {
		Optional<std::vector<TLogInterface>> x = wait(in[i]);
		if (!x.present())
			throw recruitment_failed();
		out.insert(out.end(), x.get().begin(), x.get().end());
	}
	return out;
}

void clusterRecruitStorage(ClusterControllerData* self, RecruitStorageRequest req) {
	try {
		if (!self->gotProcessClasses && !req.criticalRecruitment)
			throw no_more_servers();
		auto worker = self->getStorageWorker(req);
		RecruitStorageReply rep;
		rep.worker = worker.interf;
		rep.processClass = worker.processClass;
		req.reply.send(rep);
	} catch (Error& e) {
		if (e.code() == error_code_no_more_servers) {
			self->outstandingStorageRequests.push_back(std::make_pair(req, now() + SERVER_KNOBS->RECRUITMENT_TIMEOUT));
			TraceEvent(SevWarn, "RecruitStorageNotAvailable", self->id)
			    .detail("IsCriticalRecruitment", req.criticalRecruitment)
			    .error(e);
		} else {
			TraceEvent(SevError, "RecruitStorageError", self->id).error(e);
			throw; // Any other error will bring down the cluster controller
		}
	}
}

// Trys to send a reply to req with a worker (process) that a blob worker can be recruited on
// Otherwise, add the req to a list of outstanding reqs that will eventually be dealt with
void clusterRecruitBlobWorker(ClusterControllerData* self, RecruitBlobWorkerRequest req) {
	try {
		if (!self->gotProcessClasses)
			throw no_more_servers();
		auto worker = self->getBlobWorker(req);
		RecruitBlobWorkerReply rep;
		rep.worker = worker.interf;
		rep.processClass = worker.processClass;
		req.reply.send(rep);
	} catch (Error& e) {
		if (e.code() == error_code_no_more_servers) {
			self->outstandingBlobWorkerRequests.push_back(
			    std::make_pair(req, now() + SERVER_KNOBS->RECRUITMENT_TIMEOUT));
			TraceEvent(SevWarn, "RecruitBlobWorkerNotAvailable", self->id).error(e);
		} else {
			TraceEvent(SevError, "RecruitBlobWorkerError", self->id).error(e);
			throw; // Any other error will bring down the cluster controller
		}
	}
}

ACTOR Future<Void> clusterRecruitFromConfiguration(ClusterControllerData* self, RecruitFromConfigurationRequest req) {
	// At the moment this doesn't really need to be an actor (it always completes immediately)
	TEST(true); // ClusterController RecruitTLogsRequest
	loop {
		try {
			auto rep = self->findWorkersForConfiguration(req);
			req.reply.send(rep);
			return Void();
		} catch (Error& e) {
			if (e.code() == error_code_no_more_servers && self->goodRecruitmentTime.isReady()) {
				self->outstandingRecruitmentRequests.push_back(req);
				TraceEvent(SevWarn, "RecruitFromConfigurationNotAvailable", self->id).error(e);
				return Void();
			} else if (e.code() == error_code_operation_failed || e.code() == error_code_no_more_servers) {
				// recruitment not good enough, try again
				TraceEvent("RecruitFromConfigurationRetry", self->id)
				    .error(e)
				    .detail("GoodRecruitmentTimeReady", self->goodRecruitmentTime.isReady());
				while (!self->goodRecruitmentTime.isReady()) {
					wait(lowPriorityDelay(SERVER_KNOBS->ATTEMPT_RECRUITMENT_DELAY));
				}
			} else {
				TraceEvent(SevError, "RecruitFromConfigurationError", self->id).error(e);
				throw; // goodbye, cluster controller
			}
		}
		wait(lowPriorityDelay(SERVER_KNOBS->ATTEMPT_RECRUITMENT_DELAY));
	}
}

ACTOR Future<Void> clusterRecruitRemoteFromConfiguration(ClusterControllerData* self,
                                                         RecruitRemoteFromConfigurationRequest req) {
	// At the moment this doesn't really need to be an actor (it always completes immediately)
	TEST(true); // ClusterController RecruitTLogsRequest Remote
	loop {
		try {
			RecruitRemoteFromConfigurationReply rep = self->findRemoteWorkersForConfiguration(req);
			req.reply.send(rep);
			return Void();
		} catch (Error& e) {
			if (e.code() == error_code_no_more_servers && self->goodRemoteRecruitmentTime.isReady()) {
				self->outstandingRemoteRecruitmentRequests.push_back(req);
				TraceEvent(SevWarn, "RecruitRemoteFromConfigurationNotAvailable", self->id).error(e);
				return Void();
			} else if (e.code() == error_code_operation_failed || e.code() == error_code_no_more_servers) {
				// recruitment not good enough, try again
				TraceEvent("RecruitRemoteFromConfigurationRetry", self->id)
				    .error(e)
				    .detail("GoodRecruitmentTimeReady", self->goodRemoteRecruitmentTime.isReady());
				while (!self->goodRemoteRecruitmentTime.isReady()) {
					wait(lowPriorityDelay(SERVER_KNOBS->ATTEMPT_RECRUITMENT_DELAY));
				}
			} else {
				TraceEvent(SevError, "RecruitRemoteFromConfigurationError", self->id).error(e);
				throw; // goodbye, cluster controller
			}
		}
		wait(lowPriorityDelay(SERVER_KNOBS->ATTEMPT_RECRUITMENT_DELAY));
	}
}

void clusterRegisterMaster(ClusterControllerData* self, RegisterMasterRequest const& req) {
	req.reply.send(Void());

	TraceEvent("MasterRegistrationReceived", self->id)
	    .detail("MasterId", req.id)
	    .detail("Master", req.mi.toString())
	    .detail("Tlogs", describe(req.logSystemConfig.tLogs))
	    .detail("Resolvers", req.resolvers.size())
	    .detail("RecoveryState", (int)req.recoveryState)
	    .detail("RegistrationCount", req.registrationCount)
	    .detail("CommitProxies", req.commitProxies.size())
	    .detail("GrvProxies", req.grvProxies.size())
	    .detail("RecoveryCount", req.recoveryCount)
	    .detail("Stalled", req.recoveryStalled)
	    .detail("OldestBackupEpoch", req.logSystemConfig.oldestBackupEpoch);

	// make sure the request comes from an active database
	auto db = &self->db;
	if (db->serverInfo->get().master.id() != req.id || req.registrationCount <= db->masterRegistrationCount) {
		TraceEvent("MasterRegistrationNotFound", self->id)
		    .detail("MasterId", req.id)
		    .detail("ExistingId", db->serverInfo->get().master.id())
		    .detail("RegCount", req.registrationCount)
		    .detail("ExistingRegCount", db->masterRegistrationCount);
		return;
	}

	if (req.recoveryState == RecoveryState::FULLY_RECOVERED) {
		self->db.unfinishedRecoveries = 0;
		self->db.logGenerations = 0;
		ASSERT(!req.logSystemConfig.oldTLogs.size());
	} else {
		self->db.logGenerations = std::max<int>(self->db.logGenerations, req.logSystemConfig.oldTLogs.size());
	}

	db->masterRegistrationCount = req.registrationCount;
	db->recoveryStalled = req.recoveryStalled;
	if (req.configuration.present()) {
		db->config = req.configuration.get();

		if (req.recoveryState >= RecoveryState::ACCEPTING_COMMITS) {
			self->gotFullyRecoveredConfig = true;
			db->fullyRecoveredConfig = req.configuration.get();
			for (auto& it : self->id_worker) {
				bool isExcludedFromConfig =
				    db->fullyRecoveredConfig.isExcludedServer(it.second.details.interf.addresses());
				if (it.second.priorityInfo.isExcluded != isExcludedFromConfig) {
					it.second.priorityInfo.isExcluded = isExcludedFromConfig;
					if (!it.second.reply.isSet()) {
						it.second.reply.send(
						    RegisterWorkerReply(it.second.details.processClass, it.second.priorityInfo));
					}
				}
			}
		}
	}

	bool isChanged = false;
	auto dbInfo = self->db.serverInfo->get();

	if (dbInfo.recoveryState != req.recoveryState) {
		dbInfo.recoveryState = req.recoveryState;
		isChanged = true;
	}

	if (dbInfo.priorCommittedLogServers != req.priorCommittedLogServers) {
		dbInfo.priorCommittedLogServers = req.priorCommittedLogServers;
		isChanged = true;
	}

	// Construct the client information
	if (db->clientInfo->get().commitProxies != req.commitProxies ||
	    db->clientInfo->get().grvProxies != req.grvProxies) {
		isChanged = true;
		// TODO why construct a new one and not just copy the old one and change proxies + id?
		ClientDBInfo clientInfo;
		clientInfo.id = deterministicRandom()->randomUniqueID();
		clientInfo.commitProxies = req.commitProxies;
		clientInfo.grvProxies = req.grvProxies;
		db->clientInfo->set(clientInfo);
		dbInfo.client = db->clientInfo->get();
	}

	if (!dbInfo.logSystemConfig.isEqual(req.logSystemConfig)) {
		isChanged = true;
		dbInfo.logSystemConfig = req.logSystemConfig;
	}

	if (dbInfo.resolvers != req.resolvers) {
		isChanged = true;
		dbInfo.resolvers = req.resolvers;
	}

	if (dbInfo.recoveryCount != req.recoveryCount) {
		isChanged = true;
		dbInfo.recoveryCount = req.recoveryCount;
	}

	if (isChanged) {
		dbInfo.id = deterministicRandom()->randomUniqueID();
		dbInfo.infoGeneration = ++self->db.dbInfoCount;
		self->db.serverInfo->set(dbInfo);
	}

	checkOutstandingRequests(self);
}

// Halts the registering (i.e. requesting) singleton if one is already in the process of being recruited
// or, halts the existing singleton in favour of the requesting one
template <class Interface>
void haltRegisteringOrCurrentSingleton(ClusterControllerData* self,
                                       const WorkerInterface& worker,
                                       const Singleton<Interface>& currSingleton,
                                       const Singleton<Interface>& registeringSingleton,
                                       const Optional<UID> recruitingID) {
	ASSERT(currSingleton.getRole() == registeringSingleton.getRole());
	const UID registeringID = registeringSingleton.interface.get().id();
	const std::string roleName = currSingleton.getRole().roleName;
	const std::string roleAbbr = currSingleton.getRole().abbreviation;

	// halt the requesting singleton if it isn't the one currently being recruited
	if ((recruitingID.present() && recruitingID.get() != registeringID) ||
	    self->clusterControllerDcId != worker.locality.dcId()) {
		TraceEvent(("CCHaltRegistering" + roleName).c_str(), self->id)
		    .detail(roleAbbr + "ID", registeringID)
		    .detail("DcID", printable(self->clusterControllerDcId))
		    .detail("ReqDcID", printable(worker.locality.dcId()))
		    .detail("Recruiting" + roleAbbr + "ID", recruitingID.present() ? recruitingID.get() : UID());
		registeringSingleton.halt(self, worker.locality.processId());
	} else if (!recruitingID.present()) {
		// if not currently recruiting, then halt previous one in favour of requesting one
		TraceEvent(("CCRegister" + roleName).c_str(), self->id).detail(roleAbbr + "ID", registeringID);
		if (currSingleton.interface.present() && currSingleton.interface.get().id() != registeringID &&
		    self->id_worker.count(currSingleton.interface.get().locality.processId())) {
			TraceEvent(("CCHaltPrevious" + roleName).c_str(), self->id)
			    .detail(roleAbbr + "ID", currSingleton.interface.get().id())
			    .detail("DcID", printable(self->clusterControllerDcId))
			    .detail("ReqDcID", printable(worker.locality.dcId()))
			    .detail("Recruiting" + roleAbbr + "ID", recruitingID.present() ? recruitingID.get() : UID());
			currSingleton.halt(self, currSingleton.interface.get().locality.processId());
		}
		// set the curr singleton if it doesn't exist or its different from the requesting one
		if (!currSingleton.interface.present() || currSingleton.interface.get().id() != registeringID) {
			registeringSingleton.setInterfaceToDbInfo(self);
		}
	}
}

void registerWorker(RegisterWorkerRequest req, ClusterControllerData* self, ConfigBroadcaster* configBroadcaster) {
	const WorkerInterface& w = req.wi;
	ProcessClass newProcessClass = req.processClass;
	auto info = self->id_worker.find(w.locality.processId());
	ClusterControllerPriorityInfo newPriorityInfo = req.priorityInfo;
	newPriorityInfo.processClassFitness = newProcessClass.machineClassFitness(ProcessClass::ClusterController);

	for (auto it : req.incompatiblePeers) {
		self->db.incompatibleConnections[it] = now() + SERVER_KNOBS->INCOMPATIBLE_PEERS_LOGGING_INTERVAL;
	}
	self->removedDBInfoEndpoints.erase(w.updateServerDBInfo.getEndpoint());

	if (info == self->id_worker.end()) {
		TraceEvent("ClusterControllerActualWorkers", self->id)
		    .detail("WorkerId", w.id())
		    .detail("ProcessId", w.locality.processId())
		    .detail("ZoneId", w.locality.zoneId())
		    .detail("DataHall", w.locality.dataHallId())
		    .detail("PClass", req.processClass.toString())
		    .detail("Workers", self->id_worker.size());
		self->goodRecruitmentTime = lowPriorityDelay(SERVER_KNOBS->WAIT_FOR_GOOD_RECRUITMENT_DELAY);
		self->goodRemoteRecruitmentTime = lowPriorityDelay(SERVER_KNOBS->WAIT_FOR_GOOD_REMOTE_RECRUITMENT_DELAY);
	} else {
		TraceEvent("ClusterControllerWorkerAlreadyRegistered", self->id)
		    .suppressFor(1.0)
		    .detail("WorkerId", w.id())
		    .detail("ProcessId", w.locality.processId())
		    .detail("ZoneId", w.locality.zoneId())
		    .detail("DataHall", w.locality.dataHallId())
		    .detail("PClass", req.processClass.toString())
		    .detail("Workers", self->id_worker.size())
		    .detail("Degraded", req.degraded);
	}
	if (w.address() == g_network->getLocalAddress()) {
		if (self->changingDcIds.get().first) {
			if (self->changingDcIds.get().second.present()) {
				newPriorityInfo.dcFitness = ClusterControllerPriorityInfo::calculateDCFitness(
				    w.locality.dcId(), self->changingDcIds.get().second.get());
			}
		} else if (self->changedDcIds.get().second.present()) {
			newPriorityInfo.dcFitness = ClusterControllerPriorityInfo::calculateDCFitness(
			    w.locality.dcId(), self->changedDcIds.get().second.get());
		}
	} else {
		if (!self->changingDcIds.get().first) {
			if (self->changingDcIds.get().second.present()) {
				newPriorityInfo.dcFitness = ClusterControllerPriorityInfo::calculateDCFitness(
				    w.locality.dcId(), self->changingDcIds.get().second.get());
			}
		} else if (self->changedDcIds.get().second.present()) {
			newPriorityInfo.dcFitness = ClusterControllerPriorityInfo::calculateDCFitness(
			    w.locality.dcId(), self->changedDcIds.get().second.get());
		}
	}

	// Check process class and exclusive property
	if (info == self->id_worker.end() || info->second.details.interf.id() != w.id() ||
	    req.generation >= info->second.gen) {
		if (self->gotProcessClasses) {
			auto classIter = self->id_class.find(w.locality.processId());

			if (classIter != self->id_class.end() && (classIter->second.classSource() == ProcessClass::DBSource ||
			                                          req.initialClass.classType() == ProcessClass::UnsetClass)) {
				newProcessClass = classIter->second;
			} else {
				newProcessClass = req.initialClass;
			}
			newPriorityInfo.processClassFitness = newProcessClass.machineClassFitness(ProcessClass::ClusterController);
		}

		if (self->gotFullyRecoveredConfig) {
			newPriorityInfo.isExcluded = self->db.fullyRecoveredConfig.isExcludedServer(w.addresses());
		}
	}

	if (info == self->id_worker.end()) {
		self->id_worker[w.locality.processId()] = WorkerInfo(workerAvailabilityWatch(w, newProcessClass, self),
		                                                     req.reply,
		                                                     req.generation,
		                                                     w,
		                                                     req.initialClass,
		                                                     newProcessClass,
		                                                     newPriorityInfo,
		                                                     req.degraded,
		                                                     req.issues);
		if (!self->masterProcessId.present() &&
		    w.locality.processId() == self->db.serverInfo->get().master.locality.processId()) {
			self->masterProcessId = w.locality.processId();
		}
		if (configBroadcaster != nullptr) {
			self->addActor.send(configBroadcaster->registerWorker(
			    req.lastSeenKnobVersion,
			    req.knobConfigClassSet,
			    self->id_worker[w.locality.processId()].watcher,
			    self->id_worker[w.locality.processId()].details.interf.configBroadcastInterface));
		}
		checkOutstandingRequests(self);
	} else if (info->second.details.interf.id() != w.id() || req.generation >= info->second.gen) {
		if (!info->second.reply.isSet()) {
			info->second.reply.send(Never());
		}
		info->second.reply = req.reply;
		info->second.details.processClass = newProcessClass;
		info->second.priorityInfo = newPriorityInfo;
		info->second.initialClass = req.initialClass;
		info->second.details.degraded = req.degraded;
		info->second.gen = req.generation;
		info->second.issues = req.issues;

		if (info->second.details.interf.id() != w.id()) {
			self->removedDBInfoEndpoints.insert(info->second.details.interf.updateServerDBInfo.getEndpoint());
			info->second.details.interf = w;
			info->second.watcher = workerAvailabilityWatch(w, newProcessClass, self);
		}
		if (configBroadcaster != nullptr) {
			self->addActor.send(
			    configBroadcaster->registerWorker(req.lastSeenKnobVersion,
			                                      req.knobConfigClassSet,
			                                      info->second.watcher,
			                                      info->second.details.interf.configBroadcastInterface));
		}
		checkOutstandingRequests(self);
	} else {
		TEST(true); // Received an old worker registration request.
	}

	// For each singleton
	// - if the registering singleton conflicts with the singleton being recruited, kill the registering one
	// - if the singleton is not being recruited, kill the existing one in favour of the registering one
	if (req.distributorInterf.present()) {
		auto currSingleton = DataDistributorSingleton(self->db.serverInfo->get().distributor);
		auto registeringSingleton = DataDistributorSingleton(req.distributorInterf);
		haltRegisteringOrCurrentSingleton<DataDistributorInterface>(
		    self, w, currSingleton, registeringSingleton, self->recruitingDistributorID);
	}

	if (req.ratekeeperInterf.present()) {
		auto currSingleton = RatekeeperSingleton(self->db.serverInfo->get().ratekeeper);
		auto registeringSingleton = RatekeeperSingleton(req.ratekeeperInterf);
		haltRegisteringOrCurrentSingleton<RatekeeperInterface>(
		    self, w, currSingleton, registeringSingleton, self->recruitingRatekeeperID);
	}

	if (CLIENT_KNOBS->ENABLE_BLOB_GRANULES && req.blobManagerInterf.present()) {
		auto currSingleton = BlobManagerSingleton(self->db.serverInfo->get().blobManager);
		auto registeringSingleton = BlobManagerSingleton(req.blobManagerInterf);
		haltRegisteringOrCurrentSingleton<BlobManagerInterface>(
		    self, w, currSingleton, registeringSingleton, self->recruitingBlobManagerID);
	}

	// Notify the worker to register again with new process class/exclusive property
	if (!req.reply.isSet() && newPriorityInfo != req.priorityInfo) {
		req.reply.send(RegisterWorkerReply(newProcessClass, newPriorityInfo));
	}
}

#define TIME_KEEPER_VERSION LiteralStringRef("1")

ACTOR Future<Void> timeKeeperSetVersion(ClusterControllerData* self) {
	state Reference<ReadYourWritesTransaction> tr = makeReference<ReadYourWritesTransaction>(self->cx);
	loop {
		try {
			tr->setOption(FDBTransactionOptions::ACCESS_SYSTEM_KEYS);
			tr->setOption(FDBTransactionOptions::LOCK_AWARE);
			tr->setOption(FDBTransactionOptions::PRIORITY_SYSTEM_IMMEDIATE);
			tr->set(timeKeeperVersionKey, TIME_KEEPER_VERSION);
			wait(tr->commit());
			break;
		} catch (Error& e) {
			wait(tr->onError(e));
		}
	}

	return Void();
}

// This actor periodically gets read version and writes it to cluster with current timestamp as key. To avoid
// running out of space, it limits the max number of entries and clears old entries on each update. This mapping is
// used from backup and restore to get the version information for a timestamp.
ACTOR Future<Void> timeKeeper(ClusterControllerData* self) {
	state KeyBackedMap<int64_t, Version> versionMap(timeKeeperPrefixRange.begin);

	TraceEvent("TimeKeeperStarted").log();

	wait(timeKeeperSetVersion(self));

	loop {
		state Reference<ReadYourWritesTransaction> tr = makeReference<ReadYourWritesTransaction>(self->cx);
		loop {
			try {
				state UID debugID = deterministicRandom()->randomUniqueID();
				if (!g_network->isSimulated()) {
					// This is done to provide an arbitrary logged transaction every ~10s.
					// FIXME: replace or augment this with logging on the proxy which tracks
					// how long it is taking to hear responses from each other component.
					tr->debugTransaction(debugID);
				}
				tr->setOption(FDBTransactionOptions::ACCESS_SYSTEM_KEYS);
				tr->setOption(FDBTransactionOptions::LOCK_AWARE);
				tr->setOption(FDBTransactionOptions::PRIORITY_SYSTEM_IMMEDIATE);

				Optional<Value> disableValue = wait(tr->get(timeKeeperDisableKey));
				if (disableValue.present()) {
					break;
				}

				Version v = tr->getReadVersion().get();
				int64_t currentTime = (int64_t)now();
				versionMap.set(tr, currentTime, v);
				if (!g_network->isSimulated()) {
					TraceEvent("TimeKeeperCommit", debugID).detail("Version", v);
				}
				int64_t ttl = currentTime - SERVER_KNOBS->TIME_KEEPER_DELAY * SERVER_KNOBS->TIME_KEEPER_MAX_ENTRIES;
				if (ttl > 0) {
					versionMap.erase(tr, 0, ttl);
				}

				wait(tr->commit());
				break;
			} catch (Error& e) {
				wait(tr->onError(e));
			}
		}

		wait(delay(SERVER_KNOBS->TIME_KEEPER_DELAY));
	}
}

ACTOR Future<Void> statusServer(FutureStream<StatusRequest> requests,
                                ClusterControllerData* self,
                                ServerCoordinators coordinators,
                                ConfigBroadcaster const* configBroadcaster) {
	// Seconds since the END of the last GetStatus executed
	state double last_request_time = 0.0;

	// Place to accumulate a batch of requests to respond to
	state std::vector<StatusRequest> requests_batch;

	loop {
		try {
			// Wait til first request is ready
			StatusRequest req = waitNext(requests);
			++self->statusRequests;
			requests_batch.push_back(req);

			// Earliest time at which we may begin a new request
			double next_allowed_request_time = last_request_time + SERVER_KNOBS->STATUS_MIN_TIME_BETWEEN_REQUESTS;

			// Wait if needed to satisfy min_time knob, also allows more requets to queue up.
			double minwait = std::max(next_allowed_request_time - now(), 0.0);
			wait(delay(minwait));

			// Get all requests that are ready right *now*, before GetStatus() begins.
			// All of these requests will be responded to with the next GetStatus() result.
			// If requests are batched, do not respond to more than MAX_STATUS_REQUESTS_PER_SECOND
			// requests per second
			while (requests.isReady()) {
				auto req = requests.pop();
				if (SERVER_KNOBS->STATUS_MIN_TIME_BETWEEN_REQUESTS > 0.0 &&
				    requests_batch.size() + 1 >
				        SERVER_KNOBS->STATUS_MIN_TIME_BETWEEN_REQUESTS * SERVER_KNOBS->MAX_STATUS_REQUESTS_PER_SECOND) {
					TraceEvent(SevWarnAlways, "TooManyStatusRequests")
					    .suppressFor(1.0)
					    .detail("BatchSize", requests_batch.size());
					req.reply.sendError(server_overloaded());
				} else {
					requests_batch.push_back(req);
				}
			}

			// Get status but trap errors to send back to client.
			std::vector<WorkerDetails> workers;
			std::vector<ProcessIssues> workerIssues;

			for (auto& it : self->id_worker) {
				workers.push_back(it.second.details);
				if (it.second.issues.size()) {
					workerIssues.push_back(ProcessIssues(it.second.details.interf.address(), it.second.issues));
				}
			}

			std::vector<NetworkAddress> incompatibleConnections;
			for (auto it = self->db.incompatibleConnections.begin(); it != self->db.incompatibleConnections.end();) {
				if (it->second < now()) {
					it = self->db.incompatibleConnections.erase(it);
				} else {
					incompatibleConnections.push_back(it->first);
					it++;
				}
			}

			state ErrorOr<StatusReply> result = wait(errorOr(clusterGetStatus(self->db.serverInfo,
			                                                                  self->cx,
			                                                                  workers,
			                                                                  workerIssues,
			                                                                  &self->db.clientStatus,
			                                                                  coordinators,
			                                                                  incompatibleConnections,
			                                                                  self->datacenterVersionDifference,
			                                                                  configBroadcaster)));

			if (result.isError() && result.getError().code() == error_code_actor_cancelled)
				throw result.getError();

			// Update last_request_time now because GetStatus is finished and the delay is to be measured between
			// requests
			last_request_time = now();

			while (!requests_batch.empty()) {
				if (result.isError())
					requests_batch.back().reply.sendError(result.getError());
				else
					requests_batch.back().reply.send(result.get());
				requests_batch.pop_back();
				wait(yield());
			}
		} catch (Error& e) {
			TraceEvent(SevError, "StatusServerError").error(e);
			throw e;
		}
	}
}

ACTOR Future<Void> monitorProcessClasses(ClusterControllerData* self) {

	state ReadYourWritesTransaction trVer(self->db.db);
	loop {
		try {
			trVer.setOption(FDBTransactionOptions::ACCESS_SYSTEM_KEYS);
			trVer.setOption(FDBTransactionOptions::PRIORITY_SYSTEM_IMMEDIATE);

			Optional<Value> val = wait(trVer.get(processClassVersionKey));

			if (val.present())
				break;

			RangeResult processClasses = wait(trVer.getRange(processClassKeys, CLIENT_KNOBS->TOO_MANY));
			ASSERT(!processClasses.more && processClasses.size() < CLIENT_KNOBS->TOO_MANY);

			trVer.clear(processClassKeys);
			trVer.set(processClassVersionKey, processClassVersionValue);
			for (auto it : processClasses) {
				UID processUid = decodeProcessClassKeyOld(it.key);
				trVer.set(processClassKeyFor(processUid.toString()), it.value);
			}

			wait(trVer.commit());
			TraceEvent("ProcessClassUpgrade").log();
			break;
		} catch (Error& e) {
			wait(trVer.onError(e));
		}
	}

	loop {
		state ReadYourWritesTransaction tr(self->db.db);

		loop {
			try {
				tr.setOption(FDBTransactionOptions::ACCESS_SYSTEM_KEYS);
				tr.setOption(FDBTransactionOptions::PRIORITY_SYSTEM_IMMEDIATE);
				RangeResult processClasses = wait(tr.getRange(processClassKeys, CLIENT_KNOBS->TOO_MANY));
				ASSERT(!processClasses.more && processClasses.size() < CLIENT_KNOBS->TOO_MANY);

				if (processClasses != self->lastProcessClasses || !self->gotProcessClasses) {
					self->id_class.clear();
					for (int i = 0; i < processClasses.size(); i++) {
						auto c = decodeProcessClassValue(processClasses[i].value);
						ASSERT(c.classSource() != ProcessClass::CommandLineSource);
						self->id_class[decodeProcessClassKey(processClasses[i].key)] = c;
					}

					for (auto& w : self->id_worker) {
						auto classIter = self->id_class.find(w.first);
						ProcessClass newProcessClass;

						if (classIter != self->id_class.end() &&
						    (classIter->second.classSource() == ProcessClass::DBSource ||
						     w.second.initialClass.classType() == ProcessClass::UnsetClass)) {
							newProcessClass = classIter->second;
						} else {
							newProcessClass = w.second.initialClass;
						}

						if (newProcessClass != w.second.details.processClass) {
							w.second.details.processClass = newProcessClass;
							w.second.priorityInfo.processClassFitness =
							    newProcessClass.machineClassFitness(ProcessClass::ClusterController);
							if (!w.second.reply.isSet()) {
								w.second.reply.send(
								    RegisterWorkerReply(w.second.details.processClass, w.second.priorityInfo));
							}
						}
					}

					self->lastProcessClasses = processClasses;
					self->gotProcessClasses = true;
					checkOutstandingRequests(self);
				}

				state Future<Void> watchFuture = tr.watch(processClassChangeKey);
				wait(tr.commit());
				wait(watchFuture);
				break;
			} catch (Error& e) {
				wait(tr.onError(e));
			}
		}
	}
}

ACTOR Future<Void> monitorServerInfoConfig(ClusterControllerData::DBInfo* db) {
	loop {
		state ReadYourWritesTransaction tr(db->db);
		loop {
			try {
				tr.setOption(FDBTransactionOptions::READ_SYSTEM_KEYS);
				tr.setOption(FDBTransactionOptions::PRIORITY_SYSTEM_IMMEDIATE);
				tr.setOption(FDBTransactionOptions::READ_LOCK_AWARE);

				Optional<Value> configVal = wait(tr.get(latencyBandConfigKey));
				Optional<LatencyBandConfig> config;
				if (configVal.present()) {
					config = LatencyBandConfig::parse(configVal.get());
				}

				auto serverInfo = db->serverInfo->get();
				if (config != serverInfo.latencyBandConfig) {
					TraceEvent("LatencyBandConfigChanged").detail("Present", config.present());
					serverInfo.id = deterministicRandom()->randomUniqueID();
					serverInfo.infoGeneration = ++db->dbInfoCount;
					serverInfo.latencyBandConfig = config;
					db->serverInfo->set(serverInfo);
				}

				state Future<Void> configChangeFuture = tr.watch(latencyBandConfigKey);

				wait(tr.commit());
				wait(configChangeFuture);

				break;
			} catch (Error& e) {
				wait(tr.onError(e));
			}
		}
	}
}

// Monitors the global configuration version key for changes. When changes are
// made, the global configuration history is read and any updates are sent to
// all processes in the system by updating the ClientDBInfo object. The
// GlobalConfig actor class contains the functionality to read the latest
// history and update the processes local view.
ACTOR Future<Void> monitorGlobalConfig(ClusterControllerData::DBInfo* db) {
	loop {
		state ReadYourWritesTransaction tr(db->db);
		loop {
			try {
				tr.setOption(FDBTransactionOptions::ACCESS_SYSTEM_KEYS);
				tr.setOption(FDBTransactionOptions::PRIORITY_SYSTEM_IMMEDIATE);
				state Optional<Value> globalConfigVersion = wait(tr.get(globalConfigVersionKey));
				state ClientDBInfo clientInfo = db->serverInfo->get().client;

				if (globalConfigVersion.present()) {
					// Since the history keys end with versionstamps, they
					// should be sorted correctly (versionstamps are stored in
					// big-endian order).
					RangeResult globalConfigHistory =
					    wait(tr.getRange(globalConfigHistoryKeys, CLIENT_KNOBS->TOO_MANY));
					// If the global configuration version key has been set,
					// the history should contain at least one item.
					ASSERT(globalConfigHistory.size() > 0);
					clientInfo.history.clear();

					for (const auto& kv : globalConfigHistory) {
						ObjectReader reader(kv.value.begin(), IncludeVersion());
						if (reader.protocolVersion() != g_network->protocolVersion()) {
							// If the protocol version has changed, the
							// GlobalConfig actor should refresh its view by
							// reading the entire global configuration key
							// range.  Setting the version to the max int64_t
							// will always cause the global configuration
							// updater to refresh its view of the configuration
							// keyspace.
							clientInfo.history.clear();
							clientInfo.history.emplace_back(std::numeric_limits<Version>::max());
							break;
						}

						VersionHistory vh;
						reader.deserialize(vh);

						// Read commit version out of versionstamp at end of key.
						BinaryReader versionReader =
						    BinaryReader(kv.key.removePrefix(globalConfigHistoryPrefix), Unversioned());
						Version historyCommitVersion;
						versionReader >> historyCommitVersion;
						historyCommitVersion = bigEndian64(historyCommitVersion);
						vh.version = historyCommitVersion;

						clientInfo.history.push_back(std::move(vh));
					}

					if (clientInfo.history.size() > 0) {
						// The first item in the historical list of mutations
						// is only used to:
						//   a) Recognize that some historical changes may have
						//      been missed, and the entire global
						//      configuration keyspace needs to be read, or..
						//   b) Check which historical updates have already
						//      been applied. If this is the case, the first
						//      history item must have a version greater than
						//      or equal to whatever version the global
						//      configuration was last updated at, and
						//      therefore won't need to be applied again.
						clientInfo.history[0].mutations = Standalone<VectorRef<MutationRef>>();
					}

					clientInfo.id = deterministicRandom()->randomUniqueID();
					// Update ServerDBInfo so fdbserver processes receive updated history.
					ServerDBInfo serverInfo = db->serverInfo->get();
					serverInfo.id = deterministicRandom()->randomUniqueID();
					serverInfo.infoGeneration = ++db->dbInfoCount;
					serverInfo.client = clientInfo;
					db->serverInfo->set(serverInfo);

					// Update ClientDBInfo so client processes receive updated history.
					db->clientInfo->set(clientInfo);
				}

				state Future<Void> globalConfigFuture = tr.watch(globalConfigVersionKey);
				wait(tr.commit());
				wait(globalConfigFuture);
				break;
			} catch (Error& e) {
				wait(tr.onError(e));
			}
		}
	}
}

ACTOR Future<Void> updatedChangingDatacenters(ClusterControllerData* self) {
	// do not change the cluster controller until all the processes have had a chance to register
	wait(delay(SERVER_KNOBS->WAIT_FOR_GOOD_RECRUITMENT_DELAY));
	loop {
		state Future<Void> onChange = self->desiredDcIds.onChange();
		if (!self->desiredDcIds.get().present()) {
			self->changingDcIds.set(std::make_pair(false, self->desiredDcIds.get()));
		} else {
			auto& worker = self->id_worker[self->clusterControllerProcessId];
			uint8_t newFitness = ClusterControllerPriorityInfo::calculateDCFitness(
			    worker.details.interf.locality.dcId(), self->desiredDcIds.get().get());
			self->changingDcIds.set(
			    std::make_pair(worker.priorityInfo.dcFitness > newFitness, self->desiredDcIds.get()));

			TraceEvent("UpdateChangingDatacenter", self->id)
			    .detail("OldFitness", worker.priorityInfo.dcFitness)
			    .detail("NewFitness", newFitness);
			if (worker.priorityInfo.dcFitness > newFitness) {
				worker.priorityInfo.dcFitness = newFitness;
				if (!worker.reply.isSet()) {
					worker.reply.send(RegisterWorkerReply(worker.details.processClass, worker.priorityInfo));
				}
			} else {
				state int currentFit = ProcessClass::BestFit;
				while (currentFit <= ProcessClass::NeverAssign) {
					bool updated = false;
					for (auto& it : self->id_worker) {
						if ((!it.second.priorityInfo.isExcluded &&
						     it.second.priorityInfo.processClassFitness == currentFit) ||
						    currentFit == ProcessClass::NeverAssign) {
							uint8_t fitness = ClusterControllerPriorityInfo::calculateDCFitness(
							    it.second.details.interf.locality.dcId(), self->changingDcIds.get().second.get());
							if (it.first != self->clusterControllerProcessId &&
							    it.second.priorityInfo.dcFitness != fitness) {
								updated = true;
								it.second.priorityInfo.dcFitness = fitness;
								if (!it.second.reply.isSet()) {
									it.second.reply.send(
									    RegisterWorkerReply(it.second.details.processClass, it.second.priorityInfo));
								}
							}
						}
					}
					if (updated && currentFit < ProcessClass::NeverAssign) {
						wait(delay(SERVER_KNOBS->CC_CLASS_DELAY));
					}
					currentFit++;
				}
			}
		}

		wait(onChange);
	}
}

ACTOR Future<Void> updatedChangedDatacenters(ClusterControllerData* self) {
	state Future<Void> changeDelay = delay(SERVER_KNOBS->CC_CHANGE_DELAY);
	state Future<Void> onChange = self->changingDcIds.onChange();
	loop {
		choose {
			when(wait(onChange)) {
				changeDelay = delay(SERVER_KNOBS->CC_CHANGE_DELAY);
				onChange = self->changingDcIds.onChange();
			}
			when(wait(changeDelay)) {
				changeDelay = Never();
				onChange = self->changingDcIds.onChange();

				self->changedDcIds.set(self->changingDcIds.get());
				if (self->changedDcIds.get().second.present()) {
					TraceEvent("UpdateChangedDatacenter", self->id).detail("CCFirst", self->changedDcIds.get().first);
					if (!self->changedDcIds.get().first) {
						auto& worker = self->id_worker[self->clusterControllerProcessId];
						uint8_t newFitness = ClusterControllerPriorityInfo::calculateDCFitness(
						    worker.details.interf.locality.dcId(), self->changedDcIds.get().second.get());
						if (worker.priorityInfo.dcFitness != newFitness) {
							worker.priorityInfo.dcFitness = newFitness;
							if (!worker.reply.isSet()) {
								worker.reply.send(
								    RegisterWorkerReply(worker.details.processClass, worker.priorityInfo));
							}
						}
					} else {
						state int currentFit = ProcessClass::BestFit;
						while (currentFit <= ProcessClass::NeverAssign) {
							bool updated = false;
							for (auto& it : self->id_worker) {
								if ((!it.second.priorityInfo.isExcluded &&
								     it.second.priorityInfo.processClassFitness == currentFit) ||
								    currentFit == ProcessClass::NeverAssign) {
									uint8_t fitness = ClusterControllerPriorityInfo::calculateDCFitness(
									    it.second.details.interf.locality.dcId(),
									    self->changedDcIds.get().second.get());
									if (it.first != self->clusterControllerProcessId &&
									    it.second.priorityInfo.dcFitness != fitness) {
										updated = true;
										it.second.priorityInfo.dcFitness = fitness;
										if (!it.second.reply.isSet()) {
											it.second.reply.send(RegisterWorkerReply(it.second.details.processClass,
											                                         it.second.priorityInfo));
										}
									}
								}
							}
							if (updated && currentFit < ProcessClass::NeverAssign) {
								wait(delay(SERVER_KNOBS->CC_CLASS_DELAY));
							}
							currentFit++;
						}
					}
				}
			}
		}
	}
}

ACTOR Future<Void> updateDatacenterVersionDifference(ClusterControllerData* self) {
	state double lastLogTime = 0;
	loop {
		self->versionDifferenceUpdated = false;
		if (self->db.serverInfo->get().recoveryState >= RecoveryState::ACCEPTING_COMMITS &&
		    self->db.config.usableRegions == 1) {
			bool oldDifferenceTooLarge = !self->versionDifferenceUpdated ||
			                             self->datacenterVersionDifference >= SERVER_KNOBS->MAX_VERSION_DIFFERENCE;
			self->versionDifferenceUpdated = true;
			self->datacenterVersionDifference = 0;

			if (oldDifferenceTooLarge) {
				checkOutstandingRequests(self);
			}

			wait(self->db.serverInfo->onChange());
			continue;
		}

		state Optional<TLogInterface> primaryLog;
		state Optional<TLogInterface> remoteLog;
		if (self->db.serverInfo->get().recoveryState >= RecoveryState::ALL_LOGS_RECRUITED) {
			for (auto& logSet : self->db.serverInfo->get().logSystemConfig.tLogs) {
				if (logSet.isLocal && logSet.locality != tagLocalitySatellite) {
					for (auto& tLog : logSet.tLogs) {
						if (tLog.present()) {
							primaryLog = tLog.interf();
							break;
						}
					}
				}
				if (!logSet.isLocal) {
					for (auto& tLog : logSet.tLogs) {
						if (tLog.present()) {
							remoteLog = tLog.interf();
							break;
						}
					}
				}
			}
		}

		if (!primaryLog.present() || !remoteLog.present()) {
			wait(self->db.serverInfo->onChange());
			continue;
		}

		state Future<Void> onChange = self->db.serverInfo->onChange();
		loop {
			state Future<TLogQueuingMetricsReply> primaryMetrics =
			    brokenPromiseToNever(primaryLog.get().getQueuingMetrics.getReply(TLogQueuingMetricsRequest()));
			state Future<TLogQueuingMetricsReply> remoteMetrics =
			    brokenPromiseToNever(remoteLog.get().getQueuingMetrics.getReply(TLogQueuingMetricsRequest()));

			wait((success(primaryMetrics) && success(remoteMetrics)) || onChange);
			if (onChange.isReady()) {
				break;
			}

			if (primaryMetrics.get().v > 0 && remoteMetrics.get().v > 0) {
				bool oldDifferenceTooLarge = !self->versionDifferenceUpdated ||
				                             self->datacenterVersionDifference >= SERVER_KNOBS->MAX_VERSION_DIFFERENCE;
				self->versionDifferenceUpdated = true;
				self->datacenterVersionDifference = primaryMetrics.get().v - remoteMetrics.get().v;

				if (oldDifferenceTooLarge && self->datacenterVersionDifference < SERVER_KNOBS->MAX_VERSION_DIFFERENCE) {
					checkOutstandingRequests(self);
				}

				if (now() - lastLogTime > SERVER_KNOBS->CLUSTER_CONTROLLER_LOGGING_DELAY) {
					lastLogTime = now();
					TraceEvent("DatacenterVersionDifference", self->id)
					    .detail("Difference", self->datacenterVersionDifference);
				}
			}

			wait(delay(SERVER_KNOBS->VERSION_LAG_METRIC_INTERVAL) || onChange);
			if (onChange.isReady()) {
				break;
			}
		}
	}
}

// A background actor that periodically checks remote DC health, and `checkOutstandingRequests` if remote DC
// recovers.
ACTOR Future<Void> updateRemoteDCHealth(ClusterControllerData* self) {
	// The purpose of the initial delay is to wait for the cluster to achieve a steady state before checking remote
	// DC health, since remote DC healthy may trigger a failover, and we don't want that to happen too frequently.
	wait(delay(SERVER_KNOBS->INITIAL_UPDATE_CROSS_DC_INFO_DELAY));

	self->remoteDCMonitorStarted = true;

	// When the remote DC health just start, we may just recover from a health degradation. Check if we can failback
	// if we are currently in the remote DC in the database configuration.
	if (!self->remoteTransactionSystemDegraded) {
		checkOutstandingRequests(self);
	}

	loop {
		bool oldRemoteTransactionSystemDegraded = self->remoteTransactionSystemDegraded;
		self->remoteTransactionSystemDegraded = self->remoteTransactionSystemContainsDegradedServers();

		if (oldRemoteTransactionSystemDegraded && !self->remoteTransactionSystemDegraded) {
			checkOutstandingRequests(self);
		}
		wait(delay(SERVER_KNOBS->CHECK_REMOTE_HEALTH_INTERVAL));
	}
}

ACTOR Future<Void> doEmptyCommit(Database cx) {
	state Transaction tr(cx);
	loop {
		try {
			tr.setOption(FDBTransactionOptions::PRIORITY_SYSTEM_IMMEDIATE);
			tr.setOption(FDBTransactionOptions::LOCK_AWARE);
			tr.makeSelfConflicting();
			wait(tr.commit());
			return Void();
		} catch (Error& e) {
			wait(tr.onError(e));
		}
	}
}

ACTOR Future<Void> handleForcedRecoveries(ClusterControllerData* self, ClusterControllerFullInterface interf) {
	loop {
		state ForceRecoveryRequest req = waitNext(interf.clientInterface.forceRecovery.getFuture());
		TraceEvent("ForcedRecoveryStart", self->id)
		    .detail("ClusterControllerDcId", self->clusterControllerDcId)
		    .detail("DcId", req.dcId.printable());
		state Future<Void> fCommit = doEmptyCommit(self->cx);
		wait(fCommit || delay(SERVER_KNOBS->FORCE_RECOVERY_CHECK_DELAY));
		if (!fCommit.isReady() || fCommit.isError()) {
			if (self->clusterControllerDcId != req.dcId) {
				std::vector<Optional<Key>> dcPriority;
				dcPriority.push_back(req.dcId);
				dcPriority.push_back(self->clusterControllerDcId);
				self->desiredDcIds.set(dcPriority);
			} else {
				self->db.forceRecovery = true;
				self->db.forceMasterFailure.trigger();
			}
			wait(fCommit);
		}
		TraceEvent("ForcedRecoveryFinish", self->id).log();
		self->db.forceRecovery = false;
		req.reply.send(Void());
	}
}

ACTOR Future<Void> handleRepairSystemData(ClusterControllerData* self, ClusterControllerFullInterface interf) {
	loop {
		state RepairSystemDataRequest req = waitNext(interf.clientInterface.repairSystemData.getFuture());
		TraceEvent("RepairSystemDataStart", self->id).detail("ClusterControllerDcId", self->clusterControllerDcId);
		self->db.recoverMetadata = true;
		self->db.forceMasterFailure.trigger();
		req.reply.send(Void());
	}
}

ACTOR Future<Void> moveShard(Database cx, KeyRange keys, std::vector<NetworkAddress> addresses) {
	// Disable DD to avoid DD undoing of our move.
	state int ignore = wait(setDDMode(cx, 0));
	std::cout << "Disabled DD" << std::endl
	          << "Start moving Shard [" << keys.begin.toString() << ", " << keys.end.toString() << ")." << std::endl;

	state std::unique_ptr<FlowLock> startMoveKeysParallelismLock = std::make_unique<FlowLock>();
	state std::unique_ptr<FlowLock> finishMoveKeysParallelismLock = std::make_unique<FlowLock>();

	state Transaction tr(cx);

	// Pick a random SS as the dest, keys will reside on a single server after the move.
	state std::vector<UID> dest;
	loop {
		try {
			state RangeResult serverList = wait(tr.getRange(serverListKeys, CLIENT_KNOBS->TOO_MANY));
			ASSERT(!serverList.more && serverList.size() < CLIENT_KNOBS->TOO_MANY);
			break;
		} catch (Error& e) {
			wait(tr.onError(e));
		}
	}

	std::cout << "Got serverList" << std::endl;

	std::unordered_set<NetworkAddress> nadds;
	std::unordered_set<std::string> ips;

	for (const auto& add : addresses) {
		nadds.insert(add);
		ips.insert(add.ip.toString());
	}

	for (auto s = serverList.begin(); s != serverList.end() && dest.size() < addresses.size(); ++s) {
		auto ssi = decodeServerListValue(s->value);
		if (nadds.count(ssi.address()) > 0) {
			dest.push_back(ssi.uniqueID);
		} else if (ssi.secondaryAddress().present() && nadds.count(ssi.secondaryAddress().get()) > 0) {
			dest.push_back(ssi.uniqueID);
		}
	}

	if (dest.size() < addresses.size()) {
		for (auto s = serverList.begin(); s != serverList.end() && dest.size() < addresses.size(); ++s) {
			auto ssi = decodeServerListValue(s->value);
			if (ips.count(ssi.address().ip.toString()) > 0) {
				dest.push_back(ssi.uniqueID);
			} else if (ssi.secondaryAddress().present() && ips.count(ssi.secondaryAddress().get().ip.toString()) > 0) {
				dest.push_back(ssi.uniqueID);
			}
		}
	}

	std::cout << "Dest: " << describe(dest) << std::endl;

	if (dest.empty()) {
		throw destination_servers_not_found();
	}

	state UID owner = deterministicRandom()->randomUniqueID();
	state DDEnabledState ddEnabledState;
	// state KeyRef ownerKey = "\xff/moveKeysLock/Owner"_sr;

	state Transaction txn(cx);
	loop {
		try {
			loop {
				try {
					BinaryWriter wrMyOwner(Unversioned());
					wrMyOwner << owner;
					std::cout << "moveKeysLockOwnerKey: " << moveKeysLockOwnerKey.toString()
					          << ", Value: " << wrMyOwner.toValue().toString() << std::endl;
					txn.set(moveKeysLockOwnerKey, wrMyOwner.toValue());
					std::cout << "SetDone" << std::endl;
					wait(txn.commit());
					break;
				} catch (Error& e) {
					TraceEvent("SetMoveKeysLockOwnerKeyError").error(e);
					wait(txn.onError(e));
				}
			}

			std::cout << "Set moveKeysLockOwner" << std::endl;

			MoveKeysLock moveKeysLock;
			moveKeysLock.myOwner = owner;

			wait(moveKeys(cx,
			              keys,
			              dest,
			              dest,
			              moveKeysLock,
			              Promise<Void>(),
			              startMoveKeysParallelismLock.get(),
			              finishMoveKeysParallelismLock.get(),
			              false,
			              UID(), // for logging only
			              &ddEnabledState));
			break;
		} catch (Error& e) {
			TraceEvent("MoveShardError").error(e);
			if (e.code() == error_code_movekeys_conflict) {
				txn.reset();
				wait(delay(1.0));
			} else {
				throw e;
			}
		}
	}

	std::cout << "Moved Shard [" << keys.begin.toString() << ", " << keys.end.toString() << ")"
	          << " to New Team: " << describe(dest) << std::endl;

	TraceEvent("ShardMoved").detail("Begin", keys.begin).detail("End", keys.end).detail("NewTeam", describe(dest));

	// tr.reset();
	// Standalone<VectorRef<const char*>> addresses = wait(tr.getAddressesForKey(keys.begin));

	// // The move function is not what we are testing here, crash the test if the move fails.
	// ASSERT(addresses.size() == 1);
	// ASSERT(std::string(addresses[0]) == addr.toString());

	// return addr;
	return Void();
}

ACTOR Future<Void> handleMoveShard(ClusterControllerData* self, ClusterControllerFullInterface interf) {
	state std::unordered_set<UID> processedRequests;
	loop {
		state MoveShardRequest req = waitNext(interf.clientInterface.moveShard.getFuture());
		TraceEvent("ManualMoveShardStart", self->id)
		    .detail("ClusterControllerDcId", self->clusterControllerDcId)
		    .detail("RequestID", req.id)
		    .detail("Begin", req.shard.begin)
		    .detail("End", req.shard.end)
		    .detail("Addresses", describe(req.addresses));

		if (!req.id.isValid() || processedRequests.count(req.id) == 0) {
			processedRequests.insert(req.id);
			try {
				wait(moveShard(self->db.db, req.shard, req.addresses));
				TraceEvent("ManualMoveShardFinish", self->id).log();
				req.reply.send(Void());
			} catch (Error& e) {
				TraceEvent("ManualMoveShardError", self->id)
				    .detail("ClusterControllerDcId", self->clusterControllerDcId)
				    .detail("RequestID", req.id)
				    .detail("Begin", req.shard.begin)
				    .detail("End", req.shard.end)
				    .detail("Addresses", describe(req.addresses))
				    .error(e);
				req.reply.sendError(e);
			}
		} else {
			TraceEvent("ManualMoveShardDuplicateRequestID", self->id)
			    .detail("ClusterControllerDcId", self->clusterControllerDcId)
			    .detail("RequestID", req.id)
			    .detail("Begin", req.shard.begin)
			    .detail("End", req.shard.end)
			    .detail("Addresses", describe(req.addresses));
		}
	}
}

ACTOR Future<Void> startDataDistributor(ClusterControllerData* self) {
	wait(delay(0.0)); // If master fails at the same time, give it a chance to clear master PID.

	TraceEvent("CCStartDataDistributor", self->id).log();
	loop {
		try {
			state bool noDistributor = !self->db.serverInfo->get().distributor.present();
			while (!self->masterProcessId.present() ||
			       self->masterProcessId != self->db.serverInfo->get().master.locality.processId() ||
			       self->db.serverInfo->get().recoveryState < RecoveryState::ACCEPTING_COMMITS) {
				wait(self->db.serverInfo->onChange() || delay(SERVER_KNOBS->WAIT_FOR_GOOD_RECRUITMENT_DELAY));
			}
			if (noDistributor && self->db.serverInfo->get().distributor.present()) {
				// Existing distributor registers while waiting, so skip.
				return Void();
			}

			std::map<Optional<Standalone<StringRef>>, int> idUsed = self->getUsedIds();
			WorkerFitnessInfo ddWorker = self->getWorkerForRoleInDatacenter(self->clusterControllerDcId,
			                                                                ProcessClass::DataDistributor,
			                                                                ProcessClass::NeverAssign,
			                                                                self->db.config,
			                                                                idUsed);
			InitializeDataDistributorRequest req(deterministicRandom()->randomUniqueID());
			state WorkerDetails worker = ddWorker.worker;
			if (self->onMasterIsBetter(worker, ProcessClass::DataDistributor)) {
				worker = self->id_worker[self->masterProcessId.get()].details;
			}

			self->recruitingDistributorID = req.reqId;
			TraceEvent("CCRecruitDataDistributor", self->id)
			    .detail("Addr", worker.interf.address())
			    .detail("DDID", req.reqId);

			ErrorOr<DataDistributorInterface> ddInterf = wait(worker.interf.dataDistributor.getReplyUnlessFailedFor(
			    req, SERVER_KNOBS->WAIT_FOR_DISTRIBUTOR_JOIN_DELAY, 0));

			if (ddInterf.present()) {
				self->recruitDistributor.set(false);
				self->recruitingDistributorID = ddInterf.get().id();
				const auto& distributor = self->db.serverInfo->get().distributor;
				TraceEvent("CCDataDistributorRecruited", self->id)
				    .detail("Addr", worker.interf.address())
				    .detail("DDID", ddInterf.get().id());
				if (distributor.present() && distributor.get().id() != ddInterf.get().id() &&
				    self->id_worker.count(distributor.get().locality.processId())) {

					TraceEvent("CCHaltDataDistributorAfterRecruit", self->id)
					    .detail("DDID", distributor.get().id())
					    .detail("DcID", printable(self->clusterControllerDcId));

					DataDistributorSingleton(distributor).halt(self, distributor.get().locality.processId());
				}
				if (!distributor.present() || distributor.get().id() != ddInterf.get().id()) {
					self->db.setDistributor(ddInterf.get());
				}
				checkOutstandingRequests(self);
				return Void();
			}
		} catch (Error& e) {
			TraceEvent("CCDataDistributorRecruitError", self->id).error(e);
			if (e.code() != error_code_no_more_servers) {
				throw;
			}
		}
		wait(lowPriorityDelay(SERVER_KNOBS->ATTEMPT_RECRUITMENT_DELAY));
	}
}

ACTOR Future<Void> monitorDataDistributor(ClusterControllerData* self) {
	while (self->db.serverInfo->get().recoveryState < RecoveryState::ACCEPTING_COMMITS) {
		wait(self->db.serverInfo->onChange());
	}

	loop {
		if (self->db.serverInfo->get().distributor.present() && !self->recruitDistributor.get()) {
			choose {
				when(wait(waitFailureClient(self->db.serverInfo->get().distributor.get().waitFailure,
				                            SERVER_KNOBS->DD_FAILURE_TIME))) {
					TraceEvent("CCDataDistributorDied", self->id)
					    .detail("DDID", self->db.serverInfo->get().distributor.get().id());
					self->db.clearInterf(ProcessClass::DataDistributorClass);
				}
				when(wait(self->recruitDistributor.onChange())) {}
			}
		} else {
			wait(startDataDistributor(self));
		}
	}
}

ACTOR Future<Void> startRatekeeper(ClusterControllerData* self) {
	wait(delay(0.0)); // If master fails at the same time, give it a chance to clear master PID.

	TraceEvent("CCStartRatekeeper", self->id).log();
	loop {
		try {
			state bool no_ratekeeper = !self->db.serverInfo->get().ratekeeper.present();
			while (!self->masterProcessId.present() ||
			       self->masterProcessId != self->db.serverInfo->get().master.locality.processId() ||
			       self->db.serverInfo->get().recoveryState < RecoveryState::ACCEPTING_COMMITS) {
				wait(self->db.serverInfo->onChange() || delay(SERVER_KNOBS->WAIT_FOR_GOOD_RECRUITMENT_DELAY));
			}
			if (no_ratekeeper && self->db.serverInfo->get().ratekeeper.present()) {
				// Existing ratekeeper registers while waiting, so skip.
				return Void();
			}

			std::map<Optional<Standalone<StringRef>>, int> id_used = self->getUsedIds();
			WorkerFitnessInfo rkWorker = self->getWorkerForRoleInDatacenter(self->clusterControllerDcId,
			                                                                ProcessClass::Ratekeeper,
			                                                                ProcessClass::NeverAssign,
			                                                                self->db.config,
			                                                                id_used);
			InitializeRatekeeperRequest req(deterministicRandom()->randomUniqueID());
			state WorkerDetails worker = rkWorker.worker;
			if (self->onMasterIsBetter(worker, ProcessClass::Ratekeeper)) {
				worker = self->id_worker[self->masterProcessId.get()].details;
			}

			self->recruitingRatekeeperID = req.reqId;
			TraceEvent("CCRecruitRatekeeper", self->id)
			    .detail("Addr", worker.interf.address())
			    .detail("RKID", req.reqId);

			ErrorOr<RatekeeperInterface> interf = wait(
			    worker.interf.ratekeeper.getReplyUnlessFailedFor(req, SERVER_KNOBS->WAIT_FOR_RATEKEEPER_JOIN_DELAY, 0));
			if (interf.present()) {
				self->recruitRatekeeper.set(false);
				self->recruitingRatekeeperID = interf.get().id();
				const auto& ratekeeper = self->db.serverInfo->get().ratekeeper;
				TraceEvent("CCRatekeeperRecruited", self->id)
				    .detail("Addr", worker.interf.address())
				    .detail("RKID", interf.get().id());
				if (ratekeeper.present() && ratekeeper.get().id() != interf.get().id() &&
				    self->id_worker.count(ratekeeper.get().locality.processId())) {
					TraceEvent("CCHaltRatekeeperAfterRecruit", self->id)
					    .detail("RKID", ratekeeper.get().id())
					    .detail("DcID", printable(self->clusterControllerDcId));
					RatekeeperSingleton(ratekeeper).halt(self, ratekeeper.get().locality.processId());
				}
				if (!ratekeeper.present() || ratekeeper.get().id() != interf.get().id()) {
					self->db.setRatekeeper(interf.get());
				}
				checkOutstandingRequests(self);
				return Void();
			}
		} catch (Error& e) {
			TraceEvent("CCRatekeeperRecruitError", self->id).error(e);
			if (e.code() != error_code_no_more_servers) {
				throw;
			}
		}
		wait(lowPriorityDelay(SERVER_KNOBS->ATTEMPT_RECRUITMENT_DELAY));
	}
}

ACTOR Future<Void> monitorRatekeeper(ClusterControllerData* self) {
	while (self->db.serverInfo->get().recoveryState < RecoveryState::ACCEPTING_COMMITS) {
		wait(self->db.serverInfo->onChange());
	}

	loop {
		if (self->db.serverInfo->get().ratekeeper.present() && !self->recruitRatekeeper.get()) {
			choose {
				when(wait(waitFailureClient(self->db.serverInfo->get().ratekeeper.get().waitFailure,
				                            SERVER_KNOBS->RATEKEEPER_FAILURE_TIME))) {
					TraceEvent("CCRatekeeperDied", self->id)
					    .detail("RKID", self->db.serverInfo->get().ratekeeper.get().id());
					self->db.clearInterf(ProcessClass::RatekeeperClass);
				}
				when(wait(self->recruitRatekeeper.onChange())) {}
			}
		} else {
			wait(startRatekeeper(self));
		}
	}
}

// Acquires the BM lock by getting the next epoch no.
ACTOR Future<int64_t> getNextBMEpoch(ClusterControllerData* self) {
	state Reference<ReadYourWritesTransaction> tr = makeReference<ReadYourWritesTransaction>(self->cx);

	loop {
		tr->setOption(FDBTransactionOptions::ACCESS_SYSTEM_KEYS);
		tr->setOption(FDBTransactionOptions::PRIORITY_SYSTEM_IMMEDIATE);
		try {
			Optional<Value> oldEpoch = wait(tr->get(blobManagerEpochKey));
			state int64_t newEpoch = oldEpoch.present() ? decodeBlobManagerEpochValue(oldEpoch.get()) + 1 : 1;
			tr->set(blobManagerEpochKey, blobManagerEpochValueFor(newEpoch));

			wait(tr->commit());
			return newEpoch;
		} catch (Error& e) {
			printf("Acquiring blob manager lock got error %s\n", e.name());
			wait(tr->onError(e));
		}
	}
}

ACTOR Future<Void> startBlobManager(ClusterControllerData* self) {
	wait(delay(0.0)); // If master fails at the same time, give it a chance to clear master PID.

	TraceEvent("CCStartBlobManager", self->id).log();
	loop {
		try {
			state bool noBlobManager = !self->db.serverInfo->get().blobManager.present();
			while (!self->masterProcessId.present() ||
			       self->masterProcessId != self->db.serverInfo->get().master.locality.processId() ||
			       self->db.serverInfo->get().recoveryState < RecoveryState::ACCEPTING_COMMITS) {
				wait(self->db.serverInfo->onChange() || delay(SERVER_KNOBS->WAIT_FOR_GOOD_RECRUITMENT_DELAY));
			}
			if (noBlobManager && self->db.serverInfo->get().blobManager.present()) {
				// Existing blob manager registers while waiting, so skip.
				return Void();
			}

			state std::map<Optional<Standalone<StringRef>>, int> id_used = self->getUsedIds();
			state WorkerFitnessInfo bmWorker = self->getWorkerForRoleInDatacenter(self->clusterControllerDcId,
			                                                                      ProcessClass::BlobManager,
			                                                                      ProcessClass::NeverAssign,
			                                                                      self->db.config,
			                                                                      id_used);

			int64_t nextEpoch = wait(getNextBMEpoch(self));
			InitializeBlobManagerRequest req(deterministicRandom()->randomUniqueID(), nextEpoch);
			state WorkerDetails worker = bmWorker.worker;
			if (self->onMasterIsBetter(worker, ProcessClass::BlobManager)) {
				worker = self->id_worker[self->masterProcessId.get()].details;
			}

			self->recruitingBlobManagerID = req.reqId;
			TraceEvent("CCRecruitBlobManager", self->id)
			    .detail("Addr", worker.interf.address())
			    .detail("BMID", req.reqId);

			ErrorOr<BlobManagerInterface> interf = wait(worker.interf.blobManager.getReplyUnlessFailedFor(
			    req, SERVER_KNOBS->WAIT_FOR_BLOB_MANAGER_JOIN_DELAY, 0));
			if (interf.present()) {
				self->recruitBlobManager.set(false);
				self->recruitingBlobManagerID = interf.get().id();
				const auto& blobManager = self->db.serverInfo->get().blobManager;
				TraceEvent("CCBlobManagerRecruited", self->id)
				    .detail("Addr", worker.interf.address())
				    .detail("BMID", interf.get().id());
				if (blobManager.present() && blobManager.get().id() != interf.get().id() &&
				    self->id_worker.count(blobManager.get().locality.processId())) {
					TraceEvent("CCHaltBlobManagerAfterRecruit", self->id)
					    .detail("BMID", blobManager.get().id())
					    .detail("DcID", printable(self->clusterControllerDcId));
					BlobManagerSingleton(blobManager).halt(self, blobManager.get().locality.processId());
				}
				if (!blobManager.present() || blobManager.get().id() != interf.get().id()) {
					self->db.setBlobManager(interf.get());
				}
				checkOutstandingRequests(self);
				return Void();
			}
		} catch (Error& e) {
			TraceEvent("CCBlobManagerRecruitError", self->id).error(e);
			if (e.code() != error_code_no_more_servers) {
				throw;
			}
		}
		wait(lowPriorityDelay(SERVER_KNOBS->ATTEMPT_RECRUITMENT_DELAY));
	}
}

ACTOR Future<Void> monitorBlobManager(ClusterControllerData* self) {
	while (self->db.serverInfo->get().recoveryState < RecoveryState::ACCEPTING_COMMITS) {
		wait(self->db.serverInfo->onChange());
	}

	loop {
		if (self->db.serverInfo->get().blobManager.present() && !self->recruitBlobManager.get()) {
			choose {
				when(wait(waitFailureClient(self->db.serverInfo->get().blobManager.get().waitFailure,
				                            SERVER_KNOBS->BLOB_MANAGER_FAILURE_TIME))) {
					TraceEvent("CCBlobManagerDied", self->id)
					    .detail("BMID", self->db.serverInfo->get().blobManager.get().id());
					self->db.clearInterf(ProcessClass::BlobManagerClass);
				}
				when(wait(self->recruitBlobManager.onChange())) {}
			}
		} else {
			wait(startBlobManager(self));
		}
	}
}

ACTOR Future<Void> dbInfoUpdater(ClusterControllerData* self) {
	state Future<Void> dbInfoChange = self->db.serverInfo->onChange();
	state Future<Void> updateDBInfo = self->updateDBInfo.onTrigger();
	loop {
		choose {
			when(wait(updateDBInfo)) { wait(delay(SERVER_KNOBS->DBINFO_BATCH_DELAY) || dbInfoChange); }
			when(wait(dbInfoChange)) {}
		}

		UpdateServerDBInfoRequest req;
		if (dbInfoChange.isReady()) {
			for (auto& it : self->id_worker) {
				req.broadcastInfo.push_back(it.second.details.interf.updateServerDBInfo.getEndpoint());
			}
		} else {
			for (auto it : self->removedDBInfoEndpoints) {
				self->updateDBInfoEndpoints.erase(it);
			}
			req.broadcastInfo =
			    std::vector<Endpoint>(self->updateDBInfoEndpoints.begin(), self->updateDBInfoEndpoints.end());
		}

		self->updateDBInfoEndpoints.clear();
		self->removedDBInfoEndpoints.clear();

		dbInfoChange = self->db.serverInfo->onChange();
		updateDBInfo = self->updateDBInfo.onTrigger();

		req.serializedDbInfo =
		    BinaryWriter::toValue(self->db.serverInfo->get(), AssumeVersion(g_network->protocolVersion()));

		TraceEvent("DBInfoStartBroadcast", self->id).log();
		choose {
			when(std::vector<Endpoint> notUpdated =
			         wait(broadcastDBInfoRequest(req, SERVER_KNOBS->DBINFO_SEND_AMOUNT, Optional<Endpoint>(), false))) {
				TraceEvent("DBInfoFinishBroadcast", self->id).detail("NotUpdated", notUpdated.size());
				if (notUpdated.size()) {
					self->updateDBInfoEndpoints.insert(notUpdated.begin(), notUpdated.end());
					self->updateDBInfo.trigger();
				}
			}
			when(wait(dbInfoChange)) {}
		}
	}
}

// The actor that periodically monitors the health of tracked workers.
ACTOR Future<Void> workerHealthMonitor(ClusterControllerData* self) {
	loop {
		try {
			while (!self->goodRecruitmentTime.isReady()) {
				wait(lowPriorityDelay(SERVER_KNOBS->CC_WORKER_HEALTH_CHECKING_INTERVAL));
			}

			self->degradedServers = self->getServersWithDegradedLink();

			// Compare `self->degradedServers` with `self->excludedDegradedServers` and remove those that have
			// recovered.
			for (auto it = self->excludedDegradedServers.begin(); it != self->excludedDegradedServers.end();) {
				if (self->degradedServers.find(*it) == self->degradedServers.end()) {
					self->excludedDegradedServers.erase(it++);
				} else {
					++it;
				}
			}

			if (!self->degradedServers.empty()) {
				std::string degradedServerString;
				for (const auto& server : self->degradedServers) {
					degradedServerString += server.toString() + " ";
				}
				TraceEvent("ClusterControllerHealthMonitor").detail("DegradedServers", degradedServerString);

				// Check if the cluster controller should trigger a recovery to exclude any degraded servers from
				// the transaction system.
				if (self->shouldTriggerRecoveryDueToDegradedServers()) {
					if (SERVER_KNOBS->CC_HEALTH_TRIGGER_RECOVERY) {
						if (self->recentRecoveryCountDueToHealth() < SERVER_KNOBS->CC_MAX_HEALTH_RECOVERY_COUNT) {
							self->recentHealthTriggeredRecoveryTime.push(now());
							self->excludedDegradedServers = self->degradedServers;
							TraceEvent("DegradedServerDetectedAndTriggerRecovery")
							    .detail("RecentRecoveryCountDueToHealth", self->recentRecoveryCountDueToHealth());
							self->db.forceMasterFailure.trigger();
						}
					} else {
						self->excludedDegradedServers.clear();
						TraceEvent("DegradedServerDetectedAndSuggestRecovery").log();
					}
				} else if (self->shouldTriggerFailoverDueToDegradedServers()) {
					double ccUpTime = now() - machineStartTime();
					if (SERVER_KNOBS->CC_HEALTH_TRIGGER_FAILOVER &&
					    ccUpTime > SERVER_KNOBS->INITIAL_UPDATE_CROSS_DC_INFO_DELAY) {
						TraceEvent("DegradedServerDetectedAndTriggerFailover").log();
						std::vector<Optional<Key>> dcPriority;
						auto remoteDcId = self->db.config.regions[0].dcId == self->clusterControllerDcId.get()
						                      ? self->db.config.regions[1].dcId
						                      : self->db.config.regions[0].dcId;

						// Switch the current primary DC and remote DC in desiredDcIds, so that the remote DC
						// becomes the new primary, and the primary DC becomes the new remote.
						dcPriority.push_back(remoteDcId);
						dcPriority.push_back(self->clusterControllerDcId);
						self->desiredDcIds.set(dcPriority);
					} else {
						TraceEvent("DegradedServerDetectedAndSuggestFailover").detail("CCUpTime", ccUpTime);
					}
				}
			}

			wait(delay(SERVER_KNOBS->CC_WORKER_HEALTH_CHECKING_INTERVAL));
		} catch (Error& e) {
			TraceEvent(SevWarnAlways, "ClusterControllerHealthMonitorError").error(e);
			if (e.code() == error_code_actor_cancelled) {
				throw;
			}
		}
	}
}

ACTOR Future<Void> clusterControllerCore(ClusterControllerFullInterface interf,
                                         Future<Void> leaderFail,
                                         ServerCoordinators coordinators,
                                         LocalityData locality,
                                         ConfigDBType configDBType) {
	state ClusterControllerData self(interf, locality, coordinators);
	state ConfigBroadcaster configBroadcaster(coordinators, configDBType);
	state Future<Void> coordinationPingDelay = delay(SERVER_KNOBS->WORKER_COORDINATION_PING_DELAY);
	state uint64_t step = 0;
	state Future<ErrorOr<Void>> error = errorOr(actorCollection(self.addActor.getFuture()));

	self.addActor.send(clusterWatchDatabase(&self, &self.db)); // Start the master database
	self.addActor.send(self.updateWorkerList.init(self.db.db));
	self.addActor.send(statusServer(interf.clientInterface.databaseStatus.getFuture(),
	                                &self,
	                                coordinators,
	                                (configDBType == ConfigDBType::DISABLED) ? nullptr : &configBroadcaster));
	self.addActor.send(timeKeeper(&self));
	self.addActor.send(monitorProcessClasses(&self));
	self.addActor.send(monitorServerInfoConfig(&self.db));
	self.addActor.send(monitorGlobalConfig(&self.db));
	self.addActor.send(updatedChangingDatacenters(&self));
	self.addActor.send(updatedChangedDatacenters(&self));
	self.addActor.send(updateDatacenterVersionDifference(&self));
	self.addActor.send(handleForcedRecoveries(&self, interf));
	self.addActor.send(handleMoveShard(&self, interf));
	self.addActor.send(handleRepairSystemData(&self, interf));
	self.addActor.send(monitorDataDistributor(&self));
	self.addActor.send(monitorRatekeeper(&self));
	if (CLIENT_KNOBS->ENABLE_BLOB_GRANULES) {
		self.addActor.send(monitorBlobManager(&self));
	}
	// self.addActor.send(monitorTSSMapping(&self));
	self.addActor.send(dbInfoUpdater(&self));
	self.addActor.send(traceCounters("ClusterControllerMetrics",
	                                 self.id,
	                                 SERVER_KNOBS->STORAGE_LOGGING_DELAY,
	                                 &self.clusterControllerMetrics,
	                                 self.id.toString() + "/ClusterControllerMetrics"));
	self.addActor.send(traceRole(Role::CLUSTER_CONTROLLER, interf.id()));
	// printf("%s: I am the cluster controller\n", g_network->getLocalAddress().toString().c_str());

	if (SERVER_KNOBS->CC_ENABLE_WORKER_HEALTH_MONITOR) {
		self.addActor.send(workerHealthMonitor(&self));
		self.addActor.send(updateRemoteDCHealth(&self));
	}

	loop choose {
		when(ErrorOr<Void> err = wait(error)) {
			if (err.isError()) {
				endRole(Role::CLUSTER_CONTROLLER, interf.id(), "Stop Received Error", false, err.getError());
			} else {
				endRole(Role::CLUSTER_CONTROLLER, interf.id(), "Stop Received Signal", true);
			}

			// We shut down normally even if there was a serious error (so this fdbserver may be re-elected cluster
			// controller)
			return Void();
		}
		when(OpenDatabaseRequest req = waitNext(interf.clientInterface.openDatabase.getFuture())) {
			++self.openDatabaseRequests;
			self.addActor.send(clusterOpenDatabase(&self.db, req));
		}
		when(RecruitFromConfigurationRequest req = waitNext(interf.recruitFromConfiguration.getFuture())) {
			self.addActor.send(clusterRecruitFromConfiguration(&self, req));
		}
		when(RecruitRemoteFromConfigurationRequest req = waitNext(interf.recruitRemoteFromConfiguration.getFuture())) {
			self.addActor.send(clusterRecruitRemoteFromConfiguration(&self, req));
		}
		when(RecruitStorageRequest req = waitNext(interf.recruitStorage.getFuture())) {
			clusterRecruitStorage(&self, req);
		}
		when(RecruitBlobWorkerRequest req = waitNext(interf.recruitBlobWorker.getFuture())) {
			clusterRecruitBlobWorker(&self, req);
		}
		when(RegisterWorkerRequest req = waitNext(interf.registerWorker.getFuture())) {
			++self.registerWorkerRequests;
			registerWorker(req, &self, (configDBType == ConfigDBType::DISABLED) ? nullptr : &configBroadcaster);
		}
		when(GetWorkersRequest req = waitNext(interf.getWorkers.getFuture())) {
			++self.getWorkersRequests;
			std::vector<WorkerDetails> workers;

			for (auto const& [id, worker] : self.id_worker) {
				if ((req.flags & GetWorkersRequest::NON_EXCLUDED_PROCESSES_ONLY) &&
				    self.db.config.isExcludedServer(worker.details.interf.addresses())) {
					continue;
				}

				if ((req.flags & GetWorkersRequest::TESTER_CLASS_ONLY) &&
				    worker.details.processClass.classType() != ProcessClass::TesterClass) {
					continue;
				}

				workers.push_back(worker.details);
			}

			req.reply.send(workers);
		}
		when(GetClientWorkersRequest req = waitNext(interf.clientInterface.getClientWorkers.getFuture())) {
			++self.getClientWorkersRequests;
			std::vector<ClientWorkerInterface> workers;
			for (auto& it : self.id_worker) {
				if (it.second.details.processClass.classType() != ProcessClass::TesterClass) {
					workers.push_back(it.second.details.interf.clientInterface);
				}
			}
			req.reply.send(workers);
		}
		when(wait(coordinationPingDelay)) {
			CoordinationPingMessage message(self.id, step++);
			for (auto& it : self.id_worker)
				it.second.details.interf.coordinationPing.send(message);
			coordinationPingDelay = delay(SERVER_KNOBS->WORKER_COORDINATION_PING_DELAY);
			TraceEvent("CoordinationPingSent", self.id).detail("TimeStep", message.timeStep);
		}
		when(RegisterMasterRequest req = waitNext(interf.registerMaster.getFuture())) {
			++self.registerMasterRequests;
			clusterRegisterMaster(&self, req);
		}
		when(UpdateWorkerHealthRequest req = waitNext(interf.updateWorkerHealth.getFuture())) {
			if (SERVER_KNOBS->CC_ENABLE_WORKER_HEALTH_MONITOR) {
				self.updateWorkerHealth(req);
			}
		}
		when(GetServerDBInfoRequest req = waitNext(interf.getServerDBInfo.getFuture())) {
			self.addActor.send(clusterGetServerInfo(&self.db, req.knownServerInfoID, req.reply));
		}
		when(wait(leaderFail)) {
			// We are no longer the leader if this has changed.
			endRole(Role::CLUSTER_CONTROLLER, interf.id(), "Leader Replaced", true);
			TEST(true); // Lost Cluster Controller Role
			return Void();
		}
		when(ReplyPromise<Void> ping = waitNext(interf.clientInterface.ping.getFuture())) { ping.send(Void()); }
	}
}

ACTOR Future<Void> replaceInterface(ClusterControllerFullInterface interf) {
	loop {
		if (interf.hasMessage()) {
			wait(delay(SERVER_KNOBS->REPLACE_INTERFACE_DELAY));
			return Void();
		}
		wait(delay(SERVER_KNOBS->REPLACE_INTERFACE_CHECK_DELAY));
	}
}

ACTOR Future<Void> clusterController(ServerCoordinators coordinators,
                                     Reference<AsyncVar<Optional<ClusterControllerFullInterface>>> currentCC,
                                     bool hasConnected,
                                     Reference<AsyncVar<ClusterControllerPriorityInfo>> asyncPriorityInfo,
                                     LocalityData locality,
                                     ConfigDBType configDBType) {
	loop {
		state ClusterControllerFullInterface cci;
		state bool inRole = false;
		cci.initEndpoints();
		try {
			// Register as a possible leader; wait to be elected
			state Future<Void> leaderFail =
			    tryBecomeLeader(coordinators, cci, currentCC, hasConnected, asyncPriorityInfo);
			state Future<Void> shouldReplace = replaceInterface(cci);

			while (!currentCC->get().present() || currentCC->get().get() != cci) {
				choose {
					when(wait(currentCC->onChange())) {}
					when(wait(leaderFail)) {
						ASSERT(false);
						throw internal_error();
					}
					when(wait(shouldReplace)) { break; }
				}
			}
			if (!shouldReplace.isReady()) {
				shouldReplace = Future<Void>();
				hasConnected = true;
				startRole(Role::CLUSTER_CONTROLLER, cci.id(), UID());
				inRole = true;

				wait(clusterControllerCore(cci, leaderFail, coordinators, locality, configDBType));
			}
		} catch (Error& e) {
			if (inRole)
				endRole(Role::CLUSTER_CONTROLLER,
				        cci.id(),
				        "Error",
				        e.code() == error_code_actor_cancelled || e.code() == error_code_coordinators_changed,
				        e);
			else
				TraceEvent(e.code() == error_code_coordinators_changed ? SevInfo : SevError,
				           "ClusterControllerCandidateError",
				           cci.id())
				    .error(e);
			throw;
		}
	}
}

ACTOR Future<Void> clusterController(Reference<IClusterConnectionRecord> connRecord,
                                     Reference<AsyncVar<Optional<ClusterControllerFullInterface>>> currentCC,
                                     Reference<AsyncVar<ClusterControllerPriorityInfo>> asyncPriorityInfo,
                                     Future<Void> recoveredDiskFiles,
                                     LocalityData locality,
                                     ConfigDBType configDBType) {
	wait(recoveredDiskFiles);
	state bool hasConnected = false;
	loop {
		try {
			ServerCoordinators coordinators(connRecord);
			wait(clusterController(coordinators, currentCC, hasConnected, asyncPriorityInfo, locality, configDBType));
		} catch (Error& e) {
			if (e.code() != error_code_coordinators_changed)
				throw; // Expected to terminate fdbserver
		}

		hasConnected = true;
	}
}

namespace {

// Tests `ClusterControllerData::updateWorkerHealth()` can update `ClusterControllerData::workerHealth` based on
// `UpdateWorkerHealth` request correctly.
TEST_CASE("/fdbserver/clustercontroller/updateWorkerHealth") {
	// Create a testing ClusterControllerData. Most of the internal states do not matter in this test.
	state ClusterControllerData data(ClusterControllerFullInterface(),
	                                 LocalityData(),
	                                 ServerCoordinators(Reference<IClusterConnectionRecord>(
	                                     new ClusterConnectionMemoryRecord(ClusterConnectionString()))));
	state NetworkAddress workerAddress(IPAddress(0x01010101), 1);
	state NetworkAddress badPeer1(IPAddress(0x02020202), 1);
	state NetworkAddress badPeer2(IPAddress(0x03030303), 1);
	state NetworkAddress badPeer3(IPAddress(0x04040404), 1);

	// Create a `UpdateWorkerHealthRequest` with two bad peers, and they should appear in the `workerAddress`'s
	// degradedPeers.
	{
		UpdateWorkerHealthRequest req;
		req.address = workerAddress;
		req.degradedPeers.push_back(badPeer1);
		req.degradedPeers.push_back(badPeer2);
		data.updateWorkerHealth(req);
		ASSERT(data.workerHealth.find(workerAddress) != data.workerHealth.end());
		auto& health = data.workerHealth[workerAddress];
		ASSERT_EQ(health.degradedPeers.size(), 2);
		ASSERT(health.degradedPeers.find(badPeer1) != health.degradedPeers.end());
		ASSERT_EQ(health.degradedPeers[badPeer1].startTime, health.degradedPeers[badPeer1].lastRefreshTime);
		ASSERT(health.degradedPeers.find(badPeer2) != health.degradedPeers.end());
	}

	// Create a `UpdateWorkerHealthRequest` with two bad peers, one from the previous test and a new one.
	// The one from the previous test should have lastRefreshTime updated.
	// The other one from the previous test not included in this test should be removed.
	{
		// Make the time to move so that now() guarantees to return a larger value than before.
		wait(delay(0.001));
		UpdateWorkerHealthRequest req;
		req.address = workerAddress;
		req.degradedPeers.push_back(badPeer1);
		req.degradedPeers.push_back(badPeer3);
		data.updateWorkerHealth(req);
		ASSERT(data.workerHealth.find(workerAddress) != data.workerHealth.end());
		auto& health = data.workerHealth[workerAddress];
		ASSERT_EQ(health.degradedPeers.size(), 2);
		ASSERT(health.degradedPeers.find(badPeer1) != health.degradedPeers.end());
		ASSERT_LT(health.degradedPeers[badPeer1].startTime, health.degradedPeers[badPeer1].lastRefreshTime);
		ASSERT(health.degradedPeers.find(badPeer2) == health.degradedPeers.end());
		ASSERT(health.degradedPeers.find(badPeer3) != health.degradedPeers.end());
	}

	// Create a `UpdateWorkerHealthRequest` with empty `degradedPeers`, which should remove the worker from
	// `workerHealth`.
	{
		UpdateWorkerHealthRequest req;
		req.address = workerAddress;
		data.updateWorkerHealth(req);
		ASSERT(data.workerHealth.find(workerAddress) == data.workerHealth.end());
	}

	return Void();
}

TEST_CASE("/fdbserver/clustercontroller/updateRecoveredWorkers") {
	// Create a testing ClusterControllerData. Most of the internal states do not matter in this test.
	ClusterControllerData data(ClusterControllerFullInterface(),
	                           LocalityData(),
	                           ServerCoordinators(Reference<IClusterConnectionRecord>(
	                               new ClusterConnectionMemoryRecord(ClusterConnectionString()))));
	NetworkAddress worker1(IPAddress(0x01010101), 1);
	NetworkAddress worker2(IPAddress(0x11111111), 1);
	NetworkAddress badPeer1(IPAddress(0x02020202), 1);
	NetworkAddress badPeer2(IPAddress(0x03030303), 1);

	// Create following test scenario:
	// 	 worker1 -> badPeer1 active
	// 	 worker1 -> badPeer2 recovered
	// 	 worker2 -> badPeer2 recovered
	data.workerHealth[worker1].degradedPeers[badPeer1] = {
		now() - SERVER_KNOBS->CC_DEGRADED_LINK_EXPIRATION_INTERVAL - 1, now()
	};
	data.workerHealth[worker1].degradedPeers[badPeer2] = {
		now() - SERVER_KNOBS->CC_DEGRADED_LINK_EXPIRATION_INTERVAL - 1,
		now() - SERVER_KNOBS->CC_DEGRADED_LINK_EXPIRATION_INTERVAL - 1
	};
	data.workerHealth[worker2].degradedPeers[badPeer2] = {
		now() - SERVER_KNOBS->CC_DEGRADED_LINK_EXPIRATION_INTERVAL - 1,
		now() - SERVER_KNOBS->CC_DEGRADED_LINK_EXPIRATION_INTERVAL - 1
	};
	data.updateRecoveredWorkers();

	ASSERT_EQ(data.workerHealth.size(), 1);
	ASSERT(data.workerHealth.find(worker1) != data.workerHealth.end());
	ASSERT(data.workerHealth[worker1].degradedPeers.find(badPeer1) != data.workerHealth[worker1].degradedPeers.end());
	ASSERT(data.workerHealth[worker1].degradedPeers.find(badPeer2) == data.workerHealth[worker1].degradedPeers.end());
	ASSERT(data.workerHealth.find(worker2) == data.workerHealth.end());

	return Void();
}

TEST_CASE("/fdbserver/clustercontroller/getServersWithDegradedLink") {
	// Create a testing ClusterControllerData. Most of the internal states do not matter in this test.
	ClusterControllerData data(ClusterControllerFullInterface(),
	                           LocalityData(),
	                           ServerCoordinators(Reference<IClusterConnectionRecord>(
	                               new ClusterConnectionMemoryRecord(ClusterConnectionString()))));
	NetworkAddress worker(IPAddress(0x01010101), 1);
	NetworkAddress badPeer1(IPAddress(0x02020202), 1);
	NetworkAddress badPeer2(IPAddress(0x03030303), 1);
	NetworkAddress badPeer3(IPAddress(0x04040404), 1);
	NetworkAddress badPeer4(IPAddress(0x05050505), 1);

	// Test that a reported degraded link should stay for sometime before being considered as a degraded link by
	// cluster controller.
	{
		data.workerHealth[worker].degradedPeers[badPeer1] = { now(), now() };
		ASSERT(data.getServersWithDegradedLink().empty());
		data.workerHealth.clear();
	}

	// Test that when there is only one reported degraded link, getServersWithDegradedLink can return correct
	// degraded server.
	{
		data.workerHealth[worker].degradedPeers[badPeer1] = { now() - SERVER_KNOBS->CC_MIN_DEGRADATION_INTERVAL - 1,
			                                                  now() };
		auto degradedServers = data.getServersWithDegradedLink();
		ASSERT(degradedServers.size() == 1);
		ASSERT(degradedServers.find(badPeer1) != degradedServers.end());
		data.workerHealth.clear();
	}

	// Test that if both A complains B and B compalins A, only one of the server will be chosen as degraded server.
	{
		data.workerHealth[worker].degradedPeers[badPeer1] = { now() - SERVER_KNOBS->CC_MIN_DEGRADATION_INTERVAL - 1,
			                                                  now() };
		data.workerHealth[badPeer1].degradedPeers[worker] = { now() - SERVER_KNOBS->CC_MIN_DEGRADATION_INTERVAL - 1,
			                                                  now() };
		auto degradedServers = data.getServersWithDegradedLink();
		ASSERT(degradedServers.size() == 1);
		ASSERT(degradedServers.find(worker) != degradedServers.end() ||
		       degradedServers.find(badPeer1) != degradedServers.end());
		data.workerHealth.clear();
	}

	// Test that if B complains A and C complains A, A is selected as degraded server instead of B or C.
	{
		ASSERT(SERVER_KNOBS->CC_DEGRADED_PEER_DEGREE_TO_EXCLUDE < 4);
		data.workerHealth[worker].degradedPeers[badPeer1] = { now() - SERVER_KNOBS->CC_MIN_DEGRADATION_INTERVAL - 1,
			                                                  now() };
		data.workerHealth[badPeer1].degradedPeers[worker] = { now() - SERVER_KNOBS->CC_MIN_DEGRADATION_INTERVAL - 1,
			                                                  now() };
		data.workerHealth[worker].degradedPeers[badPeer2] = { now() - SERVER_KNOBS->CC_MIN_DEGRADATION_INTERVAL - 1,
			                                                  now() };
		data.workerHealth[badPeer2].degradedPeers[worker] = { now() - SERVER_KNOBS->CC_MIN_DEGRADATION_INTERVAL - 1,
			                                                  now() };
		auto degradedServers = data.getServersWithDegradedLink();
		ASSERT(degradedServers.size() == 1);
		ASSERT(degradedServers.find(worker) != degradedServers.end());
		data.workerHealth.clear();
	}

	// Test that if the number of complainers exceeds the threshold, no degraded server is returned.
	{
		ASSERT(SERVER_KNOBS->CC_DEGRADED_PEER_DEGREE_TO_EXCLUDE < 4);
		data.workerHealth[badPeer1].degradedPeers[worker] = { now() - SERVER_KNOBS->CC_MIN_DEGRADATION_INTERVAL - 1,
			                                                  now() };
		data.workerHealth[badPeer2].degradedPeers[worker] = { now() - SERVER_KNOBS->CC_MIN_DEGRADATION_INTERVAL - 1,
			                                                  now() };
		data.workerHealth[badPeer3].degradedPeers[worker] = { now() - SERVER_KNOBS->CC_MIN_DEGRADATION_INTERVAL - 1,
			                                                  now() };
		data.workerHealth[badPeer4].degradedPeers[worker] = { now() - SERVER_KNOBS->CC_MIN_DEGRADATION_INTERVAL - 1,
			                                                  now() };
		ASSERT(data.getServersWithDegradedLink().empty());
		data.workerHealth.clear();
	}

	// Test that if the degradation is reported both ways between A and other 4 servers, no degraded server is
	// returned.
	{
		ASSERT(SERVER_KNOBS->CC_DEGRADED_PEER_DEGREE_TO_EXCLUDE < 4);
		data.workerHealth[worker].degradedPeers[badPeer1] = { now() - SERVER_KNOBS->CC_MIN_DEGRADATION_INTERVAL - 1,
			                                                  now() };
		data.workerHealth[badPeer1].degradedPeers[worker] = { now() - SERVER_KNOBS->CC_MIN_DEGRADATION_INTERVAL - 1,
			                                                  now() };
		data.workerHealth[worker].degradedPeers[badPeer2] = { now() - SERVER_KNOBS->CC_MIN_DEGRADATION_INTERVAL - 1,
			                                                  now() };
		data.workerHealth[badPeer2].degradedPeers[worker] = { now() - SERVER_KNOBS->CC_MIN_DEGRADATION_INTERVAL - 1,
			                                                  now() };
		data.workerHealth[worker].degradedPeers[badPeer3] = { now() - SERVER_KNOBS->CC_MIN_DEGRADATION_INTERVAL - 1,
			                                                  now() };
		data.workerHealth[badPeer3].degradedPeers[worker] = { now() - SERVER_KNOBS->CC_MIN_DEGRADATION_INTERVAL - 1,
			                                                  now() };
		data.workerHealth[worker].degradedPeers[badPeer4] = { now() - SERVER_KNOBS->CC_MIN_DEGRADATION_INTERVAL - 1,
			                                                  now() };
		data.workerHealth[badPeer4].degradedPeers[worker] = { now() - SERVER_KNOBS->CC_MIN_DEGRADATION_INTERVAL - 1,
			                                                  now() };
		ASSERT(data.getServersWithDegradedLink().empty());
		data.workerHealth.clear();
	}

	return Void();
}

TEST_CASE("/fdbserver/clustercontroller/recentRecoveryCountDueToHealth") {
	// Create a testing ClusterControllerData. Most of the internal states do not matter in this test.
	ClusterControllerData data(ClusterControllerFullInterface(),
	                           LocalityData(),
	                           ServerCoordinators(Reference<IClusterConnectionRecord>(
	                               new ClusterConnectionMemoryRecord(ClusterConnectionString()))));

	ASSERT_EQ(data.recentRecoveryCountDueToHealth(), 0);

	data.recentHealthTriggeredRecoveryTime.push(now() - SERVER_KNOBS->CC_TRACKING_HEALTH_RECOVERY_INTERVAL - 1);
	ASSERT_EQ(data.recentRecoveryCountDueToHealth(), 0);

	data.recentHealthTriggeredRecoveryTime.push(now() - SERVER_KNOBS->CC_TRACKING_HEALTH_RECOVERY_INTERVAL + 1);
	ASSERT_EQ(data.recentRecoveryCountDueToHealth(), 1);

	data.recentHealthTriggeredRecoveryTime.push(now());
	ASSERT_EQ(data.recentRecoveryCountDueToHealth(), 2);

	return Void();
}

TEST_CASE("/fdbserver/clustercontroller/shouldTriggerRecoveryDueToDegradedServers") {
	// Create a testing ClusterControllerData. Most of the internal states do not matter in this test.
	ClusterControllerData data(ClusterControllerFullInterface(),
	                           LocalityData(),
	                           ServerCoordinators(Reference<IClusterConnectionRecord>(
	                               new ClusterConnectionMemoryRecord(ClusterConnectionString()))));
	NetworkAddress master(IPAddress(0x01010101), 1);
	NetworkAddress tlog(IPAddress(0x02020202), 1);
	NetworkAddress satelliteTlog(IPAddress(0x03030303), 1);
	NetworkAddress remoteTlog(IPAddress(0x04040404), 1);
	NetworkAddress logRouter(IPAddress(0x05050505), 1);
	NetworkAddress backup(IPAddress(0x06060606), 1);
	NetworkAddress proxy(IPAddress(0x07070707), 1);
	NetworkAddress resolver(IPAddress(0x08080808), 1);
	UID testUID(1, 2);

	// Create a ServerDBInfo using above addresses.
	ServerDBInfo testDbInfo;
	testDbInfo.master.changeCoordinators =
	    RequestStream<struct ChangeCoordinatorsRequest>(Endpoint({ master }, testUID));

	TLogInterface localTLogInterf;
	localTLogInterf.peekMessages = RequestStream<struct TLogPeekRequest>(Endpoint({ tlog }, testUID));
	TLogInterface localLogRouterInterf;
	localLogRouterInterf.peekMessages = RequestStream<struct TLogPeekRequest>(Endpoint({ logRouter }, testUID));
	BackupInterface backupInterf;
	backupInterf.waitFailure = RequestStream<ReplyPromise<Void>>(Endpoint({ backup }, testUID));
	TLogSet localTLogSet;
	localTLogSet.isLocal = true;
	localTLogSet.tLogs.push_back(OptionalInterface(localTLogInterf));
	localTLogSet.logRouters.push_back(OptionalInterface(localLogRouterInterf));
	localTLogSet.backupWorkers.push_back(OptionalInterface(backupInterf));
	testDbInfo.logSystemConfig.tLogs.push_back(localTLogSet);

	TLogInterface sateTLogInterf;
	sateTLogInterf.peekMessages = RequestStream<struct TLogPeekRequest>(Endpoint({ satelliteTlog }, testUID));
	TLogSet sateTLogSet;
	sateTLogSet.isLocal = true;
	sateTLogSet.locality = tagLocalitySatellite;
	sateTLogSet.tLogs.push_back(OptionalInterface(sateTLogInterf));
	testDbInfo.logSystemConfig.tLogs.push_back(sateTLogSet);

	TLogInterface remoteTLogInterf;
	remoteTLogInterf.peekMessages = RequestStream<struct TLogPeekRequest>(Endpoint({ remoteTlog }, testUID));
	TLogSet remoteTLogSet;
	remoteTLogSet.isLocal = false;
	remoteTLogSet.tLogs.push_back(OptionalInterface(remoteTLogInterf));
	testDbInfo.logSystemConfig.tLogs.push_back(remoteTLogSet);

	GrvProxyInterface proxyInterf;
	proxyInterf.getConsistentReadVersion = RequestStream<struct GetReadVersionRequest>(Endpoint({ proxy }, testUID));
	testDbInfo.client.grvProxies.push_back(proxyInterf);

	ResolverInterface resolverInterf;
	resolverInterf.resolve = RequestStream<struct ResolveTransactionBatchRequest>(Endpoint({ resolver }, testUID));
	testDbInfo.resolvers.push_back(resolverInterf);

	testDbInfo.recoveryState = RecoveryState::ACCEPTING_COMMITS;

	// No recovery when no degraded servers.
	data.db.serverInfo->set(testDbInfo);
	ASSERT(!data.shouldTriggerRecoveryDueToDegradedServers());

	// Trigger recovery when master is degraded.
	data.degradedServers.insert(master);
	ASSERT(data.shouldTriggerRecoveryDueToDegradedServers());
	data.degradedServers.clear();

	// Trigger recovery when primary TLog is degraded.
	data.degradedServers.insert(tlog);
	ASSERT(data.shouldTriggerRecoveryDueToDegradedServers());
	data.degradedServers.clear();

	// No recovery when satellite Tlog is degraded.
	data.degradedServers.insert(satelliteTlog);
	ASSERT(!data.shouldTriggerRecoveryDueToDegradedServers());
	data.degradedServers.clear();

	// No recovery when remote tlog is degraded.
	data.degradedServers.insert(remoteTlog);
	ASSERT(!data.shouldTriggerRecoveryDueToDegradedServers());
	data.degradedServers.clear();

	// No recovery when log router is degraded.
	data.degradedServers.insert(logRouter);
	ASSERT(!data.shouldTriggerRecoveryDueToDegradedServers());
	data.degradedServers.clear();

	// No recovery when backup worker is degraded.
	data.degradedServers.insert(backup);
	ASSERT(!data.shouldTriggerRecoveryDueToDegradedServers());
	data.degradedServers.clear();

	// Trigger recovery when proxy is degraded.
	data.degradedServers.insert(proxy);
	ASSERT(data.shouldTriggerRecoveryDueToDegradedServers());
	data.degradedServers.clear();

	// Trigger recovery when resolver is degraded.
	data.degradedServers.insert(resolver);
	ASSERT(data.shouldTriggerRecoveryDueToDegradedServers());

	return Void();
}

TEST_CASE("/fdbserver/clustercontroller/shouldTriggerFailoverDueToDegradedServers") {
	// Create a testing ClusterControllerData. Most of the internal states do not matter in this test.
	ClusterControllerData data(ClusterControllerFullInterface(),
	                           LocalityData(),
	                           ServerCoordinators(Reference<IClusterConnectionRecord>(
	                               new ClusterConnectionMemoryRecord(ClusterConnectionString()))));
	NetworkAddress master(IPAddress(0x01010101), 1);
	NetworkAddress tlog(IPAddress(0x02020202), 1);
	NetworkAddress satelliteTlog(IPAddress(0x03030303), 1);
	NetworkAddress remoteTlog(IPAddress(0x04040404), 1);
	NetworkAddress logRouter(IPAddress(0x05050505), 1);
	NetworkAddress backup(IPAddress(0x06060606), 1);
	NetworkAddress proxy(IPAddress(0x07070707), 1);
	NetworkAddress proxy2(IPAddress(0x08080808), 1);
	NetworkAddress resolver(IPAddress(0x09090909), 1);
	UID testUID(1, 2);

	data.db.config.usableRegions = 2;

	// Create a ServerDBInfo using above addresses.
	ServerDBInfo testDbInfo;
	testDbInfo.master.changeCoordinators =
	    RequestStream<struct ChangeCoordinatorsRequest>(Endpoint({ master }, testUID));

	TLogInterface localTLogInterf;
	localTLogInterf.peekMessages = RequestStream<struct TLogPeekRequest>(Endpoint({ tlog }, testUID));
	TLogInterface localLogRouterInterf;
	localLogRouterInterf.peekMessages = RequestStream<struct TLogPeekRequest>(Endpoint({ logRouter }, testUID));
	BackupInterface backupInterf;
	backupInterf.waitFailure = RequestStream<ReplyPromise<Void>>(Endpoint({ backup }, testUID));
	TLogSet localTLogSet;
	localTLogSet.isLocal = true;
	localTLogSet.tLogs.push_back(OptionalInterface(localTLogInterf));
	localTLogSet.logRouters.push_back(OptionalInterface(localLogRouterInterf));
	localTLogSet.backupWorkers.push_back(OptionalInterface(backupInterf));
	testDbInfo.logSystemConfig.tLogs.push_back(localTLogSet);

	TLogInterface sateTLogInterf;
	sateTLogInterf.peekMessages = RequestStream<struct TLogPeekRequest>(Endpoint({ satelliteTlog }, testUID));
	TLogSet sateTLogSet;
	sateTLogSet.isLocal = true;
	sateTLogSet.locality = tagLocalitySatellite;
	sateTLogSet.tLogs.push_back(OptionalInterface(sateTLogInterf));
	testDbInfo.logSystemConfig.tLogs.push_back(sateTLogSet);

	TLogInterface remoteTLogInterf;
	remoteTLogInterf.peekMessages = RequestStream<struct TLogPeekRequest>(Endpoint({ remoteTlog }, testUID));
	TLogSet remoteTLogSet;
	remoteTLogSet.isLocal = false;
	remoteTLogSet.tLogs.push_back(OptionalInterface(remoteTLogInterf));
	testDbInfo.logSystemConfig.tLogs.push_back(remoteTLogSet);

	GrvProxyInterface grvProxyInterf;
	grvProxyInterf.getConsistentReadVersion = RequestStream<struct GetReadVersionRequest>(Endpoint({ proxy }, testUID));
	testDbInfo.client.grvProxies.push_back(grvProxyInterf);

	CommitProxyInterface commitProxyInterf;
	commitProxyInterf.commit = RequestStream<struct CommitTransactionRequest>(Endpoint({ proxy2 }, testUID));
	testDbInfo.client.commitProxies.push_back(commitProxyInterf);

	ResolverInterface resolverInterf;
	resolverInterf.resolve = RequestStream<struct ResolveTransactionBatchRequest>(Endpoint({ resolver }, testUID));
	testDbInfo.resolvers.push_back(resolverInterf);

	testDbInfo.recoveryState = RecoveryState::ACCEPTING_COMMITS;

	// No failover when no degraded servers.
	data.db.serverInfo->set(testDbInfo);
	ASSERT(!data.shouldTriggerFailoverDueToDegradedServers());

	// No failover when small number of degraded servers
	data.degradedServers.insert(master);
	ASSERT(!data.shouldTriggerFailoverDueToDegradedServers());
	data.degradedServers.clear();

	// Trigger failover when enough servers in the txn system are degraded.
	data.degradedServers.insert(master);
	data.degradedServers.insert(tlog);
	data.degradedServers.insert(proxy);
	data.degradedServers.insert(proxy2);
	data.degradedServers.insert(resolver);
	ASSERT(data.shouldTriggerFailoverDueToDegradedServers());

	// No failover when usable region is 1.
	data.db.config.usableRegions = 1;
	ASSERT(!data.shouldTriggerFailoverDueToDegradedServers());
	data.db.config.usableRegions = 2;

	// No failover when remote is also degraded.
	data.degradedServers.insert(remoteTlog);
	ASSERT(!data.shouldTriggerFailoverDueToDegradedServers());
	data.degradedServers.clear();

	// No failover when some are not from transaction system
	data.degradedServers.insert(NetworkAddress(IPAddress(0x13131313), 1));
	data.degradedServers.insert(NetworkAddress(IPAddress(0x13131313), 2));
	data.degradedServers.insert(NetworkAddress(IPAddress(0x13131313), 3));
	data.degradedServers.insert(NetworkAddress(IPAddress(0x13131313), 4));
	data.degradedServers.insert(NetworkAddress(IPAddress(0x13131313), 5));
	ASSERT(!data.shouldTriggerFailoverDueToDegradedServers());
	data.degradedServers.clear();

	return Void();
}

} // namespace<|MERGE_RESOLUTION|>--- conflicted
+++ resolved
@@ -146,25 +146,15 @@
 		DBInfo()
 		  : clientInfo(new AsyncVar<ClientDBInfo>()), serverInfo(new AsyncVar<ServerDBInfo>()),
 		    masterRegistrationCount(0), dbInfoCount(0), recoveryStalled(false), forceRecovery(false),
-<<<<<<< HEAD
-		    db(DatabaseContext::create(clientInfo,
-		                               Future<Void>(),
-		                               LocalityData(),
-		                               EnableLocalityLoadBalance::True,
-		                               TaskPriority::DefaultEndpoint,
-		                               LockAware::True)), // SOMEDAY: Locality!
-		    unfinishedRecoveries(0), logGenerations(0), cachePopulated(false), clientCount(0) {
-			clientCounter = countClients(this);
-		}
-=======
 		    recoverMetadata(false), db(DatabaseContext::create(clientInfo,
 		                                                       Future<Void>(),
 		                                                       LocalityData(),
 		                                                       EnableLocalityLoadBalance::True,
 		                                                       TaskPriority::DefaultEndpoint,
 		                                                       LockAware::True)), // SOMEDAY: Locality!
-		    unfinishedRecoveries(0), logGenerations(0), cachePopulated(false) {}
->>>>>>> 917d0523
+		    unfinishedRecoveries(0), logGenerations(0), cachePopulated(false), clientCount(0) {
+			clientCounter = countClients(this);
+		}
 
 		void setDistributor(const DataDistributorInterface& interf) {
 			auto newInfo = serverInfo->get();
@@ -940,11 +930,7 @@
 			}
 		}
 
-<<<<<<< HEAD
 		ASSERT(resultSet.size() >= required && resultSet.size() <= desired);
-=======
-		// ASSERT(resultSet.size() <= desired);
->>>>>>> 917d0523
 
 		for (auto& result : resultSet) {
 			id_used[result.interf.locality.processId()]++;
