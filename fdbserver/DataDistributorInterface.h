--- conflicted
+++ resolved
@@ -34,7 +34,6 @@
 	UID myId;
 	RequestStream<struct DistributorSnapRequest> distributorSnapReq;
 	RequestStream<struct DistributorExclusionSafetyCheckRequest> distributorExclCheckReq;
-	RequestStream<struct DistributorSplitRangeRequest> distributorSplitRange;
 	RequestStream<struct GetDataDistributorMetricsRequest> dataDistributorMetrics;
 	RequestStream<struct DistributorSplitRangeRequest> distributorSplitRange;
 
@@ -56,13 +55,8 @@
 		           myId,
 		           distributorSnapReq,
 		           distributorExclCheckReq,
-<<<<<<< HEAD
-		           distributorSplitRange,
-		           dataDistributorMetrics);
-=======
 		           dataDistributorMetrics,
 		           distributorSplitRange);
->>>>>>> 80d6debe
 	}
 };
 
