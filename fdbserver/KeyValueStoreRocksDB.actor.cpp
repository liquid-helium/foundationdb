--- conflicted
+++ resolved
@@ -921,11 +921,8 @@
 
 		DB& db;
 		CF& cf;
-<<<<<<< HEAD
-		std::vector<rocksdb::ColumnFamilyHandle*> handles;
-
-=======
->>>>>>> 410f2741
+		std::unordered_set<rocksdb::ColumnFamilyHandle*> cfHandles;
+
 		UID id;
 		std::shared_ptr<rocksdb::RateLimiter> rateLimiter;
 		std::shared_ptr<ReadIteratorPool> readIterPool;
@@ -1007,8 +1004,9 @@
 				options.rate_limiter = rateLimiter;
 			}
 
-			// std::vector<rocksdb::ColumnFamilyHandle*> handles;
+			std::vector<rocksdb::ColumnFamilyHandle*> handles;
 			status = rocksdb::DB::Open(options, a.path, descriptors, &handles, &db);
+			cfHandles.insert(handles.begin(), handles.end());
 
 			if (!status.ok()) {
 				logRocksDBError(id, status, "Open");
@@ -1025,7 +1023,7 @@
 
 			if (cf == nullptr) {
 				status = db->CreateColumnFamily(cfOptions, SERVER_KNOBS->DEFAULT_FDB_ROCKSDB_COLUMN_FAMILY, &cf);
-				handles.push_back(cf);
+				cfHandles.insert(cf);
 				if (!status.ok()) {
 					logRocksDBError(id, status, "Open");
 					a.done.sendError(statusToError(status));
@@ -1043,14 +1041,9 @@
 				// The current thread and main thread are same when the code runs in simulation.
 				// blockUntilReady() is getting the thread into deadlock state, so directly calling
 				// the metricsLogger.
-<<<<<<< HEAD
-				// a.metrics = rocksDBMetricLogger(options.statistics, perfContextMetrics, db, readIterPool) &&
-				//             flowLockLogger(a.readLock, a.fetchLock) && refreshReadIteratorPool(readIterPool);
-=======
 				a.metrics = rocksDBMetricLogger(
 				                id, options.statistics, perfContextMetrics, db, readIterPool, &a.counters, cf) &&
 				            flowLockLogger(id, a.readLock, a.fetchLock) && refreshReadIteratorPool(readIterPool);
->>>>>>> 410f2741
 			} else {
 				onMainThread([&] {
 					a.metrics = rocksDBMetricLogger(
@@ -1193,13 +1186,12 @@
 				a.done.send(Void());
 				return;
 			}
-			for (rocksdb::ColumnFamilyHandle* handle : handles) {
-				// if (handle != nullptr && handle->GetName() != rocksdb::kDefaultColumnFamilyName) {
+			for (rocksdb::ColumnFamilyHandle* handle : cfHandles) {
 				if (handle != nullptr) {
 					db->DestroyColumnFamilyHandle(handle);
 				}
 			}
-			handles.clear();
+			cfHandles.clear();
 			auto s = db->Close();
 			if (!s.ok()) {
 				logRocksDBError(id, s, "Close");
@@ -1224,129 +1216,7 @@
 
 		void action(CheckpointAction& a);
 
-<<<<<<< HEAD
-			const CheckpointRequest request;
-			ThreadReturnPromise<CheckpointMetaData> reply;
-		};
-
-		void action(CheckpointAction& a) {
-			TraceEvent("RocksDBServeCheckpointBegin", id)
-			    .detail("MinVersion", a.request.version)
-			    .detail("Range", a.request.range.toString())
-			    .detail("Format", static_cast<int>(a.request.format))
-			    .detail("CheckpointDir", a.request.checkpointDir);
-
-			rocksdb::Checkpoint* checkpoint;
-			rocksdb::Status s = rocksdb::Checkpoint::Create(db, &checkpoint);
-			if (!s.ok()) {
-				logRocksDBError(s, "Checkpoint");
-				a.reply.sendError(statusToError(s));
-				return;
-			}
-
-			rocksdb::PinnableSlice value;
-			rocksdb::ReadOptions readOptions = getReadOptions();
-			s = db->Get(readOptions, cf, toSlice(persistVersion), &value);
-
-			if (!s.ok() && !s.IsNotFound()) {
-				logRocksDBError(s, "Checkpoint");
-				a.reply.sendError(statusToError(s));
-				return;
-			}
-
-			const Version version = s.IsNotFound()
-			                            ? latestVersion
-			                            : BinaryReader::fromStringRef<Version>(toStringRef(value), Unversioned());
-
-			TraceEvent("RocksDBServeCheckpointVersion", id)
-			    .detail("CheckpointVersion", a.request.version)
-			    .detail("PersistVersion", version);
-
-			// TODO: set the range as the actual shard range.
-			CheckpointMetaData res(version, a.request.range, a.request.format, a.request.checkpointID);
-			const std::string& checkpointDir = a.request.checkpointDir;
-
-			if (a.request.format == RocksDBColumnFamily) {
-				rocksdb::ExportImportFilesMetaData* pMetadata;
-				platform::eraseDirectoryRecursive(checkpointDir);
-				const std::string cwd = platform::getWorkingDirectory() + "/";
-				s = checkpoint->ExportColumnFamily(cf, checkpointDir, &pMetadata);
-				delete checkpoint;
-
-				if (!s.ok()) {
-					logRocksDBError(s, "Checkpoint");
-					a.reply.sendError(statusToError(s));
-					return;
-				}
-
-				populateMetaData(&res, *pMetadata);
-				delete pMetadata;
-				TraceEvent("RocksDBServeCheckpointSuccess", id)
-				    .detail("CheckpointMetaData", res.toString())
-				    .detail("RocksDBCF", getRocksCF(res).toString());
-			} else {
-				throw not_implemented();
-			}
-
-			res.setState(CheckpointMetaData::Complete);
-			a.reply.send(res);
-		}
-
-		struct RestoreAction : TypedAction<Writer, RestoreAction> {
-			RestoreAction(const std::string& path, const std::vector<CheckpointMetaData>& checkpoints)
-			  : path(path), checkpoints(checkpoints) {}
-
-			double getTimeEstimate() const override { return SERVER_KNOBS->COMMIT_TIME_ESTIMATE; }
-
-			const std::string path;
-			const std::vector<CheckpointMetaData> checkpoints;
-			ThreadReturnPromise<Void> done;
-		};
-
-		void action(RestoreAction& a) {
-			TraceEvent("RocksDBServeRestoreBegin", id).detail("Path", a.path);
-
-			// TODO: Fail gracefully.
-			ASSERT(!a.checkpoints.empty());
-
-			if (a.checkpoints[0].format == RocksDBColumnFamily) {
-				ASSERT_EQ(a.checkpoints.size(), 1);
-				TraceEvent("RocksDBServeRestoreCF", id)
-				    .detail("Path", a.path)
-				    .detail("Checkpoint", a.checkpoints[0].toString())
-				    .detail("RocksDBCF", getRocksCF(a.checkpoints[0]).toString());
-
-				auto options = getOptions();
-				rocksdb::Status status = rocksdb::DB::Open(options, a.path, &db);
-
-				if (!status.ok()) {
-					logRocksDBError(status, "Restore");
-					a.done.sendError(statusToError(status));
-					return;
-				}
-
-				rocksdb::ExportImportFilesMetaData metaData = getMetaData(a.checkpoints[0]);
-				rocksdb::ImportColumnFamilyOptions importOptions;
-				importOptions.move_files = true;
-				status = db->CreateColumnFamilyWithImport(
-				    getCFOptions(), SERVER_KNOBS->DEFAULT_FDB_ROCKSDB_COLUMN_FAMILY, importOptions, metaData, &cf);
-
-				handles.push_back(cf);
-
-				if (!status.ok()) {
-					logRocksDBError(status, "Restore");
-					a.done.sendError(statusToError(status));
-				} else {
-					TraceEvent(SevInfo, "RocksDB").detail("Path", a.path).detail("Method", "Restore");
-					a.done.send(Void());
-				}
-			} else {
-				throw not_implemented();
-			}
-		}
-=======
 		void action(RestoreAction& a);
->>>>>>> 410f2741
 	};
 
 	struct Reader : IThreadPoolReceiver {
@@ -1880,8 +1750,9 @@
 		self->writeThread->post(a);
 		wait(f);
 		wait(self->writeThread->stop());
-		if (self->closePromise.canBeSet())
+		if (self->closePromise.canBeSet()) {
 			self->closePromise.send(Void());
+		}
 		delete self->db;
 		delete self;
 	}
@@ -2192,9 +2063,11 @@
 		    .detail("RocksSequenceNumber", debugCheckpointSeq)
 		    .detail("CheckpointDir", checkpointDir);
 	} else {
+		delete checkpoint;
 		throw not_implemented();
 	}
 
+	delete checkpoint;
 	res.setState(CheckpointMetaData::Complete);
 	a.reply.send(res);
 }
@@ -2222,6 +2095,7 @@
 
 		if (cf != nullptr) {
 			ASSERT(db->DropColumnFamily(cf).ok());
+			cfHandles.erase(cf);
 		}
 
 		rocksdb::ExportImportFilesMetaData metaData = getMetaData(a.checkpoints[0]);
@@ -2229,6 +2103,7 @@
 		importOptions.move_files = true;
 		status = db->CreateColumnFamilyWithImport(
 		    getCFOptions(), SERVER_KNOBS->DEFAULT_FDB_ROCKSDB_COLUMN_FAMILY, importOptions, metaData, &cf);
+		cfHandles.insert(cf);
 
 		if (!status.ok()) {
 			logRocksDBError(id, status, "Restore");
@@ -2242,6 +2117,7 @@
 	} else if (format == RocksDB) {
 		if (cf == nullptr) {
 			status = db->CreateColumnFamily(getCFOptions(), SERVER_KNOBS->DEFAULT_FDB_ROCKSDB_COLUMN_FAMILY, &cf);
+			cfHandles.insert(cf);
 			TraceEvent("RocksDBServeRestoreRange", id)
 			    .detail("Path", a.path)
 			    .detail("Checkpoint", describe(a.checkpoints));
