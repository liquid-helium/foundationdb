#ifdef SSD_ROCKSDB_EXPERIMENTAL

#include <rocksdb/cache.h>
#include <rocksdb/db.h>
#include <rocksdb/filter_policy.h>
#include <rocksdb/options.h>
#include <rocksdb/metadata.h>
#include <rocksdb/slice_transform.h>
#include <rocksdb/sst_file_reader.h>
#include <rocksdb/sst_file_writer.h>
#include <rocksdb/slice.h>
#include <rocksdb/env.h>
#include <rocksdb/options.h>
#include <rocksdb/statistics.h>
#include <rocksdb/table.h>
#include <rocksdb/version.h>
#include <rocksdb/types.h>
#include <rocksdb/utilities/checkpoint.h>
#include <rocksdb/utilities/table_properties_collectors.h>
<<<<<<< HEAD
#include <rocksdb/version.h>

=======
#include <rocksdb/rate_limiter.h>
>>>>>>> 6e410f77
#include "fdbclient/SystemData.h"
#include "fdbserver/CoroFlow.h"
#include "flow/flow.h"
#include "flow/IThreadPool.h"
#include "flow/ThreadHelper.actor.h"
#include "flow/Histogram.h"

#include <memory>
#include <tuple>
#include <vector>

#endif // SSD_ROCKSDB_EXPERIMENTAL

#include "fdbserver/IKeyValueStore.h"
#include "flow/actorcompiler.h" // has to be last include

#ifdef SSD_ROCKSDB_EXPERIMENTAL

// Enforcing rocksdb version to be 6.22.1 or greater.
static_assert(ROCKSDB_MAJOR >= 6, "Unsupported rocksdb version. Update the rocksdb to 6.22.1 version");
static_assert(ROCKSDB_MAJOR == 6 ? ROCKSDB_MINOR >= 22 : true,
              "Unsupported rocksdb version. Update the rocksdb to 6.22.1 version");
static_assert((ROCKSDB_MAJOR == 6 && ROCKSDB_MINOR == 22) ? ROCKSDB_PATCH >= 1 : true,
              "Unsupported rocksdb version. Update the rocksdb to 6.22.1 version");

namespace {
using DB = rocksdb::DB*;

#define PERSIST_PREFIX "\xff\xff"
const KeyRef persistVersion = LiteralStringRef(PERSIST_PREFIX "Version");
const StringRef ROCKSDBSTORAGE_HISTOGRAM_GROUP = LiteralStringRef("RocksDBStorage");
const StringRef ROCKSDB_COMMIT_LATENCY_HISTOGRAM = LiteralStringRef("RocksDBCommitLatency");
const StringRef ROCKSDB_COMMIT_ACTION_HISTOGRAM = LiteralStringRef("RocksDBCommitAction");
const StringRef ROCKSDB_COMMIT_QUEUEWAIT_HISTOGRAM = LiteralStringRef("RocksDBCommitQueueWait");
const StringRef ROCKSDB_WRITE_HISTOGRAM = LiteralStringRef("RocksDBWrite");
const StringRef ROCKSDB_DELETE_COMPACTRANGE_HISTOGRAM = LiteralStringRef("RocksDBDeleteCompactRange");
const StringRef ROCKSDB_READRANGE_LATENCY_HISTOGRAM = LiteralStringRef("RocksDBReadRangeLatency");
const StringRef ROCKSDB_READVALUE_LATENCY_HISTOGRAM = LiteralStringRef("RocksDBReadValueLatency");
const StringRef ROCKSDB_READPREFIX_LATENCY_HISTOGRAM = LiteralStringRef("RocksDBReadPrefixLatency");
const StringRef ROCKSDB_READRANGE_ACTION_HISTOGRAM = LiteralStringRef("RocksDBReadRangeAction");
const StringRef ROCKSDB_READVALUE_ACTION_HISTOGRAM = LiteralStringRef("RocksDBReadValueAction");
const StringRef ROCKSDB_READPREFIX_ACTION_HISTOGRAM = LiteralStringRef("RocksDBReadPrefixAction");
const StringRef ROCKSDB_READRANGE_QUEUEWAIT_HISTOGRAM = LiteralStringRef("RocksDBReadRangeQueueWait");
const StringRef ROCKSDB_READVALUE_QUEUEWAIT_HISTOGRAM = LiteralStringRef("RocksDBReadValueQueueWait");
const StringRef ROCKSDB_READPREFIX_QUEUEWAIT_HISTOGRAM = LiteralStringRef("RocksDBReadPrefixQueueWait");
const StringRef ROCKSDB_READRANGE_NEWITERATOR_HISTOGRAM = LiteralStringRef("RocksDBReadRangeNewIterator");
const StringRef ROCKSDB_READVALUE_GET_HISTOGRAM = LiteralStringRef("RocksDBReadValueGet");
const StringRef ROCKSDB_READPREFIX_GET_HISTOGRAM = LiteralStringRef("RocksDBReadPrefixGet");

const std::string defaultFdbCFName = "fdb";

rocksdb::ExportImportFilesMetaData getMetaData(const CheckpointMetaData& checkpoint) {
	rocksdb::ExportImportFilesMetaData metaData;
	metaData.db_comparator_name = checkpoint.dbComparatorName;

	for (const LiveFileMetaData& fileMetaData : checkpoint.sstFiles) {
		rocksdb::LiveFileMetaData liveFileMetaData;
		liveFileMetaData.size = fileMetaData.size;
		liveFileMetaData.name = fileMetaData.name;
		liveFileMetaData.file_number = fileMetaData.file_number;
		liveFileMetaData.db_path = fileMetaData.db_path;
		liveFileMetaData.smallest_seqno = fileMetaData.smallest_seqno;
		liveFileMetaData.largest_seqno = fileMetaData.largest_seqno;
		liveFileMetaData.smallestkey = fileMetaData.smallestkey;
		liveFileMetaData.largestkey = fileMetaData.largestkey;
		liveFileMetaData.num_reads_sampled = fileMetaData.num_reads_sampled;
		liveFileMetaData.being_compacted = fileMetaData.being_compacted;
		liveFileMetaData.num_entries = fileMetaData.num_entries;
		liveFileMetaData.num_deletions = fileMetaData.num_deletions;
		liveFileMetaData.temperature = static_cast<rocksdb::Temperature>(fileMetaData.temperature);
		liveFileMetaData.oldest_blob_file_number = fileMetaData.oldest_blob_file_number;
		liveFileMetaData.oldest_ancester_time = fileMetaData.oldest_ancester_time;
		liveFileMetaData.file_creation_time = fileMetaData.file_creation_time;
		liveFileMetaData.file_checksum = fileMetaData.file_checksum;
		liveFileMetaData.file_checksum_func_name = fileMetaData.file_checksum_func_name;
		liveFileMetaData.column_family_name = fileMetaData.column_family_name;
		liveFileMetaData.level = fileMetaData.level;
		metaData.files.push_back(liveFileMetaData);
	}

	return metaData;
}

void populateMetaData(CheckpointMetaData* checkpoint, const rocksdb::ExportImportFilesMetaData& metaData) {
	checkpoint->dbComparatorName = metaData.db_comparator_name;
	for (const rocksdb::LiveFileMetaData& fileMetaData : metaData.files) {
		LiveFileMetaData liveFileMetaData;
		liveFileMetaData.size = fileMetaData.size;
		liveFileMetaData.name = fileMetaData.name;
		liveFileMetaData.file_number = fileMetaData.file_number;
		liveFileMetaData.db_path = fileMetaData.db_path;
		liveFileMetaData.smallest_seqno = fileMetaData.smallest_seqno;
		liveFileMetaData.largest_seqno = fileMetaData.largest_seqno;
		liveFileMetaData.smallestkey = fileMetaData.smallestkey;
		liveFileMetaData.largestkey = fileMetaData.largestkey;
		liveFileMetaData.num_reads_sampled = fileMetaData.num_reads_sampled;
		liveFileMetaData.being_compacted = fileMetaData.being_compacted;
		liveFileMetaData.num_entries = fileMetaData.num_entries;
		liveFileMetaData.num_deletions = fileMetaData.num_deletions;
		liveFileMetaData.temperature = static_cast<uint8_t>(fileMetaData.temperature);
		liveFileMetaData.oldest_blob_file_number = fileMetaData.oldest_blob_file_number;
		liveFileMetaData.oldest_ancester_time = fileMetaData.oldest_ancester_time;
		liveFileMetaData.file_creation_time = fileMetaData.file_creation_time;
		liveFileMetaData.file_checksum = fileMetaData.file_checksum;
		liveFileMetaData.file_checksum_func_name = fileMetaData.file_checksum_func_name;
		liveFileMetaData.column_family_name = fileMetaData.column_family_name;
		liveFileMetaData.level = fileMetaData.level;
		checkpoint->sstFiles.push_back(liveFileMetaData);
	}
}

rocksdb::Slice toSlice(StringRef s) {
	return rocksdb::Slice(reinterpret_cast<const char*>(s.begin()), s.size());
}

StringRef toStringRef(rocksdb::Slice s) {
	return StringRef(reinterpret_cast<const uint8_t*>(s.data()), s.size());
}

rocksdb::ColumnFamilyOptions getCFOptions() {
	rocksdb::ColumnFamilyOptions options;
	options.level_compaction_dynamic_level_bytes = true;
	options.OptimizeLevelStyleCompaction(SERVER_KNOBS->ROCKSDB_MEMTABLE_BYTES);
	if (SERVER_KNOBS->ROCKSDB_PERIODIC_COMPACTION_SECONDS > 0) {
		options.periodic_compaction_seconds = SERVER_KNOBS->ROCKSDB_PERIODIC_COMPACTION_SECONDS;
	}
	// Compact sstables when there's too much deleted stuff.
	options.table_properties_collector_factories = { rocksdb::NewCompactOnDeletionCollectorFactory(128, 1) };

	rocksdb::BlockBasedTableOptions bbOpts;
	// TODO: Add a knob for the block cache size. (Default is 8 MB)
	if (SERVER_KNOBS->ROCKSDB_PREFIX_LEN > 0) {
		// Prefix blooms are used during Seek.
		options.prefix_extractor.reset(rocksdb::NewFixedPrefixTransform(SERVER_KNOBS->ROCKSDB_PREFIX_LEN));

		// Also turn on bloom filters in the memtable.
		// TODO: Make a knob for this as well.
		options.memtable_prefix_bloom_size_ratio = 0.1;

		// 5 -- Can be read by RocksDB's versions since 6.6.0. Full and partitioned
		// filters use a generally faster and more accurate Bloom filter
		// implementation, with a different schema.
		// https://github.com/facebook/rocksdb/blob/b77569f18bfc77fb1d8a0b3218f6ecf571bc4988/include/rocksdb/table.h#L391
		bbOpts.format_version = 5;

		// Create and apply a bloom filter using the 10 bits
		// which should yield a ~1% false positive rate:
		// https://github.com/facebook/rocksdb/wiki/RocksDB-Bloom-Filter#full-filters-new-format
		bbOpts.filter_policy.reset(rocksdb::NewBloomFilterPolicy(10));

		// The whole key blooms are only used for point lookups.
		// https://github.com/facebook/rocksdb/wiki/RocksDB-Bloom-Filter#prefix-vs-whole-key
		bbOpts.whole_key_filtering = false;
	}

	if (SERVER_KNOBS->ROCKSDB_BLOCK_CACHE_SIZE > 0) {
		bbOpts.block_cache = rocksdb::NewLRUCache(SERVER_KNOBS->ROCKSDB_BLOCK_CACHE_SIZE);
	}

	options.table_factory.reset(rocksdb::NewBlockBasedTableFactory(bbOpts));

	return options;
}

rocksdb::Options getOptions() {
	rocksdb::Options options({}, getCFOptions());
	options.avoid_unnecessary_blocking_io = true;
	options.create_if_missing = true;
	if (SERVER_KNOBS->ROCKSDB_BACKGROUND_PARALLELISM > 0) {
		options.IncreaseParallelism(SERVER_KNOBS->ROCKSDB_BACKGROUND_PARALLELISM);
	}

	options.statistics = rocksdb::CreateDBStatistics();
	options.statistics->set_stats_level(rocksdb::kExceptHistogramOrTimers);

	options.db_log_dir = SERVER_KNOBS->LOG_DIRECTORY;
	return options;
}

// Set some useful defaults desired for all reads.
rocksdb::ReadOptions getReadOptions() {
	rocksdb::ReadOptions options;
	options.background_purge_on_iterator_cleanup = true;
	return options;
}

struct ReadIterator {
	uint64_t index; // incrementing counter to uniquely identify read iterator.
	bool inUse;
	std::shared_ptr<rocksdb::Iterator> iter;
	double creationTime;
	ReadIterator(uint64_t index, DB& db, rocksdb::ReadOptions& options)
	  : index(index), inUse(true), creationTime(now()), iter(db->NewIterator(options)) {}
};

/*
ReadIteratorPool: Collection of iterators. Reuses iterators on non-concurrent multiple read operations,
instead of creating and deleting for every read.

Read: IteratorPool provides an unused iterator if exists or creates and gives a new iterator.
Returns back the iterator after the read is done.

Write: Iterators in the pool are deleted, forcing new iterator creation on next reads. The iterators
which are currently used by the reads can continue using the iterator as it is a shared_ptr. Once
the read is processed, shared_ptr goes out of scope and gets deleted. Eventually the iterator object
gets deleted as the ref count becomes 0.
*/
class ReadIteratorPool {
public:
	ReadIteratorPool(DB& db, const std::string& path)
	  : db(db), index(0), iteratorsReuseCount(0), readRangeOptions(getReadOptions()) {
		readRangeOptions.background_purge_on_iterator_cleanup = true;
		readRangeOptions.auto_prefix_mode = (SERVER_KNOBS->ROCKSDB_PREFIX_LEN > 0);
		TraceEvent("ReadIteratorPool")
		    .detail("Path", path)
		    .detail("KnobRocksDBReadRangeReuseIterators", SERVER_KNOBS->ROCKSDB_READ_RANGE_REUSE_ITERATORS)
		    .detail("KnobRocksDBPrefixLen", SERVER_KNOBS->ROCKSDB_PREFIX_LEN);
	}

	// Called on every db commit.
	void update() {
		if (SERVER_KNOBS->ROCKSDB_READ_RANGE_REUSE_ITERATORS) {
			std::lock_guard<std::mutex> lock(mutex);
			iteratorsMap.clear();
		}
	}

	// Called on every read operation.
	ReadIterator getIterator() {
		if (SERVER_KNOBS->ROCKSDB_READ_RANGE_REUSE_ITERATORS) {
			std::lock_guard<std::mutex> lock(mutex);
			for (it = iteratorsMap.begin(); it != iteratorsMap.end(); it++) {
				if (!it->second.inUse) {
					it->second.inUse = true;
					iteratorsReuseCount++;
					return it->second;
				}
			}
			index++;
			ReadIterator iter(index, db, readRangeOptions);
			iteratorsMap.insert({ index, iter });
			return iter;
		} else {
			index++;
			ReadIterator iter(index, db, readRangeOptions);
			return iter;
		}
	}

	// Called on every read operation, after the keys are collected.
	void returnIterator(ReadIterator& iter) {
		if (SERVER_KNOBS->ROCKSDB_READ_RANGE_REUSE_ITERATORS) {
			std::lock_guard<std::mutex> lock(mutex);
			it = iteratorsMap.find(iter.index);
			// iterator found: put the iterator back to the pool(inUse=false).
			// iterator not found: update would have removed the iterator from pool, so nothing to do.
			if (it != iteratorsMap.end()) {
				ASSERT(it->second.inUse);
				it->second.inUse = false;
			}
		}
	}

	// Called for every ROCKSDB_READ_RANGE_ITERATOR_REFRESH_TIME seconds in a loop.
	void refreshIterators() {
		std::lock_guard<std::mutex> lock(mutex);
		it = iteratorsMap.begin();
		while (it != iteratorsMap.end()) {
			if (now() - it->second.creationTime > SERVER_KNOBS->ROCKSDB_READ_RANGE_ITERATOR_REFRESH_TIME) {
				it = iteratorsMap.erase(it);
			} else {
				it++;
			}
		}
	}

	uint64_t numReadIteratorsCreated() { return index; }

	uint64_t numTimesReadIteratorsReused() { return iteratorsReuseCount; }

private:
	std::unordered_map<int, ReadIterator> iteratorsMap;
	std::unordered_map<int, ReadIterator>::iterator it;
	DB& db;
	rocksdb::ReadOptions readRangeOptions;
	std::mutex mutex;
	// incrementing counter for every new iterator creation, to uniquely identify the iterator in returnIterator().
	uint64_t index;
	uint64_t iteratorsReuseCount;
};

ACTOR Future<Void> refreshReadIteratorPool(std::shared_ptr<ReadIteratorPool> readIterPool) {
	if (SERVER_KNOBS->ROCKSDB_READ_RANGE_REUSE_ITERATORS) {
		loop {
			wait(delay(SERVER_KNOBS->ROCKSDB_READ_RANGE_ITERATOR_REFRESH_TIME));
			readIterPool->refreshIterators();
		}
	}
	return Void();
}

ACTOR Future<Void> flowLockLogger(const FlowLock* readLock, const FlowLock* fetchLock) {
	loop {
		wait(delay(SERVER_KNOBS->ROCKSDB_METRICS_DELAY));
		TraceEvent e("RocksDBFlowLock");
		e.detail("ReadAvailable", readLock->available());
		e.detail("ReadActivePermits", readLock->activePermits());
		e.detail("ReadWaiters", readLock->waiters());
		e.detail("FetchAvailable", fetchLock->available());
		e.detail("FetchActivePermits", fetchLock->activePermits());
		e.detail("FetchWaiters", fetchLock->waiters());
	}
}

ACTOR Future<Void> rocksDBMetricLogger(std::shared_ptr<rocksdb::Statistics> statistics,
                                       rocksdb::DB* db,
                                       std::shared_ptr<ReadIteratorPool> readIterPool) {
	state std::vector<std::tuple<const char*, uint32_t, uint64_t>> tickerStats = {
		{ "StallMicros", rocksdb::STALL_MICROS, 0 },
		{ "BytesRead", rocksdb::BYTES_READ, 0 },
		{ "IterBytesRead", rocksdb::ITER_BYTES_READ, 0 },
		{ "BytesWritten", rocksdb::BYTES_WRITTEN, 0 },
		{ "BlockCacheMisses", rocksdb::BLOCK_CACHE_MISS, 0 },
		{ "BlockCacheHits", rocksdb::BLOCK_CACHE_HIT, 0 },
		{ "BloomFilterUseful", rocksdb::BLOOM_FILTER_USEFUL, 0 },
		{ "BloomFilterFullPositive", rocksdb::BLOOM_FILTER_FULL_POSITIVE, 0 },
		{ "BloomFilterTruePositive", rocksdb::BLOOM_FILTER_FULL_TRUE_POSITIVE, 0 },
		{ "BloomFilterMicros", rocksdb::BLOOM_FILTER_MICROS, 0 },
		{ "MemtableHit", rocksdb::MEMTABLE_HIT, 0 },
		{ "MemtableMiss", rocksdb::MEMTABLE_MISS, 0 },
		{ "GetHitL0", rocksdb::GET_HIT_L0, 0 },
		{ "GetHitL1", rocksdb::GET_HIT_L1, 0 },
		{ "GetHitL2AndUp", rocksdb::GET_HIT_L2_AND_UP, 0 },
		{ "CountKeysWritten", rocksdb::NUMBER_KEYS_WRITTEN, 0 },
		{ "CountKeysRead", rocksdb::NUMBER_KEYS_READ, 0 },
		{ "CountDBSeek", rocksdb::NUMBER_DB_SEEK, 0 },
		{ "CountDBNext", rocksdb::NUMBER_DB_NEXT, 0 },
		{ "CountDBPrev", rocksdb::NUMBER_DB_PREV, 0 },
		{ "BloomFilterPrefixChecked", rocksdb::BLOOM_FILTER_PREFIX_CHECKED, 0 },
		{ "BloomFilterPrefixUseful", rocksdb::BLOOM_FILTER_PREFIX_USEFUL, 0 },
		{ "BlockCacheCompressedMiss", rocksdb::BLOCK_CACHE_COMPRESSED_MISS, 0 },
		{ "BlockCacheCompressedHit", rocksdb::BLOCK_CACHE_COMPRESSED_HIT, 0 },
		{ "CountWalFileSyncs", rocksdb::WAL_FILE_SYNCED, 0 },
		{ "CountWalFileBytes", rocksdb::WAL_FILE_BYTES, 0 },
		{ "CompactReadBytes", rocksdb::COMPACT_READ_BYTES, 0 },
		{ "CompactWriteBytes", rocksdb::COMPACT_WRITE_BYTES, 0 },
		{ "FlushWriteBytes", rocksdb::FLUSH_WRITE_BYTES, 0 },
		{ "CountBlocksCompressed", rocksdb::NUMBER_BLOCK_COMPRESSED, 0 },
		{ "CountBlocksDecompressed", rocksdb::NUMBER_BLOCK_DECOMPRESSED, 0 },
		{ "RowCacheHit", rocksdb::ROW_CACHE_HIT, 0 },
		{ "RowCacheMiss", rocksdb::ROW_CACHE_MISS, 0 },
		{ "CountIterSkippedKeys", rocksdb::NUMBER_ITER_SKIP, 0 },

	};
	state std::vector<std::pair<const char*, std::string>> propertyStats = {
		{ "NumCompactionsRunning", rocksdb::DB::Properties::kNumRunningCompactions },
		{ "NumImmutableMemtables", rocksdb::DB::Properties::kNumImmutableMemTable },
		{ "NumImmutableMemtablesFlushed", rocksdb::DB::Properties::kNumImmutableMemTableFlushed },
		{ "IsMemtableFlushPending", rocksdb::DB::Properties::kMemTableFlushPending },
		{ "NumRunningFlushes", rocksdb::DB::Properties::kNumRunningFlushes },
		{ "IsCompactionPending", rocksdb::DB::Properties::kCompactionPending },
		{ "NumRunningCompactions", rocksdb::DB::Properties::kNumRunningCompactions },
		{ "CumulativeBackgroundErrors", rocksdb::DB::Properties::kBackgroundErrors },
		{ "CurrentSizeActiveMemtable", rocksdb::DB::Properties::kCurSizeActiveMemTable },
		{ "AllMemtablesBytes", rocksdb::DB::Properties::kCurSizeAllMemTables },
		{ "ActiveMemtableBytes", rocksdb::DB::Properties::kSizeAllMemTables },
		{ "CountEntriesActiveMemtable", rocksdb::DB::Properties::kNumEntriesActiveMemTable },
		{ "CountEntriesImmutMemtables", rocksdb::DB::Properties::kNumEntriesImmMemTables },
		{ "CountDeletesActiveMemtable", rocksdb::DB::Properties::kNumDeletesActiveMemTable },
		{ "CountDeletesImmutMemtables", rocksdb::DB::Properties::kNumDeletesImmMemTables },
		{ "EstimatedCountKeys", rocksdb::DB::Properties::kEstimateNumKeys },
		{ "EstimateSstReaderBytes", rocksdb::DB::Properties::kEstimateTableReadersMem },
		{ "CountActiveSnapshots", rocksdb::DB::Properties::kNumSnapshots },
		{ "OldestSnapshotTime", rocksdb::DB::Properties::kOldestSnapshotTime },
		{ "CountLiveVersions", rocksdb::DB::Properties::kNumLiveVersions },
		{ "EstimateLiveDataSize", rocksdb::DB::Properties::kEstimateLiveDataSize },
		{ "BaseLevel", rocksdb::DB::Properties::kBaseLevel },
		{ "EstPendCompactBytes", rocksdb::DB::Properties::kEstimatePendingCompactionBytes },
	};

	state std::unordered_map<std::string, uint64_t> readIteratorPoolStats = {
		{ "NumReadIteratorsCreated", 0 },
		{ "NumTimesReadIteratorsReused", 0 },
	};

	loop {
		wait(delay(SERVER_KNOBS->ROCKSDB_METRICS_DELAY));
		TraceEvent e("RocksDBMetrics");
		uint64_t stat;
		for (auto& t : tickerStats) {
			auto& [name, ticker, cum] = t;
			stat = statistics->getTickerCount(ticker);
			e.detail(name, stat - cum);
			cum = stat;
		}

		for (auto& p : propertyStats) {
			auto& [name, property] = p;
			stat = 0;
			ASSERT(db->GetIntProperty(property, &stat));
			e.detail(name, stat);
		}

		stat = readIterPool->numReadIteratorsCreated();
		e.detail("NumReadIteratorsCreated", stat - readIteratorPoolStats["NumReadIteratorsCreated"]);
		readIteratorPoolStats["NumReadIteratorsCreated"] = stat;

		stat = readIterPool->numTimesReadIteratorsReused();
		e.detail("NumTimesReadIteratorsReused", stat - readIteratorPoolStats["NumTimesReadIteratorsReused"]);
		readIteratorPoolStats["NumTimesReadIteratorsReused"] = stat;
	}
}

void logRocksDBError(const rocksdb::Status& status, const std::string& method) {
	auto level = status.IsTimedOut() ? SevWarn : SevError;
	TraceEvent e(level, "RocksDBError");
	e.detail("Error", status.ToString()).detail("Method", method).detail("RocksDBSeverity", status.severity());
	if (status.IsIOError()) {
		e.detail("SubCode", status.subcode());
	}
}

Error statusToError(const rocksdb::Status& s) {
	if (s.IsIOError()) {
		return io_error();
	} else if (s.IsTimedOut()) {
		return transaction_too_old();
	} else {
		return unknown_error();
	}
}

struct RocksDBKeyValueStore : IKeyValueStore {
	using CF = rocksdb::ColumnFamilyHandle*;

	struct Writer : IThreadPoolReceiver {
		DB& db;
		CF& cf;
		UID id;
		std::shared_ptr<rocksdb::RateLimiter> rateLimiter;
		Reference<Histogram> commitLatencyHistogram;
		Reference<Histogram> commitActionHistogram;
		Reference<Histogram> commitQueueWaitHistogram;
		Reference<Histogram> writeHistogram;
		Reference<Histogram> deleteCompactRangeHistogram;
<<<<<<< HEAD

		explicit Writer(DB& db, CF& cf, UID id)
		  : db(db), cf(cf), id(id), commitLatencyHistogram(Histogram::getHistogram(ROCKSDBSTORAGE_HISTOGRAM_GROUP,
		                                                                           ROCKSDB_COMMIT_LATENCY_HISTOGRAM,
		                                                                           Histogram::Unit::microseconds)),
=======
		std::shared_ptr<ReadIteratorPool> readIterPool;

		explicit Writer(DB& db, UID id, std::shared_ptr<ReadIteratorPool> readIterPool)
		  : db(db), id(id), readIterPool(readIterPool),
		    rateLimiter(SERVER_KNOBS->ROCKSDB_WRITE_RATE_LIMITER_BYTES_PER_SEC > 0
		                    ? rocksdb::NewGenericRateLimiter(
		                          SERVER_KNOBS->ROCKSDB_WRITE_RATE_LIMITER_BYTES_PER_SEC, // rate_bytes_per_sec
		                          100 * 1000, // refill_period_us
		                          10, // fairness
		                          rocksdb::RateLimiter::Mode::kWritesOnly,
		                          SERVER_KNOBS->ROCKSDB_WRITE_RATE_LIMITER_AUTO_TUNE)
		                    : nullptr),
		    commitLatencyHistogram(Histogram::getHistogram(ROCKSDBSTORAGE_HISTOGRAM_GROUP,
		                                                   ROCKSDB_COMMIT_LATENCY_HISTOGRAM,
		                                                   Histogram::Unit::microseconds)),
>>>>>>> 6e410f77
		    commitActionHistogram(Histogram::getHistogram(ROCKSDBSTORAGE_HISTOGRAM_GROUP,
		                                                  ROCKSDB_COMMIT_ACTION_HISTOGRAM,
		                                                  Histogram::Unit::microseconds)),
		    commitQueueWaitHistogram(Histogram::getHistogram(ROCKSDBSTORAGE_HISTOGRAM_GROUP,
		                                                     ROCKSDB_COMMIT_QUEUEWAIT_HISTOGRAM,
		                                                     Histogram::Unit::microseconds)),
		    writeHistogram(Histogram::getHistogram(ROCKSDBSTORAGE_HISTOGRAM_GROUP,
		                                           ROCKSDB_WRITE_HISTOGRAM,
		                                           Histogram::Unit::microseconds)),
		    deleteCompactRangeHistogram(Histogram::getHistogram(ROCKSDBSTORAGE_HISTOGRAM_GROUP,
		                                                        ROCKSDB_DELETE_COMPACTRANGE_HISTOGRAM,
		                                                        Histogram::Unit::microseconds)) {}

		~Writer() override {
			if (db) {
				// if (cf) {
				// 	rocksdb::Status ignored = db->DestroyColumnFamilyHandle(cf);
				// }
				delete db;
			}
		}

		void init() override {}

		struct OpenAction : TypedAction<Writer, OpenAction> {
			std::string path;
			ThreadReturnPromise<Void> done;
			Optional<Future<Void>>& metrics;
			const FlowLock* readLock;
			const FlowLock* fetchLock;
			OpenAction(std::string path,
			           Optional<Future<Void>>& metrics,
			           const FlowLock* readLock,
			           const FlowLock* fetchLock)
			  : path(std::move(path)), metrics(metrics), readLock(readLock), fetchLock(fetchLock) {}

			double getTimeEstimate() const override { return SERVER_KNOBS->COMMIT_TIME_ESTIMATE; }
		};
		void action(OpenAction& a) {
<<<<<<< HEAD
			//   {
			// 	rocksdb::ColumnFamilyDescriptor{ "default", getCFOptions() },
			// 	rocksdb::ColumnFamilyDescriptor{ defaultFdbCFName, getCFOptions() }
			// };
			ASSERT(cf == nullptr);

			std::vector<std::string> columnFamilies;
			rocksdb::Options options = getOptions();
			rocksdb::Status status = rocksdb::DB::ListColumnFamilies(options, a.path, &columnFamilies);
			std::cout << "Open RocksDB Found Column Families: " << describe(columnFamilies) << std::endl;
			if (std::find(columnFamilies.begin(), columnFamilies.end(), "default") == columnFamilies.end()) {
				columnFamilies.push_back("default");
			}

			rocksdb::ColumnFamilyOptions cfOptions = getCFOptions();
			std::vector<rocksdb::ColumnFamilyDescriptor> descriptors;
			for (const std::string& name : columnFamilies) {
				descriptors.push_back(rocksdb::ColumnFamilyDescriptor{ name, cfOptions });
			}

			std::vector<rocksdb::ColumnFamilyHandle*> handles;
			status = rocksdb::DB::Open(options, a.path, descriptors, &handles, &db);

=======
			std::vector<rocksdb::ColumnFamilyDescriptor> defaultCF = { rocksdb::ColumnFamilyDescriptor{
				"default", getCFOptions() } };
			std::vector<rocksdb::ColumnFamilyHandle*> handle;
			auto options = getOptions();
			if (SERVER_KNOBS->ROCKSDB_WRITE_RATE_LIMITER_BYTES_PER_SEC > 0) {
				options.rate_limiter = rateLimiter;
			}
			auto status = rocksdb::DB::Open(options, a.path, defaultCF, &handle, &db);
>>>>>>> 6e410f77
			if (!status.ok()) {
				logRocksDBError(status, "Open");
				a.done.sendError(statusToError(status));
			}

			for (rocksdb::ColumnFamilyHandle* handle : handles) {
				if (handle->GetName() == defaultFdbCFName) {
					cf = handle;
					break;
				}
			}

			if (cf == nullptr) {
				status = db->CreateColumnFamily(cfOptions, "new_cf", &cf);
				if (!status.ok()) {
					logRocksDBError(status, "Open");
					a.done.sendError(statusToError(status));
				}
			}

			TraceEvent(SevInfo, "RocksDB").detail("Path", a.path).detail("Method", "Open");
			if (g_network->isSimulated()) {
				// The current thread and main thread are same when the code runs in simulation.
				// blockUntilReady() is getting the thread into deadlock state, so directly calling
				// the metricsLogger.
				a.metrics = rocksDBMetricLogger(options.statistics, db) && flowLockLogger(a.readLock, a.fetchLock);
			} else {
<<<<<<< HEAD
				onMainThread([&] {
					a.metrics = rocksDBMetricLogger(options.statistics, db) && flowLockLogger(a.readLock, a.fetchLock);
					return Future<bool>(true);
				}).blockUntilReady();
=======
				TraceEvent(SevInfo, "RocksDB")
				    .detail("Path", a.path)
				    .detail("Method", "Open")
				    .detail("KnobRocksDBWriteRateLimiterBytesPerSec",
				            SERVER_KNOBS->ROCKSDB_WRITE_RATE_LIMITER_BYTES_PER_SEC)
				    .detail("KnobRocksDBWriteRateLimiterAutoTune", SERVER_KNOBS->ROCKSDB_WRITE_RATE_LIMITER_AUTO_TUNE);
				if (g_network->isSimulated()) {
					// The current thread and main thread are same when the code runs in simulation.
					// blockUntilReady() is getting the thread into deadlock state, so directly calling
					// the metricsLogger.
					a.metrics = rocksDBMetricLogger(options.statistics, db, readIterPool) &&
					            flowLockLogger(a.readLock, a.fetchLock) && refreshReadIteratorPool(readIterPool);
				} else {
					onMainThread([&] {
						a.metrics = rocksDBMetricLogger(options.statistics, db, readIterPool) &&
						            flowLockLogger(a.readLock, a.fetchLock) && refreshReadIteratorPool(readIterPool);
						return Future<bool>(true);
					}).blockUntilReady();
				}
				a.done.send(Void());
>>>>>>> 6e410f77
			}
			a.done.send(Void());
			// }
		}

		struct DeleteVisitor : public rocksdb::WriteBatch::Handler {
			VectorRef<KeyRangeRef>& deletes;
			Arena& arena;

			DeleteVisitor(VectorRef<KeyRangeRef>& deletes, Arena& arena) : deletes(deletes), arena(arena) {}

			rocksdb::Status DeleteRangeCF(uint32_t /*column_family_id*/,
			                              const rocksdb::Slice& begin,
			                              const rocksdb::Slice& end) override {
				KeyRangeRef kr(toStringRef(begin), toStringRef(end));
				deletes.push_back_deep(arena, kr);
				return rocksdb::Status::OK();
			}
		};

		struct CommitAction : TypedAction<Writer, CommitAction> {
			std::unique_ptr<rocksdb::WriteBatch> batchToCommit;
			ThreadReturnPromise<Void> done;
			double startTime;
			bool getHistograms;
			double getTimeEstimate() const override { return SERVER_KNOBS->COMMIT_TIME_ESTIMATE; }
			CommitAction() {
				if (deterministicRandom()->random01() < SERVER_KNOBS->ROCKSDB_HISTOGRAMS_SAMPLE_RATE) {
					getHistograms = true;
					startTime = timer_monotonic();
				} else {
					getHistograms = false;
				}
			}
		};
		void action(CommitAction& a) {
			double commitBeginTime;
			if (a.getHistograms) {
				commitBeginTime = timer_monotonic();
				commitQueueWaitHistogram->sampleSeconds(commitBeginTime - a.startTime);
			}
			Standalone<VectorRef<KeyRangeRef>> deletes;
			// DeleteVisitor dv(deletes, deletes.arena());
			// rocksdb::Status s = a.batchToCommit->Iterate(&dv);
			// if (!s.ok()) {
			// 	logRocksDBError(s, "Commit");
			// 	a.done.sendError(statusToError(s));
			// 	return;
			// }
			// If there are any range deletes, we should have added them to be deleted.
			// ASSERT(!deletes.empty() || !a.batchToCommit->HasDeleteRange());
			rocksdb::WriteOptions options;
			options.sync = !SERVER_KNOBS->ROCKSDB_UNSAFE_AUTO_FSYNC;

			double writeBeginTime = a.getHistograms ? timer_monotonic() : 0;
<<<<<<< HEAD
			rocksdb::Status s = db->Write(options, a.batchToCommit.get());
=======
			if (rateLimiter) {
				// Controls the total write rate of compaction and flush in bytes per second.
				// Request for batchToCommit bytes. If this request cannot be satisfied, the call is blocked.
				rateLimiter->Request(a.batchToCommit->GetDataSize() /* bytes */, rocksdb::Env::IO_HIGH);
			}
			auto s = db->Write(options, a.batchToCommit.get());
			readIterPool->update();
>>>>>>> 6e410f77
			if (a.getHistograms) {
				writeHistogram->sampleSeconds(timer_monotonic() - writeBeginTime);
			}

			if (!s.ok()) {
				logRocksDBError(s, "Commit");
				a.done.sendError(statusToError(s));
			} else {
				a.done.send(Void());

				double compactRangeBeginTime = a.getHistograms ? timer_monotonic() : 0;
				for (const auto& keyRange : deletes) {
					auto begin = toSlice(keyRange.begin);
					auto end = toSlice(keyRange.end);
					ASSERT(db->SuggestCompactRange(cf, &begin, &end).ok());
				}
				if (a.getHistograms) {
					deleteCompactRangeHistogram->sampleSeconds(timer_monotonic() - compactRangeBeginTime);
				}
			}
			if (a.getHistograms) {
				double currTime = timer_monotonic();
				commitActionHistogram->sampleSeconds(currTime - commitBeginTime);
				commitLatencyHistogram->sampleSeconds(currTime - a.startTime);
			}
		}

		struct CloseAction : TypedAction<Writer, CloseAction> {
			ThreadReturnPromise<Void> done;
			std::string path;
			bool deleteOnClose;
			CloseAction(std::string path, bool deleteOnClose) : path(path), deleteOnClose(deleteOnClose) {}
			double getTimeEstimate() const override { return SERVER_KNOBS->COMMIT_TIME_ESTIMATE; }
		};
		void action(CloseAction& a) {
			readIterPool.reset();
			if (db == nullptr) {
				a.done.send(Void());
				return;
			}
			auto s = db->Close();
			if (!s.ok()) {
				logRocksDBError(s, "Close");
			}
			if (a.deleteOnClose) {
				// std::vector<rocksdb::ColumnFamilyDescriptor> columnFamilies = { rocksdb::ColumnFamilyDescriptor{
				// 	"default", getCFOptions() } };
				std::vector<rocksdb::ColumnFamilyDescriptor> columnFamilies = {
					rocksdb::ColumnFamilyDescriptor{ "default", getCFOptions() },
					rocksdb::ColumnFamilyDescriptor{ defaultFdbCFName, getCFOptions() }
				};
				s = rocksdb::DestroyDB(a.path, getOptions(), columnFamilies);
				if (!s.ok()) {
					logRocksDBError(s, "Destroy");
				} else {
					TraceEvent("RocksDB").detail("Path", a.path).detail("Method", "Destroy");
				}
			}
			TraceEvent("RocksDB").detail("Path", a.path).detail("Method", "Close");
			a.done.send(Void());
		}

		struct CheckpointAction : TypedAction<Writer, CheckpointAction> {
			std::string checkpointDir;
			ThreadReturnPromise<CheckpointMetaData> reply;
			double getTimeEstimate() const override { return SERVER_KNOBS->COMMIT_TIME_ESTIMATE; }
		};

		void action(CheckpointAction& a) {
			TraceEvent("RocksDBServeCheckpointBegin", id).detail("CheckpointDir", a.checkpointDir);
			rocksdb::Checkpoint* checkpoint;
			rocksdb::Status s = rocksdb::Checkpoint::Create(db, &checkpoint);
			if (!s.ok()) {
				logRocksDBError(s, "Checkpoint");
				a.reply.sendError(statusToError(s));
				return;
			}

			const std::string& checkpointDir = a.checkpointDir;

			rocksdb::ExportImportFilesMetaData* pMetadata;
			std::cout << "RocksDB export dir: " << checkpointDir << std::endl;
			platform::eraseDirectoryRecursive(checkpointDir);
			std::string cwd = platform::getWorkingDirectory() + "/";
			std::cout << "Working directory: " << cwd << std::endl;
			s = checkpoint->ExportColumnFamily(cf, checkpointDir, &pMetadata);
			if (!s.ok()) {
				logRocksDBError(s, "Checkpoint");
				a.reply.sendError(statusToError(s));
				return;
			}
			rocksdb::PinnableSlice value;
			rocksdb::ReadOptions readOptions = getReadOptions();
			s = db->Get(readOptions, cf, toSlice(persistVersion), &value);

			CheckpointMetaData res;
			res.version = BinaryReader::fromStringRef<Version>(toStringRef(value), Unversioned());

			// std::vector<std::string> files = platform::listFiles(checkpointDir);
			// for (auto& file : files) {
			// 	res.sstFiles.push_back(checkpointDir + file);
			// 	std::cout << file << std::endl;
			// }
			std::cout << "Metadata: " << pMetadata->db_comparator_name << std::endl;
			for (const auto& md : pMetadata->files) {
				std::cout << "Name: " << md.name << "CF: " << md.column_family_name << ", LV: " << md.level
				          << std::endl;
			}

			res.dbComparatorName = pMetadata->db_comparator_name;
			// for (const auto& md : pMetadata->files) {
			// 	res.sstFileMetadata.emplace_back(md.column_family_name, md.level);
			// }
			populateMetaData(&res, *pMetadata);
			delete pMetadata;
			TraceEvent("RocksDBServeCheckpointSuccess", id)
			    .detail("Version", res.version)
			    .detail("MetaData", res.toString());
			a.reply.send(res);
		}

		struct RestoreAction : TypedAction<Writer, RestoreAction> {
			std::string path;
			CheckpointMetaData checkpoint;
			ThreadReturnPromise<Void> done;
			double getTimeEstimate() const override { return SERVER_KNOBS->COMMIT_TIME_ESTIMATE; }
		};

		void action(RestoreAction& a) {
			std::cout << "Restore Begin" << std::endl;
			auto options = getOptions();
			rocksdb::Status status = rocksdb::DB::Open(options, a.path, &db);
			if (!status.ok()) {
				logRocksDBError(status, "Restore");
				a.done.sendError(statusToError(status));
				return;
			}

			rocksdb::ExportImportFilesMetaData metaData = getMetaData(a.checkpoint);
			for (const auto& file : metaData.files) {
				std::cout << file.db_path + file.name << std::endl;
				std::vector<std::string> files = platform::listFiles(file.db_path);
				std::cout << "Listing files in " << file.db_path << std::endl;
				for (const std::string& f : files) {
					std::cout << f << std::endl;
				}
			}

			// status = db->DropColumnFamily(db->DefaultColumnFamily());
			// if (!status.ok()) {
			// 	logRocksDBError(status, "Restore");
			// 	a.done.sendError(statusToError(status));
			// 	return;
			// }

			rocksdb::ImportColumnFamilyOptions importOptions;
			importOptions.move_files = true;
			status = db->CreateColumnFamilyWithImport(getCFOptions(), defaultFdbCFName, importOptions, metaData, &cf);

			if (!status.ok()) {
				logRocksDBError(status, "Restore");
				a.done.sendError(statusToError(status));
			} else {
				TraceEvent(SevInfo, "RocksDB").detail("Path", a.path).detail("Method", "Restore");
				a.done.send(Void());
			}
		}
	};

	struct Reader : IThreadPoolReceiver {
		DB& db;
		CF& cf;
		double readValueTimeout;
		double readValuePrefixTimeout;
		double readRangeTimeout;
		Reference<Histogram> readRangeLatencyHistogram;
		Reference<Histogram> readValueLatencyHistogram;
		Reference<Histogram> readPrefixLatencyHistogram;
		Reference<Histogram> readRangeActionHistogram;
		Reference<Histogram> readValueActionHistogram;
		Reference<Histogram> readPrefixActionHistogram;
		Reference<Histogram> readRangeQueueWaitHistogram;
		Reference<Histogram> readValueQueueWaitHistogram;
		Reference<Histogram> readPrefixQueueWaitHistogram;
		Reference<Histogram> readRangeNewIteratorHistogram;
		Reference<Histogram> readValueGetHistogram;
		Reference<Histogram> readPrefixGetHistogram;
		std::shared_ptr<ReadIteratorPool> readIterPool;

<<<<<<< HEAD
		explicit Reader(DB& db, CF& cf)
		  : db(db), cf(cf), readRangeLatencyHistogram(Histogram::getHistogram(ROCKSDBSTORAGE_HISTOGRAM_GROUP,
		                                                                      ROCKSDB_READRANGE_LATENCY_HISTOGRAM,
		                                                                      Histogram::Unit::microseconds)),
=======
		explicit Reader(DB& db, std::shared_ptr<ReadIteratorPool> readIterPool)
		  : db(db), readIterPool(readIterPool),
		    readRangeLatencyHistogram(Histogram::getHistogram(ROCKSDBSTORAGE_HISTOGRAM_GROUP,
		                                                      ROCKSDB_READRANGE_LATENCY_HISTOGRAM,
		                                                      Histogram::Unit::microseconds)),
>>>>>>> 6e410f77
		    readValueLatencyHistogram(Histogram::getHistogram(ROCKSDBSTORAGE_HISTOGRAM_GROUP,
		                                                      ROCKSDB_READVALUE_LATENCY_HISTOGRAM,
		                                                      Histogram::Unit::microseconds)),
		    readPrefixLatencyHistogram(Histogram::getHistogram(ROCKSDBSTORAGE_HISTOGRAM_GROUP,
		                                                       ROCKSDB_READPREFIX_LATENCY_HISTOGRAM,
		                                                       Histogram::Unit::microseconds)),
		    readRangeActionHistogram(Histogram::getHistogram(ROCKSDBSTORAGE_HISTOGRAM_GROUP,
		                                                     ROCKSDB_READRANGE_ACTION_HISTOGRAM,
		                                                     Histogram::Unit::microseconds)),
		    readValueActionHistogram(Histogram::getHistogram(ROCKSDBSTORAGE_HISTOGRAM_GROUP,
		                                                     ROCKSDB_READVALUE_ACTION_HISTOGRAM,
		                                                     Histogram::Unit::microseconds)),
		    readPrefixActionHistogram(Histogram::getHistogram(ROCKSDBSTORAGE_HISTOGRAM_GROUP,
		                                                      ROCKSDB_READPREFIX_ACTION_HISTOGRAM,
		                                                      Histogram::Unit::microseconds)),
		    readRangeQueueWaitHistogram(Histogram::getHistogram(ROCKSDBSTORAGE_HISTOGRAM_GROUP,
		                                                        ROCKSDB_READRANGE_QUEUEWAIT_HISTOGRAM,
		                                                        Histogram::Unit::microseconds)),
		    readValueQueueWaitHistogram(Histogram::getHistogram(ROCKSDBSTORAGE_HISTOGRAM_GROUP,
		                                                        ROCKSDB_READVALUE_QUEUEWAIT_HISTOGRAM,
		                                                        Histogram::Unit::microseconds)),
		    readPrefixQueueWaitHistogram(Histogram::getHistogram(ROCKSDBSTORAGE_HISTOGRAM_GROUP,
		                                                         ROCKSDB_READPREFIX_QUEUEWAIT_HISTOGRAM,
		                                                         Histogram::Unit::microseconds)),
		    readRangeNewIteratorHistogram(Histogram::getHistogram(ROCKSDBSTORAGE_HISTOGRAM_GROUP,
		                                                          ROCKSDB_READRANGE_NEWITERATOR_HISTOGRAM,
		                                                          Histogram::Unit::microseconds)),
		    readValueGetHistogram(Histogram::getHistogram(ROCKSDBSTORAGE_HISTOGRAM_GROUP,
		                                                  ROCKSDB_READVALUE_GET_HISTOGRAM,
		                                                  Histogram::Unit::microseconds)),
		    readPrefixGetHistogram(Histogram::getHistogram(ROCKSDBSTORAGE_HISTOGRAM_GROUP,
		                                                   ROCKSDB_READPREFIX_GET_HISTOGRAM,
		                                                   Histogram::Unit::microseconds)) {
			if (g_network->isSimulated()) {
				// In simulation, increasing the read operation timeouts to 5 minutes, as some of the tests have
				// very high load and single read thread cannot process all the load within the timeouts.
				readValueTimeout = 5 * 60;
				readValuePrefixTimeout = 5 * 60;
				readRangeTimeout = 5 * 60;
			} else {
				readValueTimeout = SERVER_KNOBS->ROCKSDB_READ_VALUE_TIMEOUT;
				readValuePrefixTimeout = SERVER_KNOBS->ROCKSDB_READ_VALUE_PREFIX_TIMEOUT;
				readRangeTimeout = SERVER_KNOBS->ROCKSDB_READ_RANGE_TIMEOUT;
			}
		}

		void init() override {}

		struct ReadValueAction : TypedAction<Reader, ReadValueAction> {
			Key key;
			Optional<UID> debugID;
			double startTime;
			bool getHistograms;
			ThreadReturnPromise<Optional<Value>> result;
			ReadValueAction(KeyRef key, Optional<UID> debugID)
			  : key(key), debugID(debugID), startTime(timer_monotonic()),
			    getHistograms(
			        (deterministicRandom()->random01() < SERVER_KNOBS->ROCKSDB_HISTOGRAMS_SAMPLE_RATE) ? true : false) {
			}
			double getTimeEstimate() const override { return SERVER_KNOBS->READ_VALUE_TIME_ESTIMATE; }
		};
		void action(ReadValueAction& a) {
			ASSERT(cf != nullptr);
			double readBeginTime = timer_monotonic();
			if (a.getHistograms) {
				readValueQueueWaitHistogram->sampleSeconds(readBeginTime - a.startTime);
			}
			Optional<TraceBatch> traceBatch;
			if (a.debugID.present()) {
				traceBatch = { TraceBatch{} };
				traceBatch.get().addEvent("GetValueDebug", a.debugID.get().first(), "Reader.Before");
			}
			if (readBeginTime - a.startTime > readValueTimeout) {
				TraceEvent(SevWarn, "RocksDBError")
				    .detail("Error", "Read value request timedout")
				    .detail("Method", "ReadValueAction")
				    .detail("Timeout value", readValueTimeout);
				a.result.sendError(transaction_too_old());
				return;
			}

			rocksdb::PinnableSlice value;
			auto options = getReadOptions();
			uint64_t deadlineMircos =
			    db->GetEnv()->NowMicros() + (readValueTimeout - (readBeginTime - a.startTime)) * 1000000;
			std::chrono::seconds deadlineSeconds(deadlineMircos / 1000000);
			options.deadline = std::chrono::duration_cast<std::chrono::microseconds>(deadlineSeconds);

			double dbGetBeginTime = a.getHistograms ? timer_monotonic() : 0;
			auto s = db->Get(options, cf, toSlice(a.key), &value);
			if (!s.ok() && !s.IsNotFound()) {
				logRocksDBError(s, "ReadValue");
				a.result.sendError(statusToError(s));
				return;
			}

			if (a.getHistograms) {
				readValueGetHistogram->sampleSeconds(timer_monotonic() - dbGetBeginTime);
			}

			if (a.debugID.present()) {
				traceBatch.get().addEvent("GetValueDebug", a.debugID.get().first(), "Reader.After");
				traceBatch.get().dump();
			}
			if (s.ok()) {
				a.result.send(Value(toStringRef(value)));
			} else if (s.IsNotFound()) {
				a.result.send(Optional<Value>());
			} else {
				logRocksDBError(s, "ReadValue");
				a.result.sendError(statusToError(s));
			}

			if (a.getHistograms) {
				double currTime = timer_monotonic();
				readValueActionHistogram->sampleSeconds(currTime - readBeginTime);
				readValueLatencyHistogram->sampleSeconds(currTime - a.startTime);
			}
		}

		struct ReadValuePrefixAction : TypedAction<Reader, ReadValuePrefixAction> {
			Key key;
			int maxLength;
			Optional<UID> debugID;
			double startTime;
			bool getHistograms;
			ThreadReturnPromise<Optional<Value>> result;
			ReadValuePrefixAction(Key key, int maxLength, Optional<UID> debugID)
			  : key(key), maxLength(maxLength), debugID(debugID), startTime(timer_monotonic()),
			    getHistograms(
			        (deterministicRandom()->random01() < SERVER_KNOBS->ROCKSDB_HISTOGRAMS_SAMPLE_RATE) ? true : false) {
			}
			double getTimeEstimate() const override { return SERVER_KNOBS->READ_VALUE_TIME_ESTIMATE; }
		};
		void action(ReadValuePrefixAction& a) {
			double readBeginTime = timer_monotonic();
			if (a.getHistograms) {
				readPrefixQueueWaitHistogram->sampleSeconds(readBeginTime - a.startTime);
			}
			Optional<TraceBatch> traceBatch;
			if (a.debugID.present()) {
				traceBatch = { TraceBatch{} };
				traceBatch.get().addEvent("GetValuePrefixDebug",
				                          a.debugID.get().first(),
				                          "Reader.Before"); //.detail("TaskID", g_network->getCurrentTask());
			}
			if (readBeginTime - a.startTime > readValuePrefixTimeout) {
				TraceEvent(SevWarn, "RocksDBError")
				    .detail("Error", "Read value prefix request timedout")
				    .detail("Method", "ReadValuePrefixAction")
				    .detail("Timeout value", readValuePrefixTimeout);
				a.result.sendError(transaction_too_old());
				return;
			}

			rocksdb::PinnableSlice value;
			auto options = getReadOptions();
			uint64_t deadlineMircos =
			    db->GetEnv()->NowMicros() + (readValuePrefixTimeout - (readBeginTime - a.startTime)) * 1000000;
			std::chrono::seconds deadlineSeconds(deadlineMircos / 1000000);
			options.deadline = std::chrono::duration_cast<std::chrono::microseconds>(deadlineSeconds);

			double dbGetBeginTime = a.getHistograms ? timer_monotonic() : 0;
			auto s = db->Get(options, cf, toSlice(a.key), &value);
			if (a.getHistograms) {
				readPrefixGetHistogram->sampleSeconds(timer_monotonic() - dbGetBeginTime);
			}

			if (a.debugID.present()) {
				traceBatch.get().addEvent("GetValuePrefixDebug",
				                          a.debugID.get().first(),
				                          "Reader.After"); //.detail("TaskID", g_network->getCurrentTask());
				traceBatch.get().dump();
			}
			if (s.ok()) {
				a.result.send(Value(StringRef(reinterpret_cast<const uint8_t*>(value.data()),
				                              std::min(value.size(), size_t(a.maxLength)))));
			} else if (s.IsNotFound()) {
				a.result.send(Optional<Value>());
			} else {
				logRocksDBError(s, "ReadValuePrefix");
				a.result.sendError(statusToError(s));
			}
			if (a.getHistograms) {
				double currTime = timer_monotonic();
				readPrefixActionHistogram->sampleSeconds(currTime - readBeginTime);
				readPrefixLatencyHistogram->sampleSeconds(currTime - a.startTime);
			}
		}

		struct ReadRangeAction : TypedAction<Reader, ReadRangeAction>, FastAllocated<ReadRangeAction> {
			KeyRange keys;
			int rowLimit, byteLimit;
			double startTime;
			bool getHistograms;
			ThreadReturnPromise<RangeResult> result;
			ReadRangeAction(KeyRange keys, int rowLimit, int byteLimit)
			  : keys(keys), rowLimit(rowLimit), byteLimit(byteLimit), startTime(timer_monotonic()),
			    getHistograms(
			        (deterministicRandom()->random01() < SERVER_KNOBS->ROCKSDB_HISTOGRAMS_SAMPLE_RATE) ? true : false) {
			}
			double getTimeEstimate() const override { return SERVER_KNOBS->READ_RANGE_TIME_ESTIMATE; }
		};
		void action(ReadRangeAction& a) {
			double readBeginTime = timer_monotonic();
			if (a.getHistograms) {
				readRangeQueueWaitHistogram->sampleSeconds(readBeginTime - a.startTime);
			}
			if (readBeginTime - a.startTime > readRangeTimeout) {
				TraceEvent(SevWarn, "RocksDBError")
				    .detail("Error", "Read range request timedout")
				    .detail("Method", "ReadRangeAction")
				    .detail("Timeout value", readRangeTimeout);
				a.result.sendError(transaction_too_old());
				return;
			}

			RangeResult result;
			if (a.rowLimit == 0 || a.byteLimit == 0) {
				a.result.send(result);
			}
			int accumulatedBytes = 0;
			rocksdb::Status s;
			if (a.rowLimit >= 0) {
				double iterCreationBeginTime = a.getHistograms ? timer_monotonic() : 0;
<<<<<<< HEAD
				auto cursor = std::unique_ptr<rocksdb::Iterator>(db->NewIterator(options, cf));
=======
				ReadIterator readIter = readIterPool->getIterator();
>>>>>>> 6e410f77
				if (a.getHistograms) {
					readRangeNewIteratorHistogram->sampleSeconds(timer_monotonic() - iterCreationBeginTime);
				}
				auto cursor = readIter.iter;
				cursor->Seek(toSlice(a.keys.begin));
				while (cursor->Valid() && toStringRef(cursor->key()) < a.keys.end) {
					KeyValueRef kv(toStringRef(cursor->key()), toStringRef(cursor->value()));
					accumulatedBytes += sizeof(KeyValueRef) + kv.expectedSize();
					result.push_back_deep(result.arena(), kv);
					// Calling `cursor->Next()` is potentially expensive, so short-circut here just in case.
					if (result.size() >= a.rowLimit || accumulatedBytes >= a.byteLimit) {
						break;
					}
					if (timer_monotonic() - a.startTime > readRangeTimeout) {
						TraceEvent(SevWarn, "RocksDBError")
						    .detail("Error", "Read range request timedout")
						    .detail("Method", "ReadRangeAction")
						    .detail("Timeout value", readRangeTimeout);
						a.result.sendError(transaction_too_old());
						return;
					}
					cursor->Next();
				}
				s = cursor->status();
				readIterPool->returnIterator(readIter);
			} else {
				double iterCreationBeginTime = a.getHistograms ? timer_monotonic() : 0;
<<<<<<< HEAD
				auto cursor = std::unique_ptr<rocksdb::Iterator>(db->NewIterator(options, cf));
=======
				ReadIterator readIter = readIterPool->getIterator();
>>>>>>> 6e410f77
				if (a.getHistograms) {
					readRangeNewIteratorHistogram->sampleSeconds(timer_monotonic() - iterCreationBeginTime);
				}
				auto cursor = readIter.iter;
				cursor->SeekForPrev(toSlice(a.keys.end));
				if (cursor->Valid() && toStringRef(cursor->key()) == a.keys.end) {
					cursor->Prev();
				}
				while (cursor->Valid() && toStringRef(cursor->key()) >= a.keys.begin) {
					KeyValueRef kv(toStringRef(cursor->key()), toStringRef(cursor->value()));
					accumulatedBytes += sizeof(KeyValueRef) + kv.expectedSize();
					result.push_back_deep(result.arena(), kv);
					// Calling `cursor->Prev()` is potentially expensive, so short-circut here just in case.
					if (result.size() >= -a.rowLimit || accumulatedBytes >= a.byteLimit) {
						break;
					}
					if (timer_monotonic() - a.startTime > readRangeTimeout) {
						TraceEvent(SevWarn, "RocksDBError")
						    .detail("Error", "Read range request timedout")
						    .detail("Method", "ReadRangeAction")
						    .detail("Timeout value", readRangeTimeout);
						a.result.sendError(transaction_too_old());
						return;
					}
					cursor->Prev();
				}
				s = cursor->status();
				readIterPool->returnIterator(readIter);
			}

			if (!s.ok()) {
				logRocksDBError(s, "ReadRange");
				a.result.sendError(statusToError(s));
				return;
			}
			result.more =
			    (result.size() == a.rowLimit) || (result.size() == -a.rowLimit) || (accumulatedBytes >= a.byteLimit);
			if (result.more) {
				result.readThrough = result[result.size() - 1].key;
			}
			a.result.send(result);
			if (a.getHistograms) {
				double currTime = timer_monotonic();
				readRangeActionHistogram->sampleSeconds(currTime - readBeginTime);
				readRangeLatencyHistogram->sampleSeconds(currTime - a.startTime);
			}
		}
	};

	DB db = nullptr;
	std::string path;
	rocksdb::ColumnFamilyHandle* defaultFdbCF = nullptr;
	UID id;
	Reference<IThreadPool> writeThread;
	Reference<IThreadPool> readThreads;
	Promise<Void> errorPromise;
	Promise<Void> closePromise;
	Future<Void> openFuture;
	std::unique_ptr<rocksdb::WriteBatch> writeBatch;
	Optional<Future<Void>> metrics;
	FlowLock readSemaphore;
	int numReadWaiters;
	FlowLock fetchSemaphore;
	int numFetchWaiters;
	std::shared_ptr<ReadIteratorPool> readIterPool;

	struct Counters {
		CounterCollection cc;
		Counter immediateThrottle;
		Counter failedToAcquire;

		Counters()
		  : cc("RocksDBThrottle"), immediateThrottle("ImmediateThrottle", cc), failedToAcquire("failedToAcquire", cc) {}
	};

	Counters counters;

	explicit RocksDBKeyValueStore(const std::string& path, UID id)
	  : path(path), id(id), readIterPool(new ReadIteratorPool(db, path)),
	    readSemaphore(SERVER_KNOBS->ROCKSDB_READ_QUEUE_SOFT_MAX),
	    fetchSemaphore(SERVER_KNOBS->ROCKSDB_FETCH_QUEUE_SOFT_MAX),
	    numReadWaiters(SERVER_KNOBS->ROCKSDB_READ_QUEUE_HARD_MAX - SERVER_KNOBS->ROCKSDB_READ_QUEUE_SOFT_MAX),
	    numFetchWaiters(SERVER_KNOBS->ROCKSDB_FETCH_QUEUE_HARD_MAX - SERVER_KNOBS->ROCKSDB_FETCH_QUEUE_SOFT_MAX) {
		// In simluation, run the reader/writer threads as Coro threads (i.e. in the network thread. The storage engine
		// is still multi-threaded as background compaction threads are still present. Reads/writes to disk will also
		// block the network thread in a way that would be unacceptable in production but is a necessary evil here. When
		// performing the reads in background threads in simulation, the event loop thinks there is no work to do and
		// advances time faster than 1 sec/sec. By the time the blocking read actually finishes, simulation has advanced
		// time by more than 5 seconds, so every read fails with a transaction_too_old error. Doing blocking IO on the
		// main thread solves this issue. There are almost certainly better fixes, but my goal was to get a less
		// invasive change merged first and work on a more realistic version if/when we think that would provide
		// substantially more confidence in the correctness.
		// TODO: Adapt the simulation framework to not advance time quickly when background reads/writes are occurring.
		if (g_network->isSimulated()) {
			writeThread = CoroThreadPool::createThreadPool();
			readThreads = CoroThreadPool::createThreadPool();
		} else {
			writeThread = createGenericThreadPool();
			readThreads = createGenericThreadPool();
		}
<<<<<<< HEAD
		writeThread->addThread(new Writer(db, defaultFdbCF, id), "fdb-rocksdb-wr");
		for (unsigned i = 0; i < SERVER_KNOBS->ROCKSDB_READ_PARALLELISM; ++i) {
			readThreads->addThread(new Reader(db, defaultFdbCF), "fdb-rocksdb-re");
=======
		writeThread->addThread(new Writer(db, id, readIterPool), "fdb-rocksdb-wr");
		TraceEvent("RocksDBReadThreads").detail("KnobRocksDBReadParallelism", SERVER_KNOBS->ROCKSDB_READ_PARALLELISM);
		for (unsigned i = 0; i < SERVER_KNOBS->ROCKSDB_READ_PARALLELISM; ++i) {
			readThreads->addThread(new Reader(db, readIterPool), "fdb-rocksdb-re");
>>>>>>> 6e410f77
		}
	}

	Future<Void> getError() const override { return errorPromise.getFuture(); }

	ACTOR static void doClose(RocksDBKeyValueStore* self, bool deleteOnClose) {
		// The metrics future retains a reference to the DB, so stop it before we delete it.
		self->metrics.reset();

		wait(self->readThreads->stop());
		self->readIterPool.reset();
		auto a = new Writer::CloseAction(self->path, deleteOnClose);
		auto f = a->done.getFuture();
		self->writeThread->post(a);
		wait(f);
		wait(self->writeThread->stop());
		if (self->closePromise.canBeSet())
			self->closePromise.send(Void());
		if (self->errorPromise.canBeSet())
			self->errorPromise.send(Never());
		delete self;
	}

	Future<Void> onClosed() const override { return closePromise.getFuture(); }

	void dispose() override { doClose(this, true); }

	void close() override { doClose(this, false); }

	KeyValueStoreType getType() const override { return KeyValueStoreType(KeyValueStoreType::SSD_ROCKSDB_V1); }

	Future<Void> init() override {
		if (openFuture.isValid()) {
			return openFuture;
		}
		auto a = std::make_unique<Writer::OpenAction>(path, metrics, &readSemaphore, &fetchSemaphore);
		openFuture = a->done.getFuture();
		writeThread->post(a.release());
		return openFuture;
	}

	void set(KeyValueRef kv, const Arena*) override {
		if (writeBatch == nullptr) {
			writeBatch.reset(new rocksdb::WriteBatch());
		}
		ASSERT(defaultFdbCF != nullptr);
		writeBatch->Put(defaultFdbCF, toSlice(kv.key), toSlice(kv.value));
	}

	void clear(KeyRangeRef keyRange, const Arena*) override {
		if (writeBatch == nullptr) {
			writeBatch.reset(new rocksdb::WriteBatch());
		}

		ASSERT(defaultFdbCF != nullptr);

		if (keyRange.singleKeyRange()) {
			writeBatch->Delete(defaultFdbCF, toSlice(keyRange.begin));
		} else {
			writeBatch->DeleteRange(defaultFdbCF, toSlice(keyRange.begin), toSlice(keyRange.end));
		}
	}

	Future<Void> commit(bool) override {
		// If there is nothing to write, don't write.
		if (writeBatch == nullptr) {
			return Void();
		}
		auto a = new Writer::CommitAction();
		a->batchToCommit = std::move(writeBatch);
		auto res = a->done.getFuture();
		writeThread->post(a);
		return res;
	}

	void checkWaiters(const FlowLock& semaphore, int maxWaiters) {
		if (semaphore.waiters() > maxWaiters) {
			++counters.immediateThrottle;
			throw server_overloaded();
		}
	}

	// We don't throttle eager reads and reads to the FF keyspace because FDB struggles when those reads fail.
	// Thus far, they have been low enough volume to not cause an issue.
	static bool shouldThrottle(IKeyValueStore::ReadType type, KeyRef key) {
		return type != IKeyValueStore::ReadType::EAGER && !(key.startsWith(systemKeys.begin));
	}

	ACTOR template <class Action>
	static Future<Optional<Value>> read(Action* action, FlowLock* semaphore, IThreadPool* pool, Counter* counter) {
		state std::unique_ptr<Action> a(action);
		state Optional<Void> slot = wait(timeout(semaphore->take(), SERVER_KNOBS->ROCKSDB_READ_QUEUE_WAIT));
		if (!slot.present()) {
			++(*counter);
			throw server_overloaded();
		}

		state FlowLock::Releaser release(*semaphore);

		auto fut = a->result.getFuture();
		pool->post(a.release());
		Optional<Value> result = wait(fut);

		return result;
	}

	Future<Optional<Value>> readValue(KeyRef key, IKeyValueStore::ReadType type, Optional<UID> debugID) override {
		if (!shouldThrottle(type, key)) {
			auto a = new Reader::ReadValueAction(key, debugID);
			auto res = a->result.getFuture();
			readThreads->post(a);
			return res;
		}

		auto& semaphore = (type == IKeyValueStore::ReadType::FETCH) ? fetchSemaphore : readSemaphore;
		int maxWaiters = (type == IKeyValueStore::ReadType::FETCH) ? numFetchWaiters : numReadWaiters;

		checkWaiters(semaphore, maxWaiters);
		auto a = std::make_unique<Reader::ReadValueAction>(key, debugID);
		return read(a.release(), &semaphore, readThreads.getPtr(), &counters.failedToAcquire);
	}

	Future<Optional<Value>> readValuePrefix(KeyRef key,
	                                        int maxLength,
	                                        IKeyValueStore::ReadType type,
	                                        Optional<UID> debugID) override {
		if (!shouldThrottle(type, key)) {
			auto a = new Reader::ReadValuePrefixAction(key, maxLength, debugID);
			auto res = a->result.getFuture();
			readThreads->post(a);
			return res;
		}

		auto& semaphore = (type == IKeyValueStore::ReadType::FETCH) ? fetchSemaphore : readSemaphore;
		int maxWaiters = (type == IKeyValueStore::ReadType::FETCH) ? numFetchWaiters : numReadWaiters;

		checkWaiters(semaphore, maxWaiters);
		auto a = std::make_unique<Reader::ReadValuePrefixAction>(key, maxLength, debugID);
		return read(a.release(), &semaphore, readThreads.getPtr(), &counters.failedToAcquire);
	}

	ACTOR static Future<Standalone<RangeResultRef>> read(Reader::ReadRangeAction* action,
	                                                     FlowLock* semaphore,
	                                                     IThreadPool* pool,
	                                                     Counter* counter) {
		state std::unique_ptr<Reader::ReadRangeAction> a(action);
		state Optional<Void> slot = wait(timeout(semaphore->take(), SERVER_KNOBS->ROCKSDB_READ_QUEUE_WAIT));
		if (!slot.present()) {
			++(*counter);
			throw server_overloaded();
		}

		state FlowLock::Releaser release(*semaphore);

		auto fut = a->result.getFuture();
		pool->post(a.release());
		Standalone<RangeResultRef> result = wait(fut);

		return result;
	}

	Future<RangeResult> readRange(KeyRangeRef keys,
	                              int rowLimit,
	                              int byteLimit,
	                              IKeyValueStore::ReadType type) override {
		if (!shouldThrottle(type, keys.begin)) {
			auto a = new Reader::ReadRangeAction(keys, rowLimit, byteLimit);
			auto res = a->result.getFuture();
			readThreads->post(a);
			return res;
		}

		auto& semaphore = (type == IKeyValueStore::ReadType::FETCH) ? fetchSemaphore : readSemaphore;
		int maxWaiters = (type == IKeyValueStore::ReadType::FETCH) ? numFetchWaiters : numReadWaiters;

		checkWaiters(semaphore, maxWaiters);
		auto a = std::make_unique<Reader::ReadRangeAction>(keys, rowLimit, byteLimit);
		return read(a.release(), &semaphore, readThreads.getPtr(), &counters.failedToAcquire);
	}

	StorageBytes getStorageBytes() const override {
		uint64_t live = 0;
		ASSERT(db->GetIntProperty(rocksdb::DB::Properties::kLiveSstFilesSize, &live));

		int64_t free;
		int64_t total;
		g_network->getDiskBytes(path, free, total);

		return StorageBytes(free, total, live, free);
	}

	Future<CheckpointMetaData> checkpoint(std::string checkpointDir) override {
		std::cout << "RocksDB received checkpoint request: " << checkpointDir << std::endl;
		auto a = new Writer::CheckpointAction();
		a->checkpointDir = checkpointDir;
		auto res = a->reply.getFuture();
		writeThread->post(a);
		return res;
	}

	Future<Void> restore(const CheckpointMetaData& checkpoint) override {
		// std::cout << "RocksDB received restore request: " << checkpointDir << std::endl;
		auto a = new Writer::RestoreAction();
		a->path = path;
		a->checkpoint = checkpoint;
		auto res = a->done.getFuture();
		writeThread->post(a);
		return res;
	}
};

} // namespace

#endif // SSD_ROCKSDB_EXPERIMENTAL

IKeyValueStore* keyValueStoreRocksDB(std::string const& path,
                                     UID logID,
                                     KeyValueStoreType storeType,
                                     bool checkChecksums,
                                     bool checkIntegrity) {
#ifdef SSD_ROCKSDB_EXPERIMENTAL
	return new RocksDBKeyValueStore(path, logID);
#else
	TraceEvent(SevError, "RocksDBEngineInitFailure").detail("Reason", "Built without RocksDB");
	ASSERT(false);
	return nullptr;
#endif // SSD_ROCKSDB_EXPERIMENTAL
}

#ifdef SSD_ROCKSDB_EXPERIMENTAL
#include "flow/UnitTest.h"

namespace {

TEST_CASE("noSim/fdbserver/KeyValueStoreRocksDB/RocksDBBasic") {
	state const std::string rocksDBTestDir = "rocksdb-kvstore-basic-test-db";
	platform::eraseDirectoryRecursive(rocksDBTestDir);

	state IKeyValueStore* kvStore = new RocksDBKeyValueStore(rocksDBTestDir, deterministicRandom()->randomUniqueID());
	wait(kvStore->init());

	state StringRef foo = "foo"_sr;
	state StringRef bar = "ibar"_sr;
	kvStore->set({ foo, foo });
	kvStore->set({ keyAfter(foo), keyAfter(foo) });
	kvStore->set({ bar, bar });
	kvStore->set({ keyAfter(bar), keyAfter(bar) });
	wait(kvStore->commit(false));

	{
		Optional<Value> val = wait(kvStore->readValue(foo));
		ASSERT(foo == val.get());
	}

	// Test single key deletion.
	kvStore->clear(singleKeyRange(foo));
	wait(kvStore->commit(false));

	{
		Optional<Value> val = wait(kvStore->readValue(foo));
		ASSERT(!val.present());
	}

	{
		Optional<Value> val = wait(kvStore->readValue(keyAfter(foo)));
		ASSERT(keyAfter(foo) == val.get());
	}

	// Test range deletion.
	kvStore->clear(KeyRangeRef(keyAfter(foo), keyAfter(bar)));
	wait(kvStore->commit(false));

	{
		Optional<Value> val = wait(kvStore->readValue(bar));
		ASSERT(!val.present());
	}

	{
		Optional<Value> val = wait(kvStore->readValue(keyAfter(bar)));
		ASSERT(keyAfter(bar) == val.get());
	}

	Future<Void> closed = kvStore->onClosed();
	kvStore->close();
	wait(closed);

	platform::eraseDirectoryRecursive(rocksDBTestDir);
	return Void();
}

TEST_CASE("noSim/fdbserver/KeyValueStoreRocksDB/RocksDBReopen") {
	state const std::string rocksDBTestDir = "rocksdb-kvstore-reopen-test-db";
	platform::eraseDirectoryRecursive(rocksDBTestDir);

	state IKeyValueStore* kvStore = new RocksDBKeyValueStore(rocksDBTestDir, deterministicRandom()->randomUniqueID());
	wait(kvStore->init());

	kvStore->set({ LiteralStringRef("foo"), LiteralStringRef("bar") });
	wait(kvStore->commit(false));

	Optional<Value> val = wait(kvStore->readValue(LiteralStringRef("foo")));
	ASSERT(Optional<Value>(LiteralStringRef("bar")) == val);

	Future<Void> closed = kvStore->onClosed();
	kvStore->close();
	wait(closed);

	kvStore = new RocksDBKeyValueStore(rocksDBTestDir, deterministicRandom()->randomUniqueID());
	wait(kvStore->init());
	// Confirm that `init()` is idempotent.
	wait(kvStore->init());

	Optional<Value> val = wait(kvStore->readValue(LiteralStringRef("foo")));
	ASSERT(Optional<Value>(LiteralStringRef("bar")) == val);

	Future<Void> closed = kvStore->onClosed();
	kvStore->close();
	wait(closed);

	platform::eraseDirectoryRecursive(rocksDBTestDir);
	return Void();
}

TEST_CASE("noSim/fdbserver/KeyValueStoreRocksDB/fileops") {
	state std::string cwd = platform::getWorkingDirectory() + "/";
	std::cout << "Working directory: " << cwd << std::endl;
	state std::string rocksDBTestDir = "rocksdb-kvstore-reopen-test-db";
	platform::eraseDirectoryRecursive(rocksDBTestDir);

	state IKeyValueStore* kvStore = new RocksDBKeyValueStore(rocksDBTestDir, deterministicRandom()->randomUniqueID());
	wait(kvStore->init());

	kvStore->set({ LiteralStringRef("foo"), LiteralStringRef("bar") });
	wait(kvStore->commit(false));

	Optional<Value> val = wait(kvStore->readValue(LiteralStringRef("foo")));
	ASSERT(Optional<Value>(LiteralStringRef("bar")) == val);

	state RocksDBKeyValueStore::DB db = ((RocksDBKeyValueStore*)kvStore)->db;
	ASSERT(db != nullptr);

	rocksdb::SequenceNumber seq = db->GetLatestSequenceNumber();

	std::cout << "Sequence Number: " << (uint64_t)seq << std::endl;

	platform::eraseDirectoryRecursive("checkpoint");
	std::string checkpointDir = cwd + "checkpoint";
	rocksdb::Checkpoint* checkpoint;
	rocksdb::Status s = rocksdb::Checkpoint::Create(db, &checkpoint);
	ASSERT(s.ok());
	// uint64_t checkpointSeq = -1;
	// s = checkpoint->CreateCheckpoint(checkpointDir, /*log_size_for_flush=*/0, &checkpointSeq);
	// ColumnFamilyHandle* DefaultColumnFamily()
	rocksdb::ExportImportFilesMetaData* pMetadata;
	ASSERT(checkpoint->ExportColumnFamily(db->DefaultColumnFamily(), checkpointDir, &pMetadata).ok());
	// std::cout << "Checkpoint Sequence Number: " << checkpointSeq << std::endl;
	// ASSERT(s.ok());
	// std::vector<std::string> files = platform::listFiles(checkpointDir, "sst");
	std::vector<std::string> files = platform::listFiles(checkpointDir);
	// state std::vector<std::pair<std::string, std::string>> sstFiles;
	for (auto& file : files) {
		// std::string path = checkpointDir + "/" + file, pPath = checkpointDir + "/processed" + file;
		std::cout << file << std::endl;
		// sstFiles.push_back(std::pair(path, pPath));
	}
	std::cout << pMetadata->db_comparator_name << std::endl;
	for (const auto& md : pMetadata->files) {
		std::cout << "CF: " << md.column_family_name << ", LV: " << md.level << ", name: " << md.name
		          << ", path: " << md.db_path << ", file no: " << md.file_number << std::endl;
	}
	// kvStore->clear(allKeys);
	// wait(kvStore->commit(false));

	// rocksdb::Options options;
	// rocksdb::ReadOptions ropts;
	// state std::vector<std::string> importFiles;
	// for (const auto& [file, pFile] : sstFiles) {
	// 	std::cout << "File: " << file << ", pFile: " << pFile << std::endl;
	// 	rocksdb::SstFileReader reader(options);
	// 	rocksdb::SstFileWriter writer(rocksdb::EnvOptions(), options);
	// 	ASSERT(writer.Open(pFile).ok());
	// 	ASSERT(reader.Open(file).ok());
	// 	ASSERT(reader.VerifyChecksum().ok());
	// 	std::unique_ptr<rocksdb::Iterator> iter(reader.NewIterator(ropts));
	// 	iter->SeekToFirst();
	// 	while (iter->Valid()) {
	// 		std::cout << "Key: " << iter->key().ToString() << ", Value: " << iter->value().ToString() << std::endl;
	// 		writer.Put(iter->key().ToString(), iter->value().ToString());
	// 		iter->Next();
	// 	}
	// 	ASSERT(writer.Finish().ok());
	// 	importFiles.push_back(pFile);
	// }

	// state std::string rocksDBTestDir2 = "rocksdb-kvstore-reopen-test-db2";
	// state IKeyValueStore* kvStore2 = new RocksDBKeyValueStore(rocksDBTestDir,
	// deterministicRandom()->randomUniqueID()); wait(kvStore2->init()); RocksDBKeyValueStore::DB db2 =
	// ((RocksDBKeyValueStore*)kvStore2)->db; ASSERT(db2 != nullptr);
	// Create a new db and import the files.
	rocksdb::DB* db_copy;
	platform::eraseDirectoryRecursive("db_copy");
	ASSERT(rocksdb::DB::Open(getOptions(), ((RocksDBKeyValueStore*)kvStore)->path + "/db_copy", &db_copy).ok());
	rocksdb::ColumnFamilyHandle* cfh = nullptr;
	ASSERT(db_copy
	           ->CreateColumnFamilyWithImport(
	               rocksdb::ColumnFamilyOptions(), "detault", rocksdb::ImportColumnFamilyOptions(), *pMetadata, &cfh)
	           .ok());
	rocksdb::PinnableSlice value;
	db_copy->Get(rocksdb::ReadOptions(), db->DefaultColumnFamily(), "foo", &value);
	std::cout << "Value: " << value.ToString() << std::endl;
	ASSERT("bar" == value.ToString());
	// Optional<Value> val1 = wait(kvStore->readValue(LiteralStringRef("foo")));
	// ASSERT(Optional<Value>() == val1);

	// rocksdb::IngestExternalFileOptions ifo;
	// rocksdb::Status s = db->IngestExternalFile(importFiles, ifo);
	// std::cout << s.ToString() << std::endl;

	// Optional<Value> val2 = wait(kvStore->readValue(LiteralStringRef("foo")));
	// ASSERT(Optional<Value>(LiteralStringRef("bar")) == val2);

	return Void();
}

} // namespace

#endif // SSD_ROCKSDB_EXPERIMENTAL<|MERGE_RESOLUTION|>--- conflicted
+++ resolved
@@ -17,12 +17,9 @@
 #include <rocksdb/types.h>
 #include <rocksdb/utilities/checkpoint.h>
 #include <rocksdb/utilities/table_properties_collectors.h>
-<<<<<<< HEAD
 #include <rocksdb/version.h>
 
-=======
 #include <rocksdb/rate_limiter.h>
->>>>>>> 6e410f77
 #include "fdbclient/SystemData.h"
 #include "fdbserver/CoroFlow.h"
 #include "flow/flow.h"
@@ -468,17 +465,9 @@
 		Reference<Histogram> commitQueueWaitHistogram;
 		Reference<Histogram> writeHistogram;
 		Reference<Histogram> deleteCompactRangeHistogram;
-<<<<<<< HEAD
-
-		explicit Writer(DB& db, CF& cf, UID id)
-		  : db(db), cf(cf), id(id), commitLatencyHistogram(Histogram::getHistogram(ROCKSDBSTORAGE_HISTOGRAM_GROUP,
-		                                                                           ROCKSDB_COMMIT_LATENCY_HISTOGRAM,
-		                                                                           Histogram::Unit::microseconds)),
-=======
-		std::shared_ptr<ReadIteratorPool> readIterPool;
-
-		explicit Writer(DB& db, UID id, std::shared_ptr<ReadIteratorPool> readIterPool)
-		  : db(db), id(id), readIterPool(readIterPool),
+
+		explicit Writer(DB& db, CF& cf, UID id, std::shared_ptr<ReadIteratorPool> readIterPool)
+		  : db(db), cf(cf), id(id), readIterPool(readIterPool),
 		    rateLimiter(SERVER_KNOBS->ROCKSDB_WRITE_RATE_LIMITER_BYTES_PER_SEC > 0
 		                    ? rocksdb::NewGenericRateLimiter(
 		                          SERVER_KNOBS->ROCKSDB_WRITE_RATE_LIMITER_BYTES_PER_SEC, // rate_bytes_per_sec
@@ -490,7 +479,6 @@
 		    commitLatencyHistogram(Histogram::getHistogram(ROCKSDBSTORAGE_HISTOGRAM_GROUP,
 		                                                   ROCKSDB_COMMIT_LATENCY_HISTOGRAM,
 		                                                   Histogram::Unit::microseconds)),
->>>>>>> 6e410f77
 		    commitActionHistogram(Histogram::getHistogram(ROCKSDBSTORAGE_HISTOGRAM_GROUP,
 		                                                  ROCKSDB_COMMIT_ACTION_HISTOGRAM,
 		                                                  Histogram::Unit::microseconds)),
@@ -530,11 +518,6 @@
 			double getTimeEstimate() const override { return SERVER_KNOBS->COMMIT_TIME_ESTIMATE; }
 		};
 		void action(OpenAction& a) {
-<<<<<<< HEAD
-			//   {
-			// 	rocksdb::ColumnFamilyDescriptor{ "default", getCFOptions() },
-			// 	rocksdb::ColumnFamilyDescriptor{ defaultFdbCFName, getCFOptions() }
-			// };
 			ASSERT(cf == nullptr);
 
 			std::vector<std::string> columnFamilies;
@@ -551,19 +534,13 @@
 				descriptors.push_back(rocksdb::ColumnFamilyDescriptor{ name, cfOptions });
 			}
 
+			if (SERVER_KNOBS->ROCKSDB_WRITE_RATE_LIMITER_BYTES_PER_SEC > 0) {
+				options.rate_limiter = rateLimiter;
+			}
+
 			std::vector<rocksdb::ColumnFamilyHandle*> handles;
 			status = rocksdb::DB::Open(options, a.path, descriptors, &handles, &db);
 
-=======
-			std::vector<rocksdb::ColumnFamilyDescriptor> defaultCF = { rocksdb::ColumnFamilyDescriptor{
-				"default", getCFOptions() } };
-			std::vector<rocksdb::ColumnFamilyHandle*> handle;
-			auto options = getOptions();
-			if (SERVER_KNOBS->ROCKSDB_WRITE_RATE_LIMITER_BYTES_PER_SEC > 0) {
-				options.rate_limiter = rateLimiter;
-			}
-			auto status = rocksdb::DB::Open(options, a.path, defaultCF, &handle, &db);
->>>>>>> 6e410f77
 			if (!status.ok()) {
 				logRocksDBError(status, "Open");
 				a.done.sendError(statusToError(status));
@@ -584,43 +561,26 @@
 				}
 			}
 
-			TraceEvent(SevInfo, "RocksDB").detail("Path", a.path).detail("Method", "Open");
+			TraceEvent(SevInfo, "RocksDB")
+			    .detail("Path", a.path)
+			    .detail("Method", "Open")
+			    .detail("KnobRocksDBWriteRateLimiterBytesPerSec",
+			            SERVER_KNOBS->ROCKSDB_WRITE_RATE_LIMITER_BYTES_PER_SEC)
+			    .detail("KnobRocksDBWriteRateLimiterAutoTune", SERVER_KNOBS->ROCKSDB_WRITE_RATE_LIMITER_AUTO_TUNE);
 			if (g_network->isSimulated()) {
 				// The current thread and main thread are same when the code runs in simulation.
 				// blockUntilReady() is getting the thread into deadlock state, so directly calling
 				// the metricsLogger.
-				a.metrics = rocksDBMetricLogger(options.statistics, db) && flowLockLogger(a.readLock, a.fetchLock);
+				a.metrics = rocksDBMetricLogger(options.statistics, db, readIterPool) &&
+				            flowLockLogger(a.readLock, a.fetchLock) && refreshReadIteratorPool(readIterPool);
 			} else {
-<<<<<<< HEAD
 				onMainThread([&] {
-					a.metrics = rocksDBMetricLogger(options.statistics, db) && flowLockLogger(a.readLock, a.fetchLock);
+					a.metrics = rocksDBMetricLogger(options.statistics, db, readIterPool) &&
+					            flowLockLogger(a.readLock, a.fetchLock) && refreshReadIteratorPool(readIterPool);
 					return Future<bool>(true);
 				}).blockUntilReady();
-=======
-				TraceEvent(SevInfo, "RocksDB")
-				    .detail("Path", a.path)
-				    .detail("Method", "Open")
-				    .detail("KnobRocksDBWriteRateLimiterBytesPerSec",
-				            SERVER_KNOBS->ROCKSDB_WRITE_RATE_LIMITER_BYTES_PER_SEC)
-				    .detail("KnobRocksDBWriteRateLimiterAutoTune", SERVER_KNOBS->ROCKSDB_WRITE_RATE_LIMITER_AUTO_TUNE);
-				if (g_network->isSimulated()) {
-					// The current thread and main thread are same when the code runs in simulation.
-					// blockUntilReady() is getting the thread into deadlock state, so directly calling
-					// the metricsLogger.
-					a.metrics = rocksDBMetricLogger(options.statistics, db, readIterPool) &&
-					            flowLockLogger(a.readLock, a.fetchLock) && refreshReadIteratorPool(readIterPool);
-				} else {
-					onMainThread([&] {
-						a.metrics = rocksDBMetricLogger(options.statistics, db, readIterPool) &&
-						            flowLockLogger(a.readLock, a.fetchLock) && refreshReadIteratorPool(readIterPool);
-						return Future<bool>(true);
-					}).blockUntilReady();
-				}
-				a.done.send(Void());
->>>>>>> 6e410f77
 			}
 			a.done.send(Void());
-			// }
 		}
 
 		struct DeleteVisitor : public rocksdb::WriteBatch::Handler {
@@ -673,9 +633,6 @@
 			options.sync = !SERVER_KNOBS->ROCKSDB_UNSAFE_AUTO_FSYNC;
 
 			double writeBeginTime = a.getHistograms ? timer_monotonic() : 0;
-<<<<<<< HEAD
-			rocksdb::Status s = db->Write(options, a.batchToCommit.get());
-=======
 			if (rateLimiter) {
 				// Controls the total write rate of compaction and flush in bytes per second.
 				// Request for batchToCommit bytes. If this request cannot be satisfied, the call is blocked.
@@ -683,7 +640,6 @@
 			}
 			auto s = db->Write(options, a.batchToCommit.get());
 			readIterPool->update();
->>>>>>> 6e410f77
 			if (a.getHistograms) {
 				writeHistogram->sampleSeconds(timer_monotonic() - writeBeginTime);
 			}
@@ -873,18 +829,11 @@
 		Reference<Histogram> readPrefixGetHistogram;
 		std::shared_ptr<ReadIteratorPool> readIterPool;
 
-<<<<<<< HEAD
-		explicit Reader(DB& db, CF& cf)
-		  : db(db), cf(cf), readRangeLatencyHistogram(Histogram::getHistogram(ROCKSDBSTORAGE_HISTOGRAM_GROUP,
-		                                                                      ROCKSDB_READRANGE_LATENCY_HISTOGRAM,
-		                                                                      Histogram::Unit::microseconds)),
-=======
-		explicit Reader(DB& db, std::shared_ptr<ReadIteratorPool> readIterPool)
-		  : db(db), readIterPool(readIterPool),
+		explicit Reader(DB& db, CF& cf, std::shared_ptr<ReadIteratorPool> readIterPool)
+		  : db(db), cf(cf), readIterPool(readIterPool),
 		    readRangeLatencyHistogram(Histogram::getHistogram(ROCKSDBSTORAGE_HISTOGRAM_GROUP,
 		                                                      ROCKSDB_READRANGE_LATENCY_HISTOGRAM,
 		                                                      Histogram::Unit::microseconds)),
->>>>>>> 6e410f77
 		    readValueLatencyHistogram(Histogram::getHistogram(ROCKSDBSTORAGE_HISTOGRAM_GROUP,
 		                                                      ROCKSDB_READVALUE_LATENCY_HISTOGRAM,
 		                                                      Histogram::Unit::microseconds)),
@@ -1110,11 +1059,7 @@
 			rocksdb::Status s;
 			if (a.rowLimit >= 0) {
 				double iterCreationBeginTime = a.getHistograms ? timer_monotonic() : 0;
-<<<<<<< HEAD
-				auto cursor = std::unique_ptr<rocksdb::Iterator>(db->NewIterator(options, cf));
-=======
 				ReadIterator readIter = readIterPool->getIterator();
->>>>>>> 6e410f77
 				if (a.getHistograms) {
 					readRangeNewIteratorHistogram->sampleSeconds(timer_monotonic() - iterCreationBeginTime);
 				}
@@ -1142,11 +1087,7 @@
 				readIterPool->returnIterator(readIter);
 			} else {
 				double iterCreationBeginTime = a.getHistograms ? timer_monotonic() : 0;
-<<<<<<< HEAD
-				auto cursor = std::unique_ptr<rocksdb::Iterator>(db->NewIterator(options, cf));
-=======
 				ReadIterator readIter = readIterPool->getIterator();
->>>>>>> 6e410f77
 				if (a.getHistograms) {
 					readRangeNewIteratorHistogram->sampleSeconds(timer_monotonic() - iterCreationBeginTime);
 				}
@@ -1247,16 +1188,10 @@
 			writeThread = createGenericThreadPool();
 			readThreads = createGenericThreadPool();
 		}
-<<<<<<< HEAD
-		writeThread->addThread(new Writer(db, defaultFdbCF, id), "fdb-rocksdb-wr");
-		for (unsigned i = 0; i < SERVER_KNOBS->ROCKSDB_READ_PARALLELISM; ++i) {
-			readThreads->addThread(new Reader(db, defaultFdbCF), "fdb-rocksdb-re");
-=======
-		writeThread->addThread(new Writer(db, id, readIterPool), "fdb-rocksdb-wr");
+		writeThread->addThread(new Writer(db, defaultFdbCF, id, readIterPool), "fdb-rocksdb-wr");
 		TraceEvent("RocksDBReadThreads").detail("KnobRocksDBReadParallelism", SERVER_KNOBS->ROCKSDB_READ_PARALLELISM);
 		for (unsigned i = 0; i < SERVER_KNOBS->ROCKSDB_READ_PARALLELISM; ++i) {
-			readThreads->addThread(new Reader(db, readIterPool), "fdb-rocksdb-re");
->>>>>>> 6e410f77
+			readThreads->addThread(new Reader(db, defaultFdbCF, readIterPool), "fdb-rocksdb-re");
 		}
 	}
 
