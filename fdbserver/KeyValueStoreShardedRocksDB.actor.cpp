#ifdef SSD_ROCKSDB_EXPERIMENTAL

#include "fdbclient/KeyRangeMap.h"
#include "fdbclient/SystemData.h"
#include "flow/flow.h"
#include "flow/serialize.h"
#include <rocksdb/c.h>
#include <rocksdb/cache.h>
#include <rocksdb/db.h>
#include <rocksdb/filter_policy.h>
#include <rocksdb/listener.h>
#include <rocksdb/metadata.h>
#include <rocksdb/options.h>
#include <rocksdb/perf_context.h>
#include <rocksdb/rate_limiter.h>
#include <rocksdb/slice_transform.h>
#include <rocksdb/statistics.h>
#include <rocksdb/table.h>
#include <rocksdb/utilities/checkpoint.h>
#include <rocksdb/utilities/table_properties_collectors.h>
#include <rocksdb/version.h>
#if defined __has_include
#if __has_include(<liburing.h>)
#include <liburing.h>
#endif
#endif
#include "fdbclient/SystemData.h"
#include "fdbserver/CoroFlow.h"
#include "flow/flow.h"
#include "flow/IThreadPool.h"
#include "flow/ThreadHelper.actor.h"
#include "flow/Histogram.h"

#include <memory>
#include <tuple>
#include <vector>

#endif // SSD_ROCKSDB_EXPERIMENTAL

#include "fdbserver/IKeyValueStore.h"
#include "fdbserver/RocksDBCheckpointUtils.actor.h"
#include "flow/actorcompiler.h" // has to be last include

#ifdef SSD_ROCKSDB_EXPERIMENTAL

// Enforcing rocksdb version to be 7.7.3.
static_assert((ROCKSDB_MAJOR == 7 && ROCKSDB_MINOR == 7 && ROCKSDB_PATCH == 3),
              "Unsupported rocksdb version. Update the rocksdb to 7.7.3 version");

const std::string rocksDataFolderSuffix = "-data";
const std::string METADATA_SHARD_ID = "kvs-metadata";
const std::string DEFAULT_CF_NAME = "default"; // `specialKeys` is stored in this culoumn family.
const KeyRef shardMappingPrefix("\xff\xff/ShardMapping/"_sr);
// TODO: move constants to a header file.
const KeyRef persistVersion = "\xff\xffVersion"_sr;
const StringRef ROCKSDBSTORAGE_HISTOGRAM_GROUP = "RocksDBStorage"_sr;
const StringRef ROCKSDB_COMMIT_LATENCY_HISTOGRAM = "RocksDBCommitLatency"_sr;
const StringRef ROCKSDB_COMMIT_ACTION_HISTOGRAM = "RocksDBCommitAction"_sr;
const StringRef ROCKSDB_COMMIT_QUEUEWAIT_HISTOGRAM = "RocksDBCommitQueueWait"_sr;
const StringRef ROCKSDB_WRITE_HISTOGRAM = "RocksDBWrite"_sr;
const StringRef ROCKSDB_DELETE_COMPACTRANGE_HISTOGRAM = "RocksDBDeleteCompactRange"_sr;
const StringRef ROCKSDB_READRANGE_LATENCY_HISTOGRAM = "RocksDBReadRangeLatency"_sr;
const StringRef ROCKSDB_READVALUE_LATENCY_HISTOGRAM = "RocksDBReadValueLatency"_sr;
const StringRef ROCKSDB_READPREFIX_LATENCY_HISTOGRAM = "RocksDBReadPrefixLatency"_sr;
const StringRef ROCKSDB_READRANGE_ACTION_HISTOGRAM = "RocksDBReadRangeAction"_sr;
const StringRef ROCKSDB_READVALUE_ACTION_HISTOGRAM = "RocksDBReadValueAction"_sr;
const StringRef ROCKSDB_READPREFIX_ACTION_HISTOGRAM = "RocksDBReadPrefixAction"_sr;
const StringRef ROCKSDB_READRANGE_QUEUEWAIT_HISTOGRAM = "RocksDBReadRangeQueueWait"_sr;
const StringRef ROCKSDB_READVALUE_QUEUEWAIT_HISTOGRAM = "RocksDBReadValueQueueWait"_sr;
const StringRef ROCKSDB_READPREFIX_QUEUEWAIT_HISTOGRAM = "RocksDBReadPrefixQueueWait"_sr;
const StringRef ROCKSDB_READRANGE_NEWITERATOR_HISTOGRAM = "RocksDBReadRangeNewIterator"_sr;
const StringRef ROCKSDB_READVALUE_GET_HISTOGRAM = "RocksDBReadValueGet"_sr;
const StringRef ROCKSDB_READPREFIX_GET_HISTOGRAM = "RocksDBReadPrefixGet"_sr;

namespace {
struct PhysicalShard;
struct DataShard;
struct ReadIterator;
struct ShardedRocksDBKeyValueStore;

using rocksdb::BackgroundErrorReason;

struct RangeLessThan {
	inline bool operator()(const KeyRange& l, const KeyRange& r) {
		if (l.begin == r.begin) {
			return l.end < r.end;
		}
		return l.begin < r.begin;
	}
};

// Returns string representation of RocksDB background error reason.
// Error reason code:
// https://github.com/facebook/rocksdb/blob/12d798ac06bcce36be703b057d5f5f4dab3b270c/include/rocksdb/listener.h#L125
// This function needs to be updated when error code changes.
std::string getErrorReason(BackgroundErrorReason reason) {
	switch (reason) {
	case BackgroundErrorReason::kFlush:
		return format("%d Flush", reason);
	case BackgroundErrorReason::kCompaction:
		return format("%d Compaction", reason);
	case BackgroundErrorReason::kWriteCallback:
		return format("%d WriteCallback", reason);
	case BackgroundErrorReason::kMemTable:
		return format("%d MemTable", reason);
	case BackgroundErrorReason::kManifestWrite:
		return format("%d ManifestWrite", reason);
	case BackgroundErrorReason::kFlushNoWAL:
		return format("%d FlushNoWAL", reason);
	case BackgroundErrorReason::kManifestWriteNoWAL:
		return format("%d ManifestWriteNoWAL", reason);
	default:
		return format("%d Unknown", reason);
	}
}

// Background error handling is tested with Chaos test.
// TODO: Test background error in simulation. RocksDB doesn't use flow IO in simulation, which limits our ability to
// inject IO errors. We could implement rocksdb::FileSystem using flow IO to unblock simulation. Also, trace event is
// not available on background threads because trace event requires setting up special thread locals. Using trace event
// could potentially cause segmentation fault.
class RocksDBErrorListener : public rocksdb::EventListener {
public:
	RocksDBErrorListener(){};
	void OnBackgroundError(rocksdb::BackgroundErrorReason reason, rocksdb::Status* bg_error) override {
		TraceEvent(SevError, "ShardedRocksDBBGError")
		    .detail("Reason", getErrorReason(reason))
		    .detail("ShardedRocksDBSeverity", bg_error->severity())
		    .detail("Status", bg_error->ToString());
		std::unique_lock<std::mutex> lock(mutex);
		if (!errorPromise.isValid())
			return;
		// RocksDB generates two types of background errors, IO Error and Corruption
		// Error type and severity map could be found at
		// https://github.com/facebook/rocksdb/blob/2e09a54c4fb82e88bcaa3e7cfa8ccbbbbf3635d5/db/error_handler.cc#L138.
		// All background errors will be treated as storage engine failure. Send the error to storage server.
		if (bg_error->IsIOError()) {
			errorPromise.sendError(io_error());
		} else if (bg_error->IsCorruption()) {
			errorPromise.sendError(file_corrupt());
		} else {
			errorPromise.sendError(unknown_error());
		}
	}
	Future<Void> getFuture() {
		std::unique_lock<std::mutex> lock(mutex);
		return errorPromise.getFuture();
	}
	~RocksDBErrorListener() {
		std::unique_lock<std::mutex> lock(mutex);
		if (!errorPromise.isValid())
			return;
		errorPromise.send(Never());
	}

private:
	ThreadReturnPromise<Void> errorPromise;
	std::mutex mutex;
};

// Encapsulation of shared states.
struct ShardedRocksDBState {
	bool closing = false;
};

std::shared_ptr<rocksdb::Cache> rocksdb_block_cache = nullptr;

rocksdb::ExportImportFilesMetaData getMetaData(const CheckpointMetaData& checkpoint) {
	rocksdb::ExportImportFilesMetaData metaData;
	if (checkpoint.getFormat() != DataMoveRocksCF) {
		return metaData;
	}

	RocksDBColumnFamilyCheckpoint rocksCF = getRocksCF(checkpoint);
	metaData.db_comparator_name = rocksCF.dbComparatorName;

	for (const LiveFileMetaData& fileMetaData : rocksCF.sstFiles) {
		rocksdb::LiveFileMetaData liveFileMetaData;
		liveFileMetaData.size = fileMetaData.size;
		liveFileMetaData.name = fileMetaData.name;
		liveFileMetaData.file_number = fileMetaData.file_number;
		liveFileMetaData.db_path = fileMetaData.db_path;
		liveFileMetaData.smallest_seqno = fileMetaData.smallest_seqno;
		liveFileMetaData.largest_seqno = fileMetaData.largest_seqno;
		liveFileMetaData.smallestkey = fileMetaData.smallestkey;
		liveFileMetaData.largestkey = fileMetaData.largestkey;
		liveFileMetaData.num_reads_sampled = fileMetaData.num_reads_sampled;
		liveFileMetaData.being_compacted = fileMetaData.being_compacted;
		liveFileMetaData.num_entries = fileMetaData.num_entries;
		liveFileMetaData.num_deletions = fileMetaData.num_deletions;
		liveFileMetaData.temperature = static_cast<rocksdb::Temperature>(fileMetaData.temperature);
		liveFileMetaData.oldest_blob_file_number = fileMetaData.oldest_blob_file_number;
		liveFileMetaData.oldest_ancester_time = fileMetaData.oldest_ancester_time;
		liveFileMetaData.file_creation_time = fileMetaData.file_creation_time;
		liveFileMetaData.file_checksum = fileMetaData.file_checksum;
		liveFileMetaData.file_checksum_func_name = fileMetaData.file_checksum_func_name;
		liveFileMetaData.column_family_name = fileMetaData.column_family_name;
		liveFileMetaData.level = fileMetaData.level;
		metaData.files.push_back(liveFileMetaData);
	}

	return metaData;
}

void populateMetaData(CheckpointMetaData* checkpoint, const rocksdb::ExportImportFilesMetaData& metaData) {
	RocksDBColumnFamilyCheckpoint rocksCF;
	rocksCF.dbComparatorName = metaData.db_comparator_name;
	for (const rocksdb::LiveFileMetaData& fileMetaData : metaData.files) {
		LiveFileMetaData liveFileMetaData;
		liveFileMetaData.size = fileMetaData.size;
		liveFileMetaData.name = fileMetaData.name;
		liveFileMetaData.file_number = fileMetaData.file_number;
		liveFileMetaData.db_path = fileMetaData.db_path;
		liveFileMetaData.smallest_seqno = fileMetaData.smallest_seqno;
		liveFileMetaData.largest_seqno = fileMetaData.largest_seqno;
		liveFileMetaData.smallestkey = fileMetaData.smallestkey;
		liveFileMetaData.largestkey = fileMetaData.largestkey;
		liveFileMetaData.num_reads_sampled = fileMetaData.num_reads_sampled;
		liveFileMetaData.being_compacted = fileMetaData.being_compacted;
		liveFileMetaData.num_entries = fileMetaData.num_entries;
		liveFileMetaData.num_deletions = fileMetaData.num_deletions;
		liveFileMetaData.temperature = static_cast<uint8_t>(fileMetaData.temperature);
		liveFileMetaData.oldest_blob_file_number = fileMetaData.oldest_blob_file_number;
		liveFileMetaData.oldest_ancester_time = fileMetaData.oldest_ancester_time;
		liveFileMetaData.file_creation_time = fileMetaData.file_creation_time;
		liveFileMetaData.file_checksum = fileMetaData.file_checksum;
		liveFileMetaData.file_checksum_func_name = fileMetaData.file_checksum_func_name;
		liveFileMetaData.column_family_name = fileMetaData.column_family_name;
		liveFileMetaData.level = fileMetaData.level;
		rocksCF.sstFiles.push_back(liveFileMetaData);
	}
	checkpoint->setFormat(DataMoveRocksCF);
	checkpoint->serializedCheckpoint = ObjectWriter::toValue(rocksCF, IncludeVersion());
}

const rocksdb::Slice toSlice(StringRef s) {
	return rocksdb::Slice(reinterpret_cast<const char*>(s.begin()), s.size());
}

StringRef toStringRef(rocksdb::Slice s) {
	return StringRef(reinterpret_cast<const uint8_t*>(s.data()), s.size());
}

std::string getShardMappingKey(KeyRef key, StringRef prefix) {
	return prefix.toString() + key.toString();
}

void logRocksDBError(const rocksdb::Status& status, const std::string& method) {
	auto level = status.IsTimedOut() ? SevWarn : SevError;
	TraceEvent e(level, "ShardedRocksDBError");
	e.setMaxFieldLength(10000)
	    .detail("Error", status.ToString())
	    .detail("Method", method)
	    .detail("ShardedRocksDBSeverity", status.severity());
	if (status.IsIOError()) {
		e.detail("SubCode", status.subcode());
	}
}

// TODO: define shard ops.
enum class ShardOp {
	CREATE,
	OPEN,
	DESTROY,
	CLOSE,
	MODIFY_RANGE,
};

const char* ShardOpToString(ShardOp op) {
	switch (op) {
	case ShardOp::CREATE:
		return "CREATE";
	case ShardOp::OPEN:
		return "OPEN";
	case ShardOp::DESTROY:
		return "DESTROY";
	case ShardOp::CLOSE:
		return "CLOSE";
	case ShardOp::MODIFY_RANGE:
		return "MODIFY_RANGE";
	default:
		return "Unknown";
	}
}
void logShardEvent(StringRef name, ShardOp op, Severity severity = SevInfo, const std::string& message = "") {
	TraceEvent e(severity, "ShardedRocksDBKVSShardEvent");
	e.detail("Name", name).detail("Action", ShardOpToString(op));
	if (!message.empty()) {
		e.detail("Message", message);
	}
}
void logShardEvent(StringRef name,
                   KeyRangeRef range,
                   ShardOp op,
                   Severity severity = SevInfo,
                   const std::string& message = "") {
	TraceEvent e(severity, "ShardedRocksDBKVSShardEvent");
	e.detail("Name", name).detail("Action", ShardOpToString(op)).detail("Begin", range.begin).detail("End", range.end);
	if (message != "") {
		e.detail("Message", message);
	}
}

Error statusToError(const rocksdb::Status& s) {
	if (s.IsIOError()) {
		return io_error();
	} else if (s.IsTimedOut()) {
		return key_value_store_deadline_exceeded();
	} else {
		return unknown_error();
	}
}

rocksdb::ColumnFamilyOptions getCFOptions() {
	rocksdb::ColumnFamilyOptions options;
	options.level_compaction_dynamic_level_bytes = SERVER_KNOBS->ROCKSDB_LEVEL_COMPACTION_DYNAMIC_LEVEL_BYTES;
	options.OptimizeLevelStyleCompaction(SERVER_KNOBS->ROCKSDB_MEMTABLE_BYTES);
	if (SERVER_KNOBS->ROCKSDB_PERIODIC_COMPACTION_SECONDS > 0) {
		options.periodic_compaction_seconds = SERVER_KNOBS->ROCKSDB_PERIODIC_COMPACTION_SECONDS;
	}
	// Compact sstables when there's too much deleted stuff.
	options.table_properties_collector_factories = { rocksdb::NewCompactOnDeletionCollectorFactory(128, 1) };

	rocksdb::BlockBasedTableOptions bbOpts;
	// TODO: Add a knob for the block cache size. (Default is 8 MB)
	if (SERVER_KNOBS->ROCKSDB_PREFIX_LEN > 0) {
		// Prefix blooms are used during Seek.
		options.prefix_extractor.reset(rocksdb::NewFixedPrefixTransform(SERVER_KNOBS->ROCKSDB_PREFIX_LEN));

		// Also turn on bloom filters in the memtable.
		// TODO: Make a knob for this as well.
		options.memtable_prefix_bloom_size_ratio = 0.1;

		// 5 -- Can be read by RocksDB's versions since 6.6.0. Full and partitioned
		// filters use a generally faster and more accurate Bloom filter
		// implementation, with a different schema.
		// https://github.com/facebook/rocksdb/blob/b77569f18bfc77fb1d8a0b3218f6ecf571bc4988/include/rocksdb/table.h#L391
		bbOpts.format_version = 5;

		// Create and apply a bloom filter using the 10 bits
		// which should yield a ~1% false positive rate:
		// https://github.com/facebook/rocksdb/wiki/RocksDB-Bloom-Filter#full-filters-new-format
		bbOpts.filter_policy.reset(rocksdb::NewBloomFilterPolicy(10));

		// The whole key blooms are only used for point lookups.
		// https://github.com/facebook/rocksdb/wiki/RocksDB-Bloom-Filter#prefix-vs-whole-key
		bbOpts.whole_key_filtering = false;
	}

	if (rocksdb_block_cache == nullptr && SERVER_KNOBS->ROCKSDB_BLOCK_CACHE_SIZE > 0) {
		rocksdb_block_cache = rocksdb::NewLRUCache(SERVER_KNOBS->ROCKSDB_BLOCK_CACHE_SIZE);
	}
	bbOpts.block_cache = rocksdb_block_cache;

	options.table_factory.reset(rocksdb::NewBlockBasedTableFactory(bbOpts));

	return options;
}

rocksdb::Options getOptions() {
	rocksdb::Options options({}, getCFOptions());
	options.avoid_unnecessary_blocking_io = true;
	options.create_if_missing = true;
	if (SERVER_KNOBS->ROCKSDB_BACKGROUND_PARALLELISM > 0) {
		options.IncreaseParallelism(SERVER_KNOBS->ROCKSDB_BACKGROUND_PARALLELISM);
	}

	options.delete_obsolete_files_period_micros = SERVER_KNOBS->ROCKSDB_DELETE_OBSOLETE_FILE_PERIOD * 1000000;
	options.max_total_wal_size = SERVER_KNOBS->ROCKSDB_MAX_TOTAL_WAL_SIZE;
	options.max_subcompactions = SERVER_KNOBS->ROCKSDB_MAX_SUBCOMPACTIONS;
	options.max_background_jobs = SERVER_KNOBS->ROCKSDB_MAX_BACKGROUND_JOBS;

	options.db_write_buffer_size = SERVER_KNOBS->ROCKSDB_WRITE_BUFFER_SIZE;
	options.write_buffer_size = SERVER_KNOBS->ROCKSDB_CF_WRITE_BUFFER_SIZE;
	options.statistics = rocksdb::CreateDBStatistics();
	options.statistics->set_stats_level(rocksdb::kExceptHistogramOrTimers);
	options.db_log_dir = SERVER_KNOBS->LOG_DIRECTORY;
	return options;
}

// Set some useful defaults desired for all reads.
rocksdb::ReadOptions getReadOptions() {
	rocksdb::ReadOptions options;
	options.background_purge_on_iterator_cleanup = true;
	return options;
}

struct ReadIterator {
	uint64_t index; // incrementing counter to uniquely identify read iterator.
	bool inUse;
	std::shared_ptr<rocksdb::Iterator> iter;
	double creationTime;
	KeyRange keyRange;
	std::shared_ptr<rocksdb::Slice> beginSlice, endSlice;

	ReadIterator(rocksdb::ColumnFamilyHandle* cf, uint64_t index, rocksdb::DB* db, const rocksdb::ReadOptions& options)
	  : index(index), inUse(true), creationTime(now()), iter(db->NewIterator(options, cf)) {}
	ReadIterator(rocksdb::ColumnFamilyHandle* cf, uint64_t index, rocksdb::DB* db, const KeyRange& range)
	  : index(index), inUse(true), creationTime(now()), keyRange(range) {
		auto options = getReadOptions();
		beginSlice = std::shared_ptr<rocksdb::Slice>(new rocksdb::Slice(toSlice(keyRange.begin)));
		options.iterate_lower_bound = beginSlice.get();
		endSlice = std::shared_ptr<rocksdb::Slice>(new rocksdb::Slice(toSlice(keyRange.end)));
		options.iterate_upper_bound = endSlice.get();
		iter = std::shared_ptr<rocksdb::Iterator>(db->NewIterator(options, cf));
	}
};

/*
ReadIteratorPool: Collection of iterators. Reuses iterators on non-concurrent multiple read operations,
instead of creating and deleting for every read.

Read: IteratorPool provides an unused iterator if exists or creates and gives a new iterator.
Returns back the iterator after the read is done.

Write: Iterators in the pool are deleted, forcing new iterator creation on next reads. The iterators
which are currently used by the reads can continue using the iterator as it is a shared_ptr. Once
the read is processed, shared_ptr goes out of scope and gets deleted. Eventually the iterator object
gets deleted as the ref count becomes 0.
*/
class ReadIteratorPool {
public:
	ReadIteratorPool(rocksdb::DB* db, rocksdb::ColumnFamilyHandle* cf, const std::string& path)
	  : db(db), cf(cf), index(0), iteratorsReuseCount(0), readRangeOptions(getReadOptions()) {
		ASSERT(db);
		ASSERT(cf);
		readRangeOptions.background_purge_on_iterator_cleanup = true;
		readRangeOptions.auto_prefix_mode = (SERVER_KNOBS->ROCKSDB_PREFIX_LEN > 0);
		TraceEvent(SevVerbose, "ShardedRocksReadIteratorPool")
		    .detail("Path", path)
		    .detail("KnobRocksDBReadRangeReuseIterators", SERVER_KNOBS->ROCKSDB_READ_RANGE_REUSE_ITERATORS)
		    .detail("KnobRocksDBPrefixLen", SERVER_KNOBS->ROCKSDB_PREFIX_LEN);
	}

	// Called on every db commit.
	void update() {
		if (SERVER_KNOBS->ROCKSDB_READ_RANGE_REUSE_ITERATORS) {
			std::lock_guard<std::mutex> lock(mutex);
			iteratorsMap.clear();
		}
	}

	// Called on every read operation.
	ReadIterator getIterator(const KeyRange& range) {
		// Shared iterators are not bounded.
		if (SERVER_KNOBS->ROCKSDB_READ_RANGE_REUSE_ITERATORS) {
			std::lock_guard<std::mutex> lock(mutex);
			for (it = iteratorsMap.begin(); it != iteratorsMap.end(); it++) {
				if (!it->second.inUse) {
					it->second.inUse = true;
					iteratorsReuseCount++;
					return it->second;
				}
			}
			index++;
			ReadIterator iter(cf, index, db, readRangeOptions);
			iteratorsMap.insert({ index, iter });
			return iter;
		} else {
			index++;
			ReadIterator iter(cf, index, db, range);
			return iter;
		}
	}

	// Called on every read operation, after the keys are collected.
	void returnIterator(ReadIterator& iter) {
		if (SERVER_KNOBS->ROCKSDB_READ_RANGE_REUSE_ITERATORS) {
			std::lock_guard<std::mutex> lock(mutex);
			it = iteratorsMap.find(iter.index);
			// iterator found: put the iterator back to the pool(inUse=false).
			// iterator not found: update would have removed the iterator from pool, so nothing to do.
			if (it != iteratorsMap.end()) {
				ASSERT(it->second.inUse);
				it->second.inUse = false;
			}
		}
	}

	// Called for every ROCKSDB_READ_RANGE_ITERATOR_REFRESH_TIME seconds in a loop.
	void refreshIterators() {
		std::lock_guard<std::mutex> lock(mutex);
		it = iteratorsMap.begin();
		while (it != iteratorsMap.end()) {
			if (now() - it->second.creationTime > SERVER_KNOBS->ROCKSDB_READ_RANGE_ITERATOR_REFRESH_TIME) {
				it = iteratorsMap.erase(it);
			} else {
				it++;
			}
		}
	}

	uint64_t numReadIteratorsCreated() { return index; }

	uint64_t numTimesReadIteratorsReused() { return iteratorsReuseCount; }

private:
	std::unordered_map<int, ReadIterator> iteratorsMap;
	std::unordered_map<int, ReadIterator>::iterator it;
	rocksdb::DB* db;
	rocksdb::ColumnFamilyHandle* cf;
	rocksdb::ReadOptions readRangeOptions;
	std::mutex mutex;
	// incrementing counter for every new iterator creation, to uniquely identify the iterator in returnIterator().
	uint64_t index;
	uint64_t iteratorsReuseCount;
};

ACTOR Future<Void> flowLockLogger(const FlowLock* readLock, const FlowLock* fetchLock) {
	loop {
		wait(delay(SERVER_KNOBS->ROCKSDB_METRICS_DELAY));
		TraceEvent e("ShardedRocksDBFlowLock");
		e.detail("ReadAvailable", readLock->available());
		e.detail("ReadActivePermits", readLock->activePermits());
		e.detail("ReadWaiters", readLock->waiters());
		e.detail("FetchAvailable", fetchLock->available());
		e.detail("FetchActivePermits", fetchLock->activePermits());
		e.detail("FetchWaiters", fetchLock->waiters());
	}
}

// DataShard represents a key range (logical shard) in FDB. A DataShard is assigned to a specific physical shard.
struct DataShard {
	DataShard(KeyRange range, PhysicalShard* physicalShard) : range(range), physicalShard(physicalShard) {}

	KeyRange range;
	PhysicalShard* physicalShard;
};

// PhysicalShard represent a collection of logical shards. A PhysicalShard could have one or more DataShards. A
// PhysicalShard is stored as a column family in rocksdb. Each PhysicalShard has its own iterator pool.
struct PhysicalShard {
	PhysicalShard(rocksdb::DB* db, std::string id, const rocksdb::ColumnFamilyOptions& options)
	  : db(db), id(id), cfOptions(options), isInitialized(false) {}
	PhysicalShard(rocksdb::DB* db, std::string id, rocksdb::ColumnFamilyHandle* handle)
	  : db(db), id(id), cf(handle), isInitialized(true) {
		ASSERT(cf);
		readIterPool = std::make_shared<ReadIteratorPool>(db, cf, id);
	}

	rocksdb::Status init() {
		if (cf) {
			return rocksdb::Status::OK();
		}
		auto status = db->CreateColumnFamily(cfOptions, id, &cf);
		if (!status.ok()) {
			logRocksDBError(status, "AddCF");
			return status;
		}
		readIterPool = std::make_shared<ReadIteratorPool>(db, cf, id);
		this->isInitialized.store(true);
		return status;
	}

	// Restore from the checkpoint.
	rocksdb::Status restore(const CheckpointMetaData& checkpoint) {
		rocksdb::ExportImportFilesMetaData metaData = getMetaData(checkpoint);
		rocksdb::ImportColumnFamilyOptions importOptions;
		importOptions.move_files = true;
		rocksdb::Status status = db->CreateColumnFamilyWithImport(getCFOptions(), id, importOptions, metaData, &cf);

		if (!status.ok()) {
			logRocksDBError(status, "Restore");
			return status;
		}

		readIterPool = std::make_shared<ReadIteratorPool>(db, cf, id);
		this->isInitialized.store(true);
		return status;
	}

<<<<<<< HEAD
	rocksdb::Status restoreKvs(const std::vector<CheckpointMetaData>& checkpoints) {
		std::vector<std::string> sstFiles;
		for (const auto& checkpoint : a.checkpoints) {
			const RocksDBCheckpoint rocksCheckpoint = getRocksCheckpoint(checkpoint);
			for (const auto& file : rocksCheckpoint.fetchedFiles) {
				TraceEvent("RocksDBRestoreFile", id)
				    .detail("Checkpoint", rocksCheckpoint.toString())
				    .detail("File", file.toString());
				sstFiles.push_back(file.path);
			}
		}

		if (!sstFiles.empty()) {
			rocksdb::IngestExternalFileOptions ingestOptions;
			ingestOptions.move_files = true;
			ingestOptions.write_global_seqno = false;
			ingestOptions.verify_checksums_before_ingest = true;
			status = db->IngestExternalFile(cf, sstFiles, ingestOptions);
			if (!status.ok()) {
				logRocksDBError(id, status, "IngestExternalFile", SevWarnAlways);
				a.done.sendError(statusToError(status));
				return;
			}
		} else {
			TraceEvent(SevDebug, "RocksDBServeRestoreEmptyRange", id)
			    .detail("Path", a.path)
			    .detail("Checkpoint", describe(a.checkpoints));
		}
		TraceEvent("RocksDBServeRestoreEnd", id).detail("Path", a.path).detail("Checkpoint", describe(a.checkpoints));
		a.done.send(Void());
		return status;
	}

=======
>>>>>>> 3d2124df
	bool initialized() { return this->isInitialized.load(); }

	void refreshReadIteratorPool() {
		ASSERT(this->readIterPool != nullptr);
		this->readIterPool->refreshIterators();
	}

	std::vector<KeyRange> getAllRanges() const {
		std::vector<KeyRange> res;
		for (const auto& [key, shard] : dataShards) {
			if (shard != nullptr) {
				res.push_back(shard->range);
			}
		}
		return res;
	}

	std::string toString() {
		std::string ret = "[ID]: " + this->id + ", [CF]: ";
		if (initialized()) {
			ret += std::to_string(this->cf->GetID());
		} else {
			ret += "Not initialized";
		}
		return ret;
	}

	~PhysicalShard() {
		logShardEvent(id, ShardOp::CLOSE);
		isInitialized.store(false);
		readIterPool.reset();

		// Deleting default column family is not allowed.
		if (id == DEFAULT_CF_NAME) {
			return;
		}

		if (deletePending) {
			auto s = db->DropColumnFamily(cf);
			if (!s.ok()) {
				logRocksDBError(s, "DestroyShard");
				logShardEvent(id, ShardOp::DESTROY, SevError, s.ToString());
				return;
			}
		}
		auto s = db->DestroyColumnFamilyHandle(cf);
		if (!s.ok()) {
			logRocksDBError(s, "DestroyCFHandle");
			logShardEvent(id, ShardOp::DESTROY, SevError, s.ToString());
			return;
		}
		logShardEvent(id, ShardOp::DESTROY);
	}

	rocksdb::DB* db;
	std::string id;
	rocksdb::ColumnFamilyOptions cfOptions;
	rocksdb::ColumnFamilyHandle* cf = nullptr;
	std::unordered_map<std::string, std::unique_ptr<DataShard>> dataShards;
	std::shared_ptr<ReadIteratorPool> readIterPool;
	bool deletePending = false;
	std::atomic<bool> isInitialized;
	double deleteTimeSec;
};

int readRangeInDb(PhysicalShard* shard, const KeyRangeRef range, int rowLimit, int byteLimit, RangeResult* result) {
	if (rowLimit == 0 || byteLimit == 0) {
		return 0;
	}

	int accumulatedRows = 0;
	int accumulatedBytes = 0;
	rocksdb::Status s;

	// When using a prefix extractor, ensure that keys are returned in order even if they cross
	// a prefix boundary.
	if (rowLimit >= 0) {
		ReadIterator readIter = shard->readIterPool->getIterator(range);
		auto cursor = readIter.iter;
		cursor->Seek(toSlice(range.begin));
		while (cursor->Valid() && toStringRef(cursor->key()) < range.end) {
			KeyValueRef kv(toStringRef(cursor->key()), toStringRef(cursor->value()));
			++accumulatedRows;
			accumulatedBytes += sizeof(KeyValueRef) + kv.expectedSize();
			result->push_back_deep(result->arena(), kv);
			// Calling `cursor->Next()` is potentially expensive, so short-circut here just in case.
			if (result->size() >= rowLimit || accumulatedBytes >= byteLimit) {
				break;
			}
			cursor->Next();
		}
		s = cursor->status();
		shard->readIterPool->returnIterator(readIter);
	} else {
		ReadIterator readIter = shard->readIterPool->getIterator(range);
		auto cursor = readIter.iter;
		cursor->SeekForPrev(toSlice(range.end));
		if (cursor->Valid() && toStringRef(cursor->key()) == range.end) {
			cursor->Prev();
		}
		while (cursor->Valid() && toStringRef(cursor->key()) >= range.begin) {
			KeyValueRef kv(toStringRef(cursor->key()), toStringRef(cursor->value()));
			++accumulatedRows;
			accumulatedBytes += sizeof(KeyValueRef) + kv.expectedSize();
			result->push_back_deep(result->arena(), kv);
			// Calling `cursor->Prev()` is potentially expensive, so short-circut here just in case.
			if (result->size() >= -rowLimit || accumulatedBytes >= byteLimit) {
				break;
			}
			cursor->Prev();
		}
		s = cursor->status();
		shard->readIterPool->returnIterator(readIter);
	}

	if (!s.ok()) {
		logRocksDBError(s, "ReadRange");
		// The data writen to the arena is not erased, which will leave RangeResult in a dirty state. The RangeResult
		// should never be returned to user.
		return -1;
	}
	return accumulatedBytes;
}

// Manages physical shards and maintains logical shard mapping.
class ShardManager {
public:
	ShardManager(std::string path, UID logId, const rocksdb::Options& options)
	  : path(path), logId(logId), dbOptions(options), dataShardMap(nullptr, specialKeys.end) {}

	ACTOR static Future<Void> shardMetricsLogger(std::shared_ptr<ShardedRocksDBState> rState,
	                                             Future<Void> openFuture,
	                                             ShardManager* shardManager) {
		state std::unordered_map<std::string, std::shared_ptr<PhysicalShard>>* physicalShards =
		    shardManager->getAllShards();

		try {
			wait(openFuture);
			loop {
				wait(delay(SERVER_KNOBS->ROCKSDB_METRICS_DELAY));
				if (rState->closing) {
					break;
				}
				TraceEvent(SevInfo, "ShardedRocksKVSPhysialShardMetrics")
				    .detail("NumActiveShards", shardManager->numActiveShards())
				    .detail("TotalPhysicalShards", shardManager->numPhysicalShards());

				for (auto& [id, shard] : *physicalShards) {
					if (!shard->initialized()) {
						continue;
					}
					std::string propValue = "";
					ASSERT(shard->db->GetProperty(shard->cf, rocksdb::DB::Properties::kCFStats, &propValue));
					TraceEvent(SevInfo, "PhysicalShardCFStats").detail("ShardId", id).detail("Detail", propValue);

					// Get compression ratio for each level.
					rocksdb::ColumnFamilyMetaData cfMetadata;
					shard->db->GetColumnFamilyMetaData(shard->cf, &cfMetadata);
					TraceEvent e(SevInfo, "PhysicalShardLevelStats");
					e.detail("ShardId", id);
					std::string levelProp;
					for (auto it = cfMetadata.levels.begin(); it != cfMetadata.levels.end(); ++it) {
						std::string propValue = "";
						ASSERT(shard->db->GetProperty(shard->cf,
						                              rocksdb::DB::Properties::kCompressionRatioAtLevelPrefix +
						                                  std::to_string(it->level),
						                              &propValue));
						e.detail("Level" + std::to_string(it->level), std::to_string(it->size) + " " + propValue);
					}
				}
			}
		} catch (Error& e) {
			if (e.code() != error_code_actor_cancelled) {
				TraceEvent(SevError, "ShardedRocksShardMetricsLoggerError").errorUnsuppressed(e);
			}
		}
		return Void();
	}

	rocksdb::Status init() {
		// Open instance.
		TraceEvent(SevInfo, "ShardedRocksShardManagerInitBegin", this->logId).detail("DataPath", path);
		std::vector<std::string> columnFamilies;
		rocksdb::Status status = rocksdb::DB::ListColumnFamilies(dbOptions, path, &columnFamilies);

		std::vector<rocksdb::ColumnFamilyDescriptor> descriptors;
		bool foundMetadata = false;
		for (const auto& name : columnFamilies) {
			if (name == METADATA_SHARD_ID) {
				foundMetadata = true;
			}
			descriptors.push_back(rocksdb::ColumnFamilyDescriptor{ name, rocksdb::ColumnFamilyOptions(dbOptions) });
		}

		ASSERT(foundMetadata || descriptors.size() == 0);

		// Add default column family if it's a newly opened database.
		if (descriptors.size() == 0) {
			descriptors.push_back(
			    rocksdb::ColumnFamilyDescriptor{ DEFAULT_CF_NAME, rocksdb::ColumnFamilyOptions(dbOptions) });
		}

		std::vector<rocksdb::ColumnFamilyHandle*> handles;
		status = rocksdb::DB::Open(dbOptions, path, descriptors, &handles, &db);
		if (!status.ok()) {
			logRocksDBError(status, "Open");
			return status;
		}

		if (foundMetadata) {
			TraceEvent(SevInfo, "ShardedRocksInitLoadPhysicalShards", this->logId)
			    .detail("PhysicalShardCount", handles.size());

			std::shared_ptr<PhysicalShard> metadataShard = nullptr;
			for (auto handle : handles) {
				auto shard = std::make_shared<PhysicalShard>(db, handle->GetName(), handle);
				if (shard->id == METADATA_SHARD_ID) {
					metadataShard = shard;
				}
				physicalShards[shard->id] = shard;
				columnFamilyMap[handle->GetID()] = handle;
				TraceEvent(SevVerbose, "ShardedRocksInitPhysicalShard", this->logId).detail("PhysicalShard", shard->id);
			}

			std::set<std::string> unusedShards(columnFamilies.begin(), columnFamilies.end());
			unusedShards.erase(METADATA_SHARD_ID);
			unusedShards.erase(DEFAULT_CF_NAME);

			KeyRange keyRange = prefixRange(shardMappingPrefix);
			while (true) {
				RangeResult metadata;
				const int bytes = readRangeInDb(metadataShard.get(),
				                                keyRange,
				                                std::max(2, SERVER_KNOBS->ROCKSDB_READ_RANGE_ROW_LIMIT),
				                                UINT16_MAX,
				                                &metadata);
				if (bytes <= 0) {
					break;
				}

				ASSERT_GT(metadata.size(), 0);
				for (int i = 0; i < metadata.size() - 1; ++i) {
					const std::string name = metadata[i].value.toString();
					KeyRangeRef range(metadata[i].key.removePrefix(shardMappingPrefix),
					                  metadata[i + 1].key.removePrefix(shardMappingPrefix));
					TraceEvent(SevVerbose, "DecodeShardMapping", this->logId)
					    .detail("Range", range)
					    .detail("Name", name);

					// Empty name indicates the shard doesn't belong to the SS/KVS.
					if (name.empty()) {
						continue;
					}

					auto it = physicalShards.find(name);
					// Raise error if physical shard is missing.
					if (it == physicalShards.end()) {
						TraceEvent(SevError, "ShardedRocksDB", this->logId).detail("MissingShard", name);
						return rocksdb::Status::NotFound();
					}

					std::unique_ptr<DataShard> dataShard = std::make_unique<DataShard>(range, it->second.get());
					dataShardMap.insert(range, dataShard.get());
					it->second->dataShards[range.begin.toString()] = std::move(dataShard);
					activePhysicalShardIds.emplace(name);
					unusedShards.erase(name);
				}

				if (metadata.back().key.removePrefix(shardMappingPrefix) == specialKeys.end) {
					TraceEvent(SevVerbose, "ShardedRocksLoadShardMappingEnd", this->logId);
					break;
				}

				// Read from the current last key since the shard begining with it hasn't been processed.
				if (metadata.size() == 1 && metadata.back().value.toString().empty()) {
					// Should not happen, just being paranoid.
					keyRange = KeyRangeRef(keyAfter(metadata.back().key), keyRange.end);
				} else {
					keyRange = KeyRangeRef(metadata.back().key, keyRange.end);
				}
			}

			for (const auto& name : unusedShards) {
				TraceEvent(SevDebug, "UnusedShardName", logId).detail("Name", name);
				auto it = physicalShards.find(name);
				ASSERT(it != physicalShards.end());
				auto shard = it->second;
				if (shard->dataShards.size() == 0) {
					shard->deleteTimeSec = now();
					pendingDeletionShards.push_back(name);
				}
			}
			if (unusedShards.size() > 0) {
				TraceEvent("ShardedRocksDB", logId).detail("CleanUpUnusedShards", unusedShards.size());
			}
		} else {
			// DB is opened with default shard.
			ASSERT(handles.size() == 1);

			// Add SpecialKeys range. This range should not be modified.
			std::shared_ptr<PhysicalShard> defaultShard =
			    std::make_shared<PhysicalShard>(db, DEFAULT_CF_NAME, handles[0]);
			columnFamilyMap[defaultShard->cf->GetID()] = defaultShard->cf;
			std::unique_ptr<DataShard> dataShard = std::make_unique<DataShard>(specialKeys, defaultShard.get());
			dataShardMap.insert(specialKeys, dataShard.get());
			defaultShard->dataShards[specialKeys.begin.toString()] = std::move(dataShard);
			physicalShards[defaultShard->id] = defaultShard;

			// Create metadata shard.
			auto metadataShard =
			    std::make_shared<PhysicalShard>(db, METADATA_SHARD_ID, rocksdb::ColumnFamilyOptions(dbOptions));
			metadataShard->init();
			columnFamilyMap[metadataShard->cf->GetID()] = metadataShard->cf;
			physicalShards[METADATA_SHARD_ID] = metadataShard;

			// Write special key range metadata.
			writeBatch = std::make_unique<rocksdb::WriteBatch>();
			dirtyShards = std::make_unique<std::set<PhysicalShard*>>();
			persistRangeMapping(specialKeys, true);
			rocksdb::WriteOptions options;
			status = db->Write(options, writeBatch.get());
			if (!status.ok()) {
				return status;
			}
			metadataShard->readIterPool->update();
			TraceEvent(SevInfo, "ShardedRocksInitializeMetaDataShard", this->logId)
			    .detail("MetadataShardCF", metadataShard->cf->GetID());
		}

		writeBatch = std::make_unique<rocksdb::WriteBatch>();
		dirtyShards = std::make_unique<std::set<PhysicalShard*>>();

		TraceEvent(SevInfo, "ShardedRocksShardManagerInitEnd", this->logId).detail("DataPath", path);
		return status;
	}

	DataShard* getDataShard(KeyRef key) {
		DataShard* shard = dataShardMap[key];
		ASSERT(shard == nullptr || shard->range.contains(key));
		return shard;
	}

	PhysicalShard* getSpecialKeysShard() {
		auto it = physicalShards.find(DEFAULT_CF_NAME);
		ASSERT(it != physicalShards.end());
		return it->second.get();
	}

	PhysicalShard* getMetaDataShard() {
		auto it = physicalShards.find(METADATA_SHARD_ID);
		ASSERT(it != physicalShards.end());
		return it->second.get();
	}

	// Returns the physical shard that hosting all `ranges`; Returns nullptr if such a physical shard does not exists.
	PhysicalShard* getPhysicalShardForAllRanges(std::vector<KeyRange> ranges) {
		PhysicalShard* result = nullptr;
		for (const auto& range : ranges) {
			auto rangeIterator = this->dataShardMap.intersectingRanges(range);
			for (auto it = rangeIterator.begin(); it != rangeIterator.end(); ++it) {
				if (it.value() == nullptr) {
					TraceEvent(SevWarn, "ShardedRocksDBRangeNotInKVS", logId).detail("Range", range);
					return nullptr;
				} else {
					ASSERT(it.value()->physicalShard != nullptr);
					PhysicalShard* ps = it.value()->physicalShard;
					if (result == nullptr) {
						result = ps;
					} else if (ps != result) {
						TraceEvent(SevWarn, "ShardedRocksDBRangeOnMultipleShards", logId)
						    .detail("Ranges", describe(ranges))
						    .detail("PhysicalShard", result->id)
						    .detail("SecondPhysicalShard", ps->id);
						return nullptr;
					}
				}
			}
		}

		return result;
	}

	std::vector<DataShard*> getDataShardsByRange(KeyRangeRef range) {
		std::vector<DataShard*> result;
		auto rangeIterator = dataShardMap.intersectingRanges(range);

		for (auto it = rangeIterator.begin(); it != rangeIterator.end(); ++it) {
			if (it.value() == nullptr) {
				TraceEvent(SevVerbose, "ShardedRocksDB")
				    .detail("Info", "ShardNotFound")
				    .detail("BeginKey", range.begin)
				    .detail("EndKey", range.end);
				continue;
			}
			result.push_back(it.value());
		}
		return result;
	}

	PhysicalShard* addRange(KeyRange range, std::string id) {
		TraceEvent(SevInfo, "ShardedRocksAddRangeBegin", this->logId)
		    .detail("Range", range)
		    .detail("PhysicalShardID", id);

		// Newly added range should not overlap with any existing range.
		auto ranges = dataShardMap.intersectingRanges(range);

		for (auto it = ranges.begin(); it != ranges.end(); ++it) {
			if (it.value() != nullptr && it.value()->physicalShard->id != id) {
				TraceEvent(SevError, "ShardedRocksAddOverlappingRanges")
				    .detail("IntersectingRange", it->range())
				    .detail("DataShardRange", it->value()->range)
				    .detail("PhysicalShard", it->value()->physicalShard->toString());
			}
		}

		auto [it, inserted] = physicalShards.emplace(
		    id, std::make_shared<PhysicalShard>(db, id, rocksdb::ColumnFamilyOptions(dbOptions)));
		std::shared_ptr<PhysicalShard>& shard = it->second;

		activePhysicalShardIds.emplace(id);

		auto dataShard = std::make_unique<DataShard>(range, shard.get());
		dataShardMap.insert(range, dataShard.get());
		shard->dataShards[range.begin.toString()] = std::move(dataShard);

		validate();

		TraceEvent(SevInfo, "ShardedRocksAddRangeEnd", this->logId)
		    .detail("Range", range)
		    .detail("PhysicalShardID", id);

		return shard.get();
	}

	std::vector<std::string> removeRange(KeyRange range) {
		TraceEvent(SevInfo, "ShardedRocksRemoveRangeBegin", this->logId).detail("Range", range);

		std::vector<std::string> shardIds;

		std::vector<DataShard*> newShards;
		auto ranges = dataShardMap.intersectingRanges(range);

		for (auto it = ranges.begin(); it != ranges.end(); ++it) {
			if (!it.value()) {
				TraceEvent(SevDebug, "ShardedRocksDB")
				    .detail("Info", "RemoveNonExistentRange")
				    .detail("BeginKey", range.begin)
				    .detail("EndKey", range.end);
				continue;
			}
			auto existingShard = it.value()->physicalShard;
			auto shardRange = it.range();

			TraceEvent(SevDebug, "ShardedRocksRemoveRange")
			    .detail("Range", range)
			    .detail("IntersectingRange", shardRange)
			    .detail("DataShardRange", it.value()->range)
			    .detail("PhysicalShard", existingShard->toString());

			ASSERT(it.value()->range == shardRange); // Ranges should be consistent.
			if (range.contains(shardRange)) {
				existingShard->dataShards.erase(shardRange.begin.toString());
				TraceEvent(SevInfo, "ShardedRocksRemovedRange")
				    .detail("Range", range)
				    .detail("RemovedRange", shardRange)
				    .detail("PhysicalShard", existingShard->toString());
				if (existingShard->dataShards.size() == 0) {
					TraceEvent(SevDebug, "ShardedRocksDB").detail("EmptyShardId", existingShard->id);
					shardIds.push_back(existingShard->id);
					existingShard->deleteTimeSec = now();
					pendingDeletionShards.push_back(existingShard->id);
					activePhysicalShardIds.erase(existingShard->id);
				}
				continue;
			}

			// Range modification could result in more than one segments. Remove the original segment key here.
			existingShard->dataShards.erase(shardRange.begin.toString());
			if (shardRange.begin < range.begin) {
				auto dataShard =
				    std::make_unique<DataShard>(KeyRange(KeyRangeRef(shardRange.begin, range.begin)), existingShard);
				newShards.push_back(dataShard.get());
				const std::string msg = "Shrink shard from " + Traceable<KeyRangeRef>::toString(shardRange) + " to " +
				                        Traceable<KeyRangeRef>::toString(dataShard->range);
				existingShard->dataShards[shardRange.begin.toString()] = std::move(dataShard);
				logShardEvent(existingShard->id, shardRange, ShardOp::MODIFY_RANGE, SevInfo, msg);
			}

			if (shardRange.end > range.end) {
				auto dataShard =
				    std::make_unique<DataShard>(KeyRange(KeyRangeRef(range.end, shardRange.end)), existingShard);
				newShards.push_back(dataShard.get());
				const std::string msg = "Shrink shard from " + Traceable<KeyRangeRef>::toString(shardRange) + " to " +
				                        Traceable<KeyRangeRef>::toString(dataShard->range);
				existingShard->dataShards[range.end.toString()] = std::move(dataShard);
				logShardEvent(existingShard->id, shardRange, ShardOp::MODIFY_RANGE, SevInfo, msg);
			}
		}

		dataShardMap.insert(range, nullptr);
		for (DataShard* shard : newShards) {
			dataShardMap.insert(shard->range, shard);
		}

		validate();

		TraceEvent(SevInfo, "ShardedRocksRemoveRangeEnd", this->logId).detail("Range", range);

		return shardIds;
	}

	std::vector<std::shared_ptr<PhysicalShard>> getPendingDeletionShards(double cleanUpDelay) {
		std::vector<std::shared_ptr<PhysicalShard>> emptyShards;
		double currentTime = now();

		TraceEvent(SevInfo, "ShardedRocksDB", logId)
		    .detail("PendingDeletionShardQueueSize", pendingDeletionShards.size());
		while (!pendingDeletionShards.empty()) {
			const auto& id = pendingDeletionShards.front();
			auto it = physicalShards.find(id);
			if (it == physicalShards.end() || it->second->dataShards.size() != 0) {
				pendingDeletionShards.pop_front();
				continue;
			}
			if (currentTime - it->second->deleteTimeSec > cleanUpDelay) {
				pendingDeletionShards.pop_front();
				emptyShards.push_back(it->second);
				physicalShards.erase(id);
			} else {
				break;
			}
		}
		return emptyShards;
	}

	void put(KeyRef key, ValueRef value) {
		auto it = dataShardMap.rangeContaining(key);
		if (!it.value()) {
			TraceEvent(SevError, "ShardedRocksDB").detail("Error", "write to non-exist shard").detail("WriteKey", key);
			return;
		}
		TraceEvent(SevVerbose, "ShardedRocksShardManagerPut", this->logId)
		    .detail("WriteKey", key)
		    .detail("Value", value)
		    .detail("MapRange", it.range())
		    .detail("ShardRange", it.value()->range);
		ASSERT(it.value()->range == (KeyRangeRef)it.range());
		ASSERT(writeBatch != nullptr);
		ASSERT(dirtyShards != nullptr);
		writeBatch->Put(it.value()->physicalShard->cf, toSlice(key), toSlice(value));
		dirtyShards->insert(it.value()->physicalShard);
		TraceEvent(SevVerbose, "ShardedRocksShardManagerPutEnd", this->logId)
		    .detail("WriteKey", key)
		    .detail("Value", value);
	}

	void clear(KeyRef key) {
		auto it = dataShardMap.rangeContaining(key);
		if (!it.value()) {
			return;
		}
		writeBatch->Delete(it.value()->physicalShard->cf, toSlice(key));
		dirtyShards->insert(it.value()->physicalShard);
	}

	void clearRange(KeyRangeRef range) {
		auto rangeIterator = dataShardMap.intersectingRanges(range);

		for (auto it = rangeIterator.begin(); it != rangeIterator.end(); ++it) {
			if (it.value() == nullptr) {
				TraceEvent(SevDebug, "ShardedRocksDB").detail("ClearNonExistentRange", it.range());
				continue;
			}
			writeBatch->DeleteRange(it.value()->physicalShard->cf, toSlice(range.begin), toSlice(range.end));
			dirtyShards->insert(it.value()->physicalShard);
		}
	}

	void populateRangeMappingMutations(rocksdb::WriteBatch* writeBatch, KeyRangeRef range, bool isAdd) {
		TraceEvent(SevDebug, "ShardedRocksDB", this->logId)
		    .detail("Info", "RangeToPersist")
		    .detail("BeginKey", range.begin)
		    .detail("EndKey", range.end);
		PhysicalShard* metadataShard = getMetaDataShard();

		writeBatch->DeleteRange(metadataShard->cf,
		                        getShardMappingKey(range.begin, shardMappingPrefix),
		                        getShardMappingKey(range.end, shardMappingPrefix));

		KeyRef lastKey = range.end;
		if (isAdd) {
			auto ranges = dataShardMap.intersectingRanges(range);
			for (auto it = ranges.begin(); it != ranges.end(); ++it) {
				if (it.value()) {
					ASSERT(it.range() == it.value()->range);
					// Non-empty range.
					writeBatch->Put(metadataShard->cf,
					                getShardMappingKey(it.range().begin, shardMappingPrefix),
					                it.value()->physicalShard->id);
					TraceEvent(SevDebug, "ShardedRocksDB", this->logId)
					    .detail("Action", "PersistRangeMapping")
					    .detail("BeginKey", it.range().begin)
					    .detail("EndKey", it.range().end)
					    .detail("ShardId", it.value()->physicalShard->id);

				} else {
					// Empty range.
					writeBatch->Put(metadataShard->cf, getShardMappingKey(it.range().begin, shardMappingPrefix), "");
					TraceEvent(SevDebug, "ShardedRocksDB", this->logId)
					    .detail("Action", "PersistRangeMapping")
					    .detail("BeginKey", it.range().begin)
					    .detail("EndKey", it.range().end)
					    .detail("ShardId", "None");
				}
				lastKey = it.range().end;
			}
		} else {
			writeBatch->Put(metadataShard->cf, getShardMappingKey(range.begin, shardMappingPrefix), "");
			TraceEvent(SevDebug, "ShardedRocksDB", this->logId)
			    .detail("Action", "PersistRangeMapping")
			    .detail("RemoveRange", "True")
			    .detail("BeginKey", range.begin)
			    .detail("EndKey", range.end);
		}

		DataShard* nextShard = nullptr;
		if (lastKey <= allKeys.end) {
			nextShard = dataShardMap.rangeContaining(lastKey).value();
		}
		writeBatch->Put(metadataShard->cf,
		                getShardMappingKey(lastKey, shardMappingPrefix),
		                nextShard == nullptr ? "" : nextShard->physicalShard->id);
		TraceEvent(SevDebug, "ShardedRocksDB", this->logId)
		    .detail("Action", "PersistRangeMappingEnd")
		    .detail("NextShardKey", lastKey)
		    .detail("Value", nextShard == nullptr ? "" : nextShard->physicalShard->id);
	}

	void persistRangeMapping(KeyRangeRef range, bool isAdd) {
		populateRangeMappingMutations(writeBatch.get(), range, isAdd);
		dirtyShards->insert(getMetaDataShard());
	}

	std::unique_ptr<rocksdb::WriteBatch> getWriteBatch() {
		std::unique_ptr<rocksdb::WriteBatch> existingWriteBatch = std::move(writeBatch);
		writeBatch = std::make_unique<rocksdb::WriteBatch>();
		return existingWriteBatch;
	}

	std::unique_ptr<std::set<PhysicalShard*>> getDirtyShards() {
		std::unique_ptr<std::set<PhysicalShard*>> existingShards = std::move(dirtyShards);
		dirtyShards = std::make_unique<std::set<PhysicalShard*>>();
		return existingShards;
	}

	void closeAllShards() {
		columnFamilyMap.clear();
		physicalShards.clear();
		// Close DB.
		auto s = db->Close();
		if (!s.ok()) {
			logRocksDBError(s, "Close");
			return;
		}
		TraceEvent("ShardedRocksDB", this->logId).detail("Info", "DBClosed");
	}

	void destroyAllShards() {
		columnFamilyMap.clear();
		for (auto& [_, shard] : physicalShards) {
			shard->deletePending = true;
		}
		physicalShards.clear();
		// Close DB.
		auto s = db->Close();
		if (!s.ok()) {
			logRocksDBError(s, "Close");
			return;
		}
		s = rocksdb::DestroyDB(path, getOptions());
		if (!s.ok()) {
			logRocksDBError(s, "DestroyDB");
		}
		TraceEvent("ShardedRocksDB", this->logId).detail("Info", "DBDestroyed");
	}

	rocksdb::DB* getDb() const { return db; }

	std::unordered_map<std::string, std::shared_ptr<PhysicalShard>>* getAllShards() { return &physicalShards; }

	std::unordered_map<uint32_t, rocksdb::ColumnFamilyHandle*>* getColumnFamilyMap() { return &columnFamilyMap; }

	size_t numPhysicalShards() const { return physicalShards.size(); };

	size_t numActiveShards() const { return activePhysicalShardIds.size(); };

	std::vector<std::pair<KeyRange, std::string>> getDataMapping() {
		std::vector<std::pair<KeyRange, std::string>> dataMap;
		for (auto it : dataShardMap.ranges()) {
			if (!it.value()) {
				continue;
			}
			dataMap.push_back(std::make_pair(it.range(), it.value()->physicalShard->id));
		}
		return dataMap;
	}

	void validate() {
		TraceEvent(SevVerbose, "ShardedRocksValidateShardManager", this->logId);
		for (auto s = dataShardMap.ranges().begin(); s != dataShardMap.ranges().end(); ++s) {
			TraceEvent e(SevVerbose, "ShardedRocksValidateDataShardMap", this->logId);
			e.detail("Range", s->range());
			const DataShard* shard = s->value();
			e.detail("ShardAddress", reinterpret_cast<std::uintptr_t>(shard));
			if (shard != nullptr) {
				e.detail("PhysicalShard", shard->physicalShard->id);
			} else {
				e.detail("Shard", "Empty");
			}
			if (shard != nullptr) {
				ASSERT(shard->range == static_cast<KeyRangeRef>(s->range()));
				ASSERT(shard->physicalShard != nullptr);
				auto it = shard->physicalShard->dataShards.find(shard->range.begin.toString());
				ASSERT(it != shard->physicalShard->dataShards.end());
				ASSERT(it->second.get() == shard);
			}
		}
	}

private:
	const std::string path;
	const UID logId;
	rocksdb::Options dbOptions;
	rocksdb::DB* db = nullptr;
	std::unordered_map<std::string, std::shared_ptr<PhysicalShard>> physicalShards;
	std::unordered_set<std::string> activePhysicalShardIds;
	// Stores mapping between cf id and cf handle, used during compaction.
	std::unordered_map<uint32_t, rocksdb::ColumnFamilyHandle*> columnFamilyMap;
	std::unique_ptr<rocksdb::WriteBatch> writeBatch;
	std::unique_ptr<std::set<PhysicalShard*>> dirtyShards;
	KeyRangeMap<DataShard*> dataShardMap;
	std::deque<std::string> pendingDeletionShards;
};

class RocksDBMetrics {
public:
	RocksDBMetrics(UID debugID, std::shared_ptr<rocksdb::Statistics> stats);
	void logStats(rocksdb::DB* db);
	// PerfContext
	void resetPerfContext();
	void collectPerfContext(int index);
	void logPerfContext(bool ignoreZeroMetric);
	// For Readers
	Reference<Histogram> getReadRangeLatencyHistogram(int index);
	Reference<Histogram> getReadValueLatencyHistogram(int index);
	Reference<Histogram> getReadPrefixLatencyHistogram(int index);
	Reference<Histogram> getReadRangeActionHistogram(int index);
	Reference<Histogram> getReadValueActionHistogram(int index);
	Reference<Histogram> getReadPrefixActionHistogram(int index);
	Reference<Histogram> getReadRangeQueueWaitHistogram(int index);
	Reference<Histogram> getReadValueQueueWaitHistogram(int index);
	Reference<Histogram> getReadPrefixQueueWaitHistogram(int index);
	Reference<Histogram> getReadRangeNewIteratorHistogram(int index);
	Reference<Histogram> getReadValueGetHistogram(int index);
	Reference<Histogram> getReadPrefixGetHistogram(int index);
	// For Writer
	Reference<Histogram> getCommitLatencyHistogram();
	Reference<Histogram> getCommitActionHistogram();
	Reference<Histogram> getCommitQueueWaitHistogram();
	Reference<Histogram> getWriteHistogram();
	Reference<Histogram> getDeleteCompactRangeHistogram();
	// Stat for Memory Usage
	void logMemUsage(rocksdb::DB* db);

private:
	const UID debugID;
	// Global Statistic Input to RocksDB DB instance
	std::shared_ptr<rocksdb::Statistics> stats;
	// Statistic Output from RocksDB
	std::vector<std::tuple<const char*, uint32_t, uint64_t>> tickerStats;
	std::vector<std::pair<const char*, std::string>> intPropertyStats;
	// Iterator Pool Stats
	std::unordered_map<std::string, uint64_t> readIteratorPoolStats;
	// PerfContext
	std::vector<std::tuple<const char*, int, std::vector<uint64_t>>> perfContextMetrics;
	// Readers Histogram
	std::vector<Reference<Histogram>> readRangeLatencyHistograms;
	std::vector<Reference<Histogram>> readValueLatencyHistograms;
	std::vector<Reference<Histogram>> readPrefixLatencyHistograms;
	std::vector<Reference<Histogram>> readRangeActionHistograms;
	std::vector<Reference<Histogram>> readValueActionHistograms;
	std::vector<Reference<Histogram>> readPrefixActionHistograms;
	std::vector<Reference<Histogram>> readRangeQueueWaitHistograms;
	std::vector<Reference<Histogram>> readValueQueueWaitHistograms;
	std::vector<Reference<Histogram>> readPrefixQueueWaitHistograms;
	std::vector<Reference<Histogram>> readRangeNewIteratorHistograms; // Zhe: haven't used?
	std::vector<Reference<Histogram>> readValueGetHistograms;
	std::vector<Reference<Histogram>> readPrefixGetHistograms;
	// Writer Histogram
	Reference<Histogram> commitLatencyHistogram;
	Reference<Histogram> commitActionHistogram;
	Reference<Histogram> commitQueueWaitHistogram;
	Reference<Histogram> writeHistogram;
	Reference<Histogram> deleteCompactRangeHistogram;

	uint64_t getRocksdbPerfcontextMetric(int metric);
};

// We have 4 readers and 1 writer. Following input index denotes the
// id assigned to the reader thread when creating it
Reference<Histogram> RocksDBMetrics::getReadRangeLatencyHistogram(int index) {
	return readRangeLatencyHistograms[index];
}
Reference<Histogram> RocksDBMetrics::getReadValueLatencyHistogram(int index) {
	return readValueLatencyHistograms[index];
}
Reference<Histogram> RocksDBMetrics::getReadPrefixLatencyHistogram(int index) {
	return readPrefixLatencyHistograms[index];
}
Reference<Histogram> RocksDBMetrics::getReadRangeActionHistogram(int index) {
	return readRangeActionHistograms[index];
}
Reference<Histogram> RocksDBMetrics::getReadValueActionHistogram(int index) {
	return readValueActionHistograms[index];
}
Reference<Histogram> RocksDBMetrics::getReadPrefixActionHistogram(int index) {
	return readPrefixActionHistograms[index];
}
Reference<Histogram> RocksDBMetrics::getReadRangeQueueWaitHistogram(int index) {
	return readRangeQueueWaitHistograms[index];
}
Reference<Histogram> RocksDBMetrics::getReadValueQueueWaitHistogram(int index) {
	return readValueQueueWaitHistograms[index];
}
Reference<Histogram> RocksDBMetrics::getReadPrefixQueueWaitHistogram(int index) {
	return readPrefixQueueWaitHistograms[index];
}
Reference<Histogram> RocksDBMetrics::getReadRangeNewIteratorHistogram(int index) {
	return readRangeNewIteratorHistograms[index];
}
Reference<Histogram> RocksDBMetrics::getReadValueGetHistogram(int index) {
	return readValueGetHistograms[index];
}
Reference<Histogram> RocksDBMetrics::getReadPrefixGetHistogram(int index) {
	return readPrefixGetHistograms[index];
}
Reference<Histogram> RocksDBMetrics::getCommitLatencyHistogram() {
	return commitLatencyHistogram;
}
Reference<Histogram> RocksDBMetrics::getCommitActionHistogram() {
	return commitActionHistogram;
}
Reference<Histogram> RocksDBMetrics::getCommitQueueWaitHistogram() {
	return commitQueueWaitHistogram;
}
Reference<Histogram> RocksDBMetrics::getWriteHistogram() {
	return writeHistogram;
}
Reference<Histogram> RocksDBMetrics::getDeleteCompactRangeHistogram() {
	return deleteCompactRangeHistogram;
}

RocksDBMetrics::RocksDBMetrics(UID debugID, std::shared_ptr<rocksdb::Statistics> stats)
  : debugID(debugID), stats(stats) {
	tickerStats = {
		{ "StallMicros", rocksdb::STALL_MICROS, 0 },
		{ "BytesRead", rocksdb::BYTES_READ, 0 },
		{ "IterBytesRead", rocksdb::ITER_BYTES_READ, 0 },
		{ "BytesWritten", rocksdb::BYTES_WRITTEN, 0 },
		{ "BlockCacheMisses", rocksdb::BLOCK_CACHE_MISS, 0 },
		{ "BlockCacheHits", rocksdb::BLOCK_CACHE_HIT, 0 },
		{ "BloomFilterUseful", rocksdb::BLOOM_FILTER_USEFUL, 0 },
		{ "BloomFilterFullPositive", rocksdb::BLOOM_FILTER_FULL_POSITIVE, 0 },
		{ "BloomFilterTruePositive", rocksdb::BLOOM_FILTER_FULL_TRUE_POSITIVE, 0 },
		{ "BloomFilterMicros", rocksdb::BLOOM_FILTER_MICROS, 0 },
		{ "MemtableHit", rocksdb::MEMTABLE_HIT, 0 },
		{ "MemtableMiss", rocksdb::MEMTABLE_MISS, 0 },
		{ "GetHitL0", rocksdb::GET_HIT_L0, 0 },
		{ "GetHitL1", rocksdb::GET_HIT_L1, 0 },
		{ "GetHitL2AndUp", rocksdb::GET_HIT_L2_AND_UP, 0 },
		{ "CountKeysWritten", rocksdb::NUMBER_KEYS_WRITTEN, 0 },
		{ "CountKeysRead", rocksdb::NUMBER_KEYS_READ, 0 },
		{ "CountDBSeek", rocksdb::NUMBER_DB_SEEK, 0 },
		{ "CountDBNext", rocksdb::NUMBER_DB_NEXT, 0 },
		{ "CountDBPrev", rocksdb::NUMBER_DB_PREV, 0 },
		{ "BloomFilterPrefixChecked", rocksdb::BLOOM_FILTER_PREFIX_CHECKED, 0 },
		{ "BloomFilterPrefixUseful", rocksdb::BLOOM_FILTER_PREFIX_USEFUL, 0 },
		{ "BlockCacheCompressedMiss", rocksdb::BLOCK_CACHE_COMPRESSED_MISS, 0 },
		{ "BlockCacheCompressedHit", rocksdb::BLOCK_CACHE_COMPRESSED_HIT, 0 },
		{ "CountWalFileSyncs", rocksdb::WAL_FILE_SYNCED, 0 },
		{ "CountWalFileBytes", rocksdb::WAL_FILE_BYTES, 0 },
		{ "CompactReadBytes", rocksdb::COMPACT_READ_BYTES, 0 },
		{ "CompactWriteBytes", rocksdb::COMPACT_WRITE_BYTES, 0 },
		{ "FlushWriteBytes", rocksdb::FLUSH_WRITE_BYTES, 0 },
		{ "CountBlocksCompressed", rocksdb::NUMBER_BLOCK_COMPRESSED, 0 },
		{ "CountBlocksDecompressed", rocksdb::NUMBER_BLOCK_DECOMPRESSED, 0 },
		{ "RowCacheHit", rocksdb::ROW_CACHE_HIT, 0 },
		{ "RowCacheMiss", rocksdb::ROW_CACHE_MISS, 0 },
		{ "CountIterSkippedKeys", rocksdb::NUMBER_ITER_SKIP, 0 },

	};

	intPropertyStats = {
		{ "NumImmutableMemtables", rocksdb::DB::Properties::kNumImmutableMemTable },
		{ "NumImmutableMemtablesFlushed", rocksdb::DB::Properties::kNumImmutableMemTableFlushed },
		{ "IsMemtableFlushPending", rocksdb::DB::Properties::kMemTableFlushPending },
		{ "NumRunningFlushes", rocksdb::DB::Properties::kNumRunningFlushes },
		{ "IsCompactionPending", rocksdb::DB::Properties::kCompactionPending },
		{ "NumRunningCompactions", rocksdb::DB::Properties::kNumRunningCompactions },
		{ "CumulativeBackgroundErrors", rocksdb::DB::Properties::kBackgroundErrors },
		{ "CurrentSizeActiveMemtable", rocksdb::DB::Properties::kCurSizeActiveMemTable },
		{ "AllMemtablesBytes", rocksdb::DB::Properties::kCurSizeAllMemTables },
		{ "ActiveMemtableBytes", rocksdb::DB::Properties::kSizeAllMemTables },
		{ "CountEntriesActiveMemtable", rocksdb::DB::Properties::kNumEntriesActiveMemTable },
		{ "CountEntriesImmutMemtables", rocksdb::DB::Properties::kNumEntriesImmMemTables },
		{ "CountDeletesActiveMemtable", rocksdb::DB::Properties::kNumDeletesActiveMemTable },
		{ "CountDeletesImmutMemtables", rocksdb::DB::Properties::kNumDeletesImmMemTables },
		{ "EstimatedCountKeys", rocksdb::DB::Properties::kEstimateNumKeys },
		{ "EstimateSstReaderBytes", rocksdb::DB::Properties::kEstimateTableReadersMem },
		{ "CountActiveSnapshots", rocksdb::DB::Properties::kNumSnapshots },
		{ "OldestSnapshotTime", rocksdb::DB::Properties::kOldestSnapshotTime },
		{ "CountLiveVersions", rocksdb::DB::Properties::kNumLiveVersions },
		{ "EstimateLiveDataSize", rocksdb::DB::Properties::kEstimateLiveDataSize },
		{ "BaseLevel", rocksdb::DB::Properties::kBaseLevel },
		{ "EstPendCompactBytes", rocksdb::DB::Properties::kEstimatePendingCompactionBytes },
		{ "BlockCacheUsage", rocksdb::DB::Properties::kBlockCacheUsage },
		{ "BlockCachePinnedUsage", rocksdb::DB::Properties::kBlockCachePinnedUsage },
		{ "LiveSstFilesSize", rocksdb::DB::Properties::kLiveSstFilesSize },
	};

	perfContextMetrics = {
		{ "UserKeyComparisonCount", rocksdb_user_key_comparison_count, {} },
		{ "BlockCacheHitCount", rocksdb_block_cache_hit_count, {} },
		{ "BlockReadCount", rocksdb_block_read_count, {} },
		{ "BlockReadByte", rocksdb_block_read_byte, {} },
		{ "BlockReadTime", rocksdb_block_read_time, {} },
		{ "BlockChecksumTime", rocksdb_block_checksum_time, {} },
		{ "BlockDecompressTime", rocksdb_block_decompress_time, {} },
		{ "GetReadBytes", rocksdb_get_read_bytes, {} },
		{ "MultigetReadBytes", rocksdb_multiget_read_bytes, {} },
		{ "IterReadBytes", rocksdb_iter_read_bytes, {} },
		{ "InternalKeySkippedCount", rocksdb_internal_key_skipped_count, {} },
		{ "InternalDeleteSkippedCount", rocksdb_internal_delete_skipped_count, {} },
		{ "InternalRecentSkippedCount", rocksdb_internal_recent_skipped_count, {} },
		{ "InternalMergeCount", rocksdb_internal_merge_count, {} },
		{ "GetSnapshotTime", rocksdb_get_snapshot_time, {} },
		{ "GetFromMemtableTime", rocksdb_get_from_memtable_time, {} },
		{ "GetFromMemtableCount", rocksdb_get_from_memtable_count, {} },
		{ "GetPostProcessTime", rocksdb_get_post_process_time, {} },
		{ "GetFromOutputFilesTime", rocksdb_get_from_output_files_time, {} },
		{ "SeekOnMemtableTime", rocksdb_seek_on_memtable_time, {} },
		{ "SeekOnMemtableCount", rocksdb_seek_on_memtable_count, {} },
		{ "NextOnMemtableCount", rocksdb_next_on_memtable_count, {} },
		{ "PrevOnMemtableCount", rocksdb_prev_on_memtable_count, {} },
		{ "SeekChildSeekTime", rocksdb_seek_child_seek_time, {} },
		{ "SeekChildSeekCount", rocksdb_seek_child_seek_count, {} },
		{ "SeekMinHeapTime", rocksdb_seek_min_heap_time, {} },
		{ "SeekMaxHeapTime", rocksdb_seek_max_heap_time, {} },
		{ "SeekInternalSeekTime", rocksdb_seek_internal_seek_time, {} },
		{ "FindNextUserEntryTime", rocksdb_find_next_user_entry_time, {} },
		{ "WriteWalTime", rocksdb_write_wal_time, {} },
		{ "WriteMemtableTime", rocksdb_write_memtable_time, {} },
		{ "WriteDelayTime", rocksdb_write_delay_time, {} },
		{ "WritePreAndPostProcessTime", rocksdb_write_pre_and_post_process_time, {} },
		{ "DbMutexLockNanos", rocksdb_db_mutex_lock_nanos, {} },
		{ "DbConditionWaitNanos", rocksdb_db_condition_wait_nanos, {} },
		{ "MergeOperatorTimeNanos", rocksdb_merge_operator_time_nanos, {} },
		{ "ReadIndexBlockNanos", rocksdb_read_index_block_nanos, {} },
		{ "ReadFilterBlockNanos", rocksdb_read_filter_block_nanos, {} },
		{ "NewTableBlockIterNanos", rocksdb_new_table_block_iter_nanos, {} },
		{ "NewTableIteratorNanos", rocksdb_new_table_iterator_nanos, {} },
		{ "BlockSeekNanos", rocksdb_block_seek_nanos, {} },
		{ "FindTableNanos", rocksdb_find_table_nanos, {} },
		{ "BloomMemtableHitCount", rocksdb_bloom_memtable_hit_count, {} },
		{ "BloomMemtableMissCount", rocksdb_bloom_memtable_miss_count, {} },
		{ "BloomSstHitCount", rocksdb_bloom_sst_hit_count, {} },
		{ "BloomSstMissCount", rocksdb_bloom_sst_miss_count, {} },
		{ "KeyLockWaitTime", rocksdb_key_lock_wait_time, {} },
		{ "KeyLockWaitCount", rocksdb_key_lock_wait_count, {} },
		{ "EnvNewSequentialFileNanos", rocksdb_env_new_sequential_file_nanos, {} },
		{ "EnvNewRandomAccessFileNanos", rocksdb_env_new_random_access_file_nanos, {} },
		{ "EnvNewWritableFileNanos", rocksdb_env_new_writable_file_nanos, {} },
		{ "EnvReuseWritableFileNanos", rocksdb_env_reuse_writable_file_nanos, {} },
		{ "EnvNewRandomRwFileNanos", rocksdb_env_new_random_rw_file_nanos, {} },
		{ "EnvNewDirectoryNanos", rocksdb_env_new_directory_nanos, {} },
		{ "EnvFileExistsNanos", rocksdb_env_file_exists_nanos, {} },
		{ "EnvGetChildrenNanos", rocksdb_env_get_children_nanos, {} },
		{ "EnvGetChildrenFileAttributesNanos", rocksdb_env_get_children_file_attributes_nanos, {} },
		{ "EnvDeleteFileNanos", rocksdb_env_delete_file_nanos, {} },
		{ "EnvCreateDirNanos", rocksdb_env_create_dir_nanos, {} },
		{ "EnvCreateDirIfMissingNanos", rocksdb_env_create_dir_if_missing_nanos, {} },
		{ "EnvDeleteDirNanos", rocksdb_env_delete_dir_nanos, {} },
		{ "EnvGetFileSizeNanos", rocksdb_env_get_file_size_nanos, {} },
		{ "EnvGetFileModificationTimeNanos", rocksdb_env_get_file_modification_time_nanos, {} },
		{ "EnvRenameFileNanos", rocksdb_env_rename_file_nanos, {} },
		{ "EnvLinkFileNanos", rocksdb_env_link_file_nanos, {} },
		{ "EnvLockFileNanos", rocksdb_env_lock_file_nanos, {} },
		{ "EnvUnlockFileNanos", rocksdb_env_unlock_file_nanos, {} },
		{ "EnvNewLoggerNanos", rocksdb_env_new_logger_nanos, {} },
	};
	for (auto& [name, metric, vals] : perfContextMetrics) { // readers, then writer
		for (int i = 0; i < SERVER_KNOBS->ROCKSDB_READ_PARALLELISM; i++) {
			vals.push_back(0); // add reader
		}
		vals.push_back(0); // add writer
	}
	for (int i = 0; i < SERVER_KNOBS->ROCKSDB_READ_PARALLELISM; i++) {
		readRangeLatencyHistograms.push_back(Histogram::getHistogram(
		    ROCKSDBSTORAGE_HISTOGRAM_GROUP, ROCKSDB_READRANGE_LATENCY_HISTOGRAM, Histogram::Unit::milliseconds));
		readValueLatencyHistograms.push_back(Histogram::getHistogram(
		    ROCKSDBSTORAGE_HISTOGRAM_GROUP, ROCKSDB_READVALUE_LATENCY_HISTOGRAM, Histogram::Unit::milliseconds));
		readPrefixLatencyHistograms.push_back(Histogram::getHistogram(
		    ROCKSDBSTORAGE_HISTOGRAM_GROUP, ROCKSDB_READPREFIX_LATENCY_HISTOGRAM, Histogram::Unit::milliseconds));
		readRangeActionHistograms.push_back(Histogram::getHistogram(
		    ROCKSDBSTORAGE_HISTOGRAM_GROUP, ROCKSDB_READRANGE_ACTION_HISTOGRAM, Histogram::Unit::milliseconds));
		readValueActionHistograms.push_back(Histogram::getHistogram(
		    ROCKSDBSTORAGE_HISTOGRAM_GROUP, ROCKSDB_READVALUE_ACTION_HISTOGRAM, Histogram::Unit::milliseconds));
		readPrefixActionHistograms.push_back(Histogram::getHistogram(
		    ROCKSDBSTORAGE_HISTOGRAM_GROUP, ROCKSDB_READPREFIX_ACTION_HISTOGRAM, Histogram::Unit::milliseconds));
		readRangeQueueWaitHistograms.push_back(Histogram::getHistogram(
		    ROCKSDBSTORAGE_HISTOGRAM_GROUP, ROCKSDB_READRANGE_QUEUEWAIT_HISTOGRAM, Histogram::Unit::milliseconds));
		readValueQueueWaitHistograms.push_back(Histogram::getHistogram(
		    ROCKSDBSTORAGE_HISTOGRAM_GROUP, ROCKSDB_READVALUE_QUEUEWAIT_HISTOGRAM, Histogram::Unit::milliseconds));
		readPrefixQueueWaitHistograms.push_back(Histogram::getHistogram(
		    ROCKSDBSTORAGE_HISTOGRAM_GROUP, ROCKSDB_READPREFIX_QUEUEWAIT_HISTOGRAM, Histogram::Unit::milliseconds));
		readRangeNewIteratorHistograms.push_back(Histogram::getHistogram(
		    ROCKSDBSTORAGE_HISTOGRAM_GROUP, ROCKSDB_READRANGE_NEWITERATOR_HISTOGRAM, Histogram::Unit::milliseconds));
		readValueGetHistograms.push_back(Histogram::getHistogram(
		    ROCKSDBSTORAGE_HISTOGRAM_GROUP, ROCKSDB_READVALUE_GET_HISTOGRAM, Histogram::Unit::milliseconds));
		readPrefixGetHistograms.push_back(Histogram::getHistogram(
		    ROCKSDBSTORAGE_HISTOGRAM_GROUP, ROCKSDB_READPREFIX_GET_HISTOGRAM, Histogram::Unit::milliseconds));
	}
	commitLatencyHistogram = Histogram::getHistogram(
	    ROCKSDBSTORAGE_HISTOGRAM_GROUP, ROCKSDB_COMMIT_LATENCY_HISTOGRAM, Histogram::Unit::milliseconds);
	commitActionHistogram = Histogram::getHistogram(
	    ROCKSDBSTORAGE_HISTOGRAM_GROUP, ROCKSDB_COMMIT_ACTION_HISTOGRAM, Histogram::Unit::milliseconds);
	commitQueueWaitHistogram = Histogram::getHistogram(
	    ROCKSDBSTORAGE_HISTOGRAM_GROUP, ROCKSDB_COMMIT_QUEUEWAIT_HISTOGRAM, Histogram::Unit::milliseconds);
	writeHistogram =
	    Histogram::getHistogram(ROCKSDBSTORAGE_HISTOGRAM_GROUP, ROCKSDB_WRITE_HISTOGRAM, Histogram::Unit::milliseconds);
	deleteCompactRangeHistogram = Histogram::getHistogram(
	    ROCKSDBSTORAGE_HISTOGRAM_GROUP, ROCKSDB_DELETE_COMPACTRANGE_HISTOGRAM, Histogram::Unit::milliseconds);
}

void RocksDBMetrics::logStats(rocksdb::DB* db) {
	TraceEvent e(SevInfo, "ShardedRocksDBMetrics", debugID);
	uint64_t stat;
	for (auto& [name, ticker, cumulation] : tickerStats) {
		stat = stats->getTickerCount(ticker);
		e.detail(name, stat - cumulation);
		cumulation = stat;
	}
	for (auto& [name, property] : intPropertyStats) {
		stat = 0;
		ASSERT(db->GetAggregatedIntProperty(property, &stat));
		e.detail(name, stat);
	}
}

void RocksDBMetrics::logMemUsage(rocksdb::DB* db) {
	TraceEvent e(SevInfo, "ShardedRocksDBMemMetrics", debugID);
	uint64_t stat;
	ASSERT(db != nullptr);
	ASSERT(db->GetAggregatedIntProperty(rocksdb::DB::Properties::kBlockCacheUsage, &stat));
	e.detail("BlockCacheUsage", stat);
	ASSERT(db->GetAggregatedIntProperty(rocksdb::DB::Properties::kEstimateTableReadersMem, &stat));
	e.detail("EstimateSstReaderBytes", stat);
	ASSERT(db->GetAggregatedIntProperty(rocksdb::DB::Properties::kCurSizeAllMemTables, &stat));
	e.detail("AllMemtablesBytes", stat);
	ASSERT(db->GetAggregatedIntProperty(rocksdb::DB::Properties::kBlockCachePinnedUsage, &stat));
	e.detail("BlockCachePinnedUsage", stat);
}

void RocksDBMetrics::resetPerfContext() {
	rocksdb::SetPerfLevel(rocksdb::PerfLevel::kEnableCount);
	rocksdb::get_perf_context()->Reset();
}

void RocksDBMetrics::collectPerfContext(int index) {
	for (auto& [name, metric, vals] : perfContextMetrics) {
		vals[index] = getRocksdbPerfcontextMetric(metric);
	}
}

void RocksDBMetrics::logPerfContext(bool ignoreZeroMetric) {
	TraceEvent e(SevInfo, "ShardedRocksDBPerfContextMetrics", debugID);
	e.setMaxEventLength(20000);
	for (auto& [name, metric, vals] : perfContextMetrics) {
		uint64_t s = 0;
		for (auto& v : vals) {
			s = s + v;
		}
		if (ignoreZeroMetric && s == 0)
			continue;
		e.detail(name, s);
	}
}

uint64_t RocksDBMetrics::getRocksdbPerfcontextMetric(int metric) {
	switch (metric) {
	case rocksdb_user_key_comparison_count:
		return rocksdb::get_perf_context()->user_key_comparison_count;
	case rocksdb_block_cache_hit_count:
		return rocksdb::get_perf_context()->block_cache_hit_count;
	case rocksdb_block_read_count:
		return rocksdb::get_perf_context()->block_read_count;
	case rocksdb_block_read_byte:
		return rocksdb::get_perf_context()->block_read_byte;
	case rocksdb_block_read_time:
		return rocksdb::get_perf_context()->block_read_time;
	case rocksdb_block_checksum_time:
		return rocksdb::get_perf_context()->block_checksum_time;
	case rocksdb_block_decompress_time:
		return rocksdb::get_perf_context()->block_decompress_time;
	case rocksdb_get_read_bytes:
		return rocksdb::get_perf_context()->get_read_bytes;
	case rocksdb_multiget_read_bytes:
		return rocksdb::get_perf_context()->multiget_read_bytes;
	case rocksdb_iter_read_bytes:
		return rocksdb::get_perf_context()->iter_read_bytes;
	case rocksdb_internal_key_skipped_count:
		return rocksdb::get_perf_context()->internal_key_skipped_count;
	case rocksdb_internal_delete_skipped_count:
		return rocksdb::get_perf_context()->internal_delete_skipped_count;
	case rocksdb_internal_recent_skipped_count:
		return rocksdb::get_perf_context()->internal_recent_skipped_count;
	case rocksdb_internal_merge_count:
		return rocksdb::get_perf_context()->internal_merge_count;
	case rocksdb_get_snapshot_time:
		return rocksdb::get_perf_context()->get_snapshot_time;
	case rocksdb_get_from_memtable_time:
		return rocksdb::get_perf_context()->get_from_memtable_time;
	case rocksdb_get_from_memtable_count:
		return rocksdb::get_perf_context()->get_from_memtable_count;
	case rocksdb_get_post_process_time:
		return rocksdb::get_perf_context()->get_post_process_time;
	case rocksdb_get_from_output_files_time:
		return rocksdb::get_perf_context()->get_from_output_files_time;
	case rocksdb_seek_on_memtable_time:
		return rocksdb::get_perf_context()->seek_on_memtable_time;
	case rocksdb_seek_on_memtable_count:
		return rocksdb::get_perf_context()->seek_on_memtable_count;
	case rocksdb_next_on_memtable_count:
		return rocksdb::get_perf_context()->next_on_memtable_count;
	case rocksdb_prev_on_memtable_count:
		return rocksdb::get_perf_context()->prev_on_memtable_count;
	case rocksdb_seek_child_seek_time:
		return rocksdb::get_perf_context()->seek_child_seek_time;
	case rocksdb_seek_child_seek_count:
		return rocksdb::get_perf_context()->seek_child_seek_count;
	case rocksdb_seek_min_heap_time:
		return rocksdb::get_perf_context()->seek_min_heap_time;
	case rocksdb_seek_max_heap_time:
		return rocksdb::get_perf_context()->seek_max_heap_time;
	case rocksdb_seek_internal_seek_time:
		return rocksdb::get_perf_context()->seek_internal_seek_time;
	case rocksdb_find_next_user_entry_time:
		return rocksdb::get_perf_context()->find_next_user_entry_time;
	case rocksdb_write_wal_time:
		return rocksdb::get_perf_context()->write_wal_time;
	case rocksdb_write_memtable_time:
		return rocksdb::get_perf_context()->write_memtable_time;
	case rocksdb_write_delay_time:
		return rocksdb::get_perf_context()->write_delay_time;
	case rocksdb_write_pre_and_post_process_time:
		return rocksdb::get_perf_context()->write_pre_and_post_process_time;
	case rocksdb_db_mutex_lock_nanos:
		return rocksdb::get_perf_context()->db_mutex_lock_nanos;
	case rocksdb_db_condition_wait_nanos:
		return rocksdb::get_perf_context()->db_condition_wait_nanos;
	case rocksdb_merge_operator_time_nanos:
		return rocksdb::get_perf_context()->merge_operator_time_nanos;
	case rocksdb_read_index_block_nanos:
		return rocksdb::get_perf_context()->read_index_block_nanos;
	case rocksdb_read_filter_block_nanos:
		return rocksdb::get_perf_context()->read_filter_block_nanos;
	case rocksdb_new_table_block_iter_nanos:
		return rocksdb::get_perf_context()->new_table_block_iter_nanos;
	case rocksdb_new_table_iterator_nanos:
		return rocksdb::get_perf_context()->new_table_iterator_nanos;
	case rocksdb_block_seek_nanos:
		return rocksdb::get_perf_context()->block_seek_nanos;
	case rocksdb_find_table_nanos:
		return rocksdb::get_perf_context()->find_table_nanos;
	case rocksdb_bloom_memtable_hit_count:
		return rocksdb::get_perf_context()->bloom_memtable_hit_count;
	case rocksdb_bloom_memtable_miss_count:
		return rocksdb::get_perf_context()->bloom_memtable_miss_count;
	case rocksdb_bloom_sst_hit_count:
		return rocksdb::get_perf_context()->bloom_sst_hit_count;
	case rocksdb_bloom_sst_miss_count:
		return rocksdb::get_perf_context()->bloom_sst_miss_count;
	case rocksdb_key_lock_wait_time:
		return rocksdb::get_perf_context()->key_lock_wait_time;
	case rocksdb_key_lock_wait_count:
		return rocksdb::get_perf_context()->key_lock_wait_count;
	case rocksdb_env_new_sequential_file_nanos:
		return rocksdb::get_perf_context()->env_new_sequential_file_nanos;
	case rocksdb_env_new_random_access_file_nanos:
		return rocksdb::get_perf_context()->env_new_random_access_file_nanos;
	case rocksdb_env_new_writable_file_nanos:
		return rocksdb::get_perf_context()->env_new_writable_file_nanos;
	case rocksdb_env_reuse_writable_file_nanos:
		return rocksdb::get_perf_context()->env_reuse_writable_file_nanos;
	case rocksdb_env_new_random_rw_file_nanos:
		return rocksdb::get_perf_context()->env_new_random_rw_file_nanos;
	case rocksdb_env_new_directory_nanos:
		return rocksdb::get_perf_context()->env_new_directory_nanos;
	case rocksdb_env_file_exists_nanos:
		return rocksdb::get_perf_context()->env_file_exists_nanos;
	case rocksdb_env_get_children_nanos:
		return rocksdb::get_perf_context()->env_get_children_nanos;
	case rocksdb_env_get_children_file_attributes_nanos:
		return rocksdb::get_perf_context()->env_get_children_file_attributes_nanos;
	case rocksdb_env_delete_file_nanos:
		return rocksdb::get_perf_context()->env_delete_file_nanos;
	case rocksdb_env_create_dir_nanos:
		return rocksdb::get_perf_context()->env_create_dir_nanos;
	case rocksdb_env_create_dir_if_missing_nanos:
		return rocksdb::get_perf_context()->env_create_dir_if_missing_nanos;
	case rocksdb_env_delete_dir_nanos:
		return rocksdb::get_perf_context()->env_delete_dir_nanos;
	case rocksdb_env_get_file_size_nanos:
		return rocksdb::get_perf_context()->env_get_file_size_nanos;
	case rocksdb_env_get_file_modification_time_nanos:
		return rocksdb::get_perf_context()->env_get_file_modification_time_nanos;
	case rocksdb_env_rename_file_nanos:
		return rocksdb::get_perf_context()->env_rename_file_nanos;
	case rocksdb_env_link_file_nanos:
		return rocksdb::get_perf_context()->env_link_file_nanos;
	case rocksdb_env_lock_file_nanos:
		return rocksdb::get_perf_context()->env_lock_file_nanos;
	case rocksdb_env_unlock_file_nanos:
		return rocksdb::get_perf_context()->env_unlock_file_nanos;
	case rocksdb_env_new_logger_nanos:
		return rocksdb::get_perf_context()->env_new_logger_nanos;
	default:
		break;
	}
	return 0;
}

ACTOR Future<Void> rocksDBAggregatedMetricsLogger(std::shared_ptr<ShardedRocksDBState> rState,
                                                  Future<Void> openFuture,
                                                  std::shared_ptr<RocksDBMetrics> rocksDBMetrics,
                                                  ShardManager* shardManager) {
	try {
		wait(openFuture);
		state rocksdb::DB* db = shardManager->getDb();
		loop {
			wait(delay(SERVER_KNOBS->ROCKSDB_METRICS_DELAY));
			if (rState->closing) {
				break;
			}
			rocksDBMetrics->logStats(db);
			rocksDBMetrics->logMemUsage(db);
			if (SERVER_KNOBS->ROCKSDB_PERFCONTEXT_SAMPLE_RATE != 0) {
				rocksDBMetrics->logPerfContext(true);
			}
		}
	} catch (Error& e) {
		if (e.code() != error_code_actor_cancelled) {
			TraceEvent(SevError, "ShardedRocksDBMetricsError").errorUnsuppressed(e);
		}
	}
	return Void();
}

struct ShardedRocksDBKeyValueStore : IKeyValueStore {
	using CF = rocksdb::ColumnFamilyHandle*;

	ACTOR static Future<Void> refreshReadIteratorPools(
	    std::shared_ptr<ShardedRocksDBState> rState,
	    Future<Void> readyToStart,
	    std::unordered_map<std::string, std::shared_ptr<PhysicalShard>>* physicalShards) {
		state Reference<Histogram> histogram = Histogram::getHistogram(
		    ROCKSDBSTORAGE_HISTOGRAM_GROUP, "TimeSpentRefreshIterators"_sr, Histogram::Unit::milliseconds);

		if (SERVER_KNOBS->ROCKSDB_READ_RANGE_REUSE_ITERATORS) {
			try {
				wait(readyToStart);
				loop {
					wait(delay(SERVER_KNOBS->ROCKSDB_READ_RANGE_ITERATOR_REFRESH_TIME));
					if (rState->closing) {
						break;
					}
					double startTime = timer_monotonic();
					for (auto& [_, shard] : *physicalShards) {
						if (shard->initialized()) {
							shard->refreshReadIteratorPool();
						}
					}
					histogram->sample(timer_monotonic() - startTime);
				}
			} catch (Error& e) {
				if (e.code() != error_code_actor_cancelled) {
					TraceEvent(SevError, "RefreshReadIteratorPoolError").errorUnsuppressed(e);
				}
			}
		}

		return Void();
	}

	struct Writer : IThreadPoolReceiver {
		const UID logId;
		int threadIndex;
		std::unordered_map<uint32_t, rocksdb::ColumnFamilyHandle*>* columnFamilyMap;
		std::shared_ptr<RocksDBMetrics> rocksDBMetrics;
		std::shared_ptr<rocksdb::RateLimiter> rateLimiter;
		double sampleStartTime;

		explicit Writer(UID logId,
		                int threadIndex,
		                std::unordered_map<uint32_t, rocksdb::ColumnFamilyHandle*>* columnFamilyMap,
		                std::shared_ptr<RocksDBMetrics> rocksDBMetrics)
		  : logId(logId), threadIndex(threadIndex), columnFamilyMap(columnFamilyMap), rocksDBMetrics(rocksDBMetrics),
		    rateLimiter(SERVER_KNOBS->ROCKSDB_WRITE_RATE_LIMITER_BYTES_PER_SEC > 0
		                    ? rocksdb::NewGenericRateLimiter(
		                          SERVER_KNOBS->ROCKSDB_WRITE_RATE_LIMITER_BYTES_PER_SEC, // rate_bytes_per_sec
		                          100 * 1000, // refill_period_us
		                          10, // fairness
		                          rocksdb::RateLimiter::Mode::kWritesOnly,
		                          SERVER_KNOBS->ROCKSDB_WRITE_RATE_LIMITER_AUTO_TUNE)
		                    : nullptr),
		    sampleStartTime(now()) {}

		~Writer() override {}

		void init() override {}

		void sample() {
			if (SERVER_KNOBS->ROCKSDB_METRICS_SAMPLE_INTERVAL > 0 &&
			    now() - sampleStartTime >= SERVER_KNOBS->ROCKSDB_METRICS_SAMPLE_INTERVAL) {
				rocksDBMetrics->collectPerfContext(threadIndex);
				rocksDBMetrics->resetPerfContext();
				sampleStartTime = now();
			}
		}

		struct OpenAction : TypedAction<Writer, OpenAction> {
			ShardManager* shardManager;
			ThreadReturnPromise<Void> done;
			Optional<Future<Void>>& metrics;
			const FlowLock* readLock;
			const FlowLock* fetchLock;
			std::shared_ptr<RocksDBErrorListener> errorListener;

			OpenAction(ShardManager* shardManager,
			           Optional<Future<Void>>& metrics,
			           const FlowLock* readLock,
			           const FlowLock* fetchLock,
			           std::shared_ptr<RocksDBErrorListener> errorListener)
			  : shardManager(shardManager), metrics(metrics), readLock(readLock), fetchLock(fetchLock),
			    errorListener(errorListener) {}

			double getTimeEstimate() const override { return SERVER_KNOBS->COMMIT_TIME_ESTIMATE; }
		};

		void action(OpenAction& a) {
			auto status = a.shardManager->init();

			if (!status.ok()) {
				logRocksDBError(status, "Open");
				a.done.sendError(statusToError(status));
				return;
			}

			TraceEvent(SevInfo, "ShardedRocksDB").detail("Method", "Open");
			a.done.send(Void());
		}

		struct AddShardAction : TypedAction<Writer, AddShardAction> {
			PhysicalShard* shard;
			ThreadReturnPromise<Void> done;

			AddShardAction(PhysicalShard* shard) : shard(shard) { ASSERT(shard); }
			double getTimeEstimate() const override { return SERVER_KNOBS->COMMIT_TIME_ESTIMATE; }
		};

		void action(AddShardAction& a) {
			auto s = a.shard->init();
			if (!s.ok()) {
				a.done.sendError(statusToError(s));
				return;
			}
			ASSERT(a.shard->cf);
			(*columnFamilyMap)[a.shard->cf->GetID()] = a.shard->cf;
			a.done.send(Void());
		}

		struct RemoveShardAction : TypedAction<Writer, RemoveShardAction> {
			std::vector<std::shared_ptr<PhysicalShard>> shards;
			ThreadReturnPromise<Void> done;

			RemoveShardAction(std::vector<std::shared_ptr<PhysicalShard>>& shards) : shards(shards) {}
			double getTimeEstimate() const override { return SERVER_KNOBS->COMMIT_TIME_ESTIMATE; }
		};

		void action(RemoveShardAction& a) {
			for (auto& shard : a.shards) {
				shard->deletePending = true;
				columnFamilyMap->erase(shard->cf->GetID());
			}
			a.shards.clear();
			a.done.send(Void());
		}

		struct CommitAction : TypedAction<Writer, CommitAction> {
			rocksdb::DB* db;
			std::unique_ptr<rocksdb::WriteBatch> writeBatch;
			std::unique_ptr<std::set<PhysicalShard*>> dirtyShards;
			const std::unordered_map<uint32_t, rocksdb::ColumnFamilyHandle*>* columnFamilyMap;
			ThreadReturnPromise<Void> done;
			double startTime;
			bool getHistograms;
			bool logShardMemUsage;
			double getTimeEstimate() const override { return SERVER_KNOBS->COMMIT_TIME_ESTIMATE; }
			CommitAction(rocksdb::DB* db,
			             std::unique_ptr<rocksdb::WriteBatch> writeBatch,
			             std::unique_ptr<std::set<PhysicalShard*>> dirtyShards,
			             std::unordered_map<uint32_t, rocksdb::ColumnFamilyHandle*>* columnFamilyMap)
			  : db(db), writeBatch(std::move(writeBatch)), dirtyShards(std::move(dirtyShards)),
			    columnFamilyMap(columnFamilyMap) {
				if (deterministicRandom()->random01() < SERVER_KNOBS->ROCKSDB_HISTOGRAMS_SAMPLE_RATE) {
					getHistograms = true;
					startTime = timer_monotonic();
				} else {
					getHistograms = false;
				}
			}
		};

		struct DeleteVisitor : public rocksdb::WriteBatch::Handler {
			std::vector<std::pair<uint32_t, KeyRange>>* deletes;

			DeleteVisitor(std::vector<std::pair<uint32_t, KeyRange>>* deletes) : deletes(deletes) { ASSERT(deletes); }

			rocksdb::Status DeleteRangeCF(uint32_t column_family_id,
			                              const rocksdb::Slice& begin,
			                              const rocksdb::Slice& end) override {
				deletes->push_back(
				    std::make_pair(column_family_id, KeyRange(KeyRangeRef(toStringRef(begin), toStringRef(end)))));
				return rocksdb::Status::OK();
			}

			rocksdb::Status PutCF(uint32_t column_family_id,
			                      const rocksdb::Slice& key,
			                      const rocksdb::Slice& value) override {
				return rocksdb::Status::OK();
			}

			rocksdb::Status DeleteCF(uint32_t column_family_id, const rocksdb::Slice& key) override {
				return rocksdb::Status::OK();
			}

			rocksdb::Status SingleDeleteCF(uint32_t column_family_id, const rocksdb::Slice& key) override {
				return rocksdb::Status::OK();
			}

			rocksdb::Status MergeCF(uint32_t column_family_id,
			                        const rocksdb::Slice& key,
			                        const rocksdb::Slice& value) override {
				return rocksdb::Status::OK();
			}
		};

		rocksdb::Status doCommit(rocksdb::WriteBatch* batch,
		                         rocksdb::DB* db,
		                         std::vector<std::pair<uint32_t, KeyRange>>* deletes,
		                         bool sample) {
			if (SERVER_KNOBS->ROCKSDB_SUGGEST_COMPACT_CLEAR_RANGE) {
				DeleteVisitor dv(deletes);
				rocksdb::Status s = batch->Iterate(&dv);
				if (!s.ok()) {
					logRocksDBError(s, "CommitDeleteVisitor");
					return s;
				}

				// If there are any range deletes, we should have added them to be deleted.
				ASSERT(!deletes->empty() || !batch->HasDeleteRange());
			}

			rocksdb::WriteOptions options;
			options.sync = !SERVER_KNOBS->ROCKSDB_UNSAFE_AUTO_FSYNC;

			double writeBeginTime = sample ? timer_monotonic() : 0;
			rocksdb::Status s = db->Write(options, batch);
			if (sample) {
				rocksDBMetrics->getWriteHistogram()->sampleSeconds(timer_monotonic() - writeBeginTime);
			}
			if (!s.ok()) {
				logRocksDBError(s, "Commit");
				return s;
			}

			return s;
		}

		void action(CommitAction& a) {
			double commitBeginTime;
			if (a.getHistograms) {
				commitBeginTime = timer_monotonic();
				rocksDBMetrics->getCommitQueueWaitHistogram()->sampleSeconds(commitBeginTime - a.startTime);
			}
			std::vector<std::pair<uint32_t, KeyRange>> deletes;
			auto s = doCommit(a.writeBatch.get(), a.db, &deletes, a.getHistograms);
			if (!s.ok()) {
				a.done.sendError(statusToError(s));
				return;
			}

			for (auto shard : *(a.dirtyShards)) {
				shard->readIterPool->update();
			}

			a.done.send(Void());
			if (SERVER_KNOBS->ROCKSDB_SUGGEST_COMPACT_CLEAR_RANGE) {
				for (const auto& [id, range] : deletes) {
					auto cf = columnFamilyMap->find(id);
					ASSERT(cf != columnFamilyMap->end());
					auto begin = toSlice(range.begin);
					auto end = toSlice(range.end);

					ASSERT(a.db->SuggestCompactRange(cf->second, &begin, &end).ok());
				}
			}

			if (a.getHistograms) {
				double currTime = timer_monotonic();
				rocksDBMetrics->getCommitActionHistogram()->sampleSeconds(currTime - commitBeginTime);
				rocksDBMetrics->getCommitLatencyHistogram()->sampleSeconds(currTime - a.startTime);
			}

			sample();
		}

		struct CloseAction : TypedAction<Writer, CloseAction> {
			ShardManager* shardManager;
			ThreadReturnPromise<Void> done;
			bool deleteOnClose;
			CloseAction(ShardManager* shardManager, bool deleteOnClose)
			  : shardManager(shardManager), deleteOnClose(deleteOnClose) {}
			double getTimeEstimate() const override { return SERVER_KNOBS->COMMIT_TIME_ESTIMATE; }
		};

		void action(CloseAction& a) {
			if (a.deleteOnClose) {
				a.shardManager->destroyAllShards();
			} else {
				a.shardManager->closeAllShards();
			}
			TraceEvent(SevInfo, "ShardedRocksDB").detail("Method", "Close");
			a.done.send(Void());
		}

		struct CheckpointAction : TypedAction<Writer, CheckpointAction> {
			CheckpointAction(ShardManager* shardManager, const CheckpointRequest& request)
			  : shardManager(shardManager), request(request) {}

			double getTimeEstimate() const override { return SERVER_KNOBS->COMMIT_TIME_ESTIMATE; }

			ShardManager* shardManager;
			const CheckpointRequest request;
			ThreadReturnPromise<CheckpointMetaData> reply;
		};

		void action(CheckpointAction& a) {
			TraceEvent(SevInfo, "ShardedRocksDBServeCheckpointBegin", logId)
			    .detail("Version", a.request.version)
			    .detail("Ranges", describe(a.request.ranges))
			    .detail("Format", static_cast<int>(a.request.format))
			    .detail("CheckpointDir", a.request.checkpointDir);

			PhysicalShard* ps = a.shardManager->getPhysicalShardForAllRanges(a.request.ranges);
			if (ps == nullptr) {
				a.reply.sendError(failed_to_create_checkpoint());
				return;
			}

			rocksdb::Checkpoint* checkpoint = nullptr;
			rocksdb::Status s = rocksdb::Checkpoint::Create(a.shardManager->getDb(), &checkpoint);
			if (!s.ok()) {
				logRocksDBError(s, "Checkpoint");
				a.reply.sendError(statusToError(s));
				return;
			}

			rocksdb::PinnableSlice value;
			rocksdb::ReadOptions readOptions = getReadOptions();
			s = a.shardManager->getDb()->Get(
			    readOptions, a.shardManager->getSpecialKeysShard()->cf, toSlice(persistVersion), &value);

			if (!s.ok() && !s.IsNotFound()) {
				logRocksDBError(s, "Checkpoint");
				a.reply.sendError(statusToError(s));
				return;
			}

			const Version version = s.IsNotFound()
			                            ? latestVersion
			                            : BinaryReader::fromStringRef<Version>(toStringRef(value), Unversioned());

			TraceEvent(SevDebug, "ShardedRocksDBServeCheckpointVersion", logId)
			    .detail("CheckpointVersion", a.request.version)
			    .detail("PersistVersion", version);
			ASSERT(a.request.version == version || a.request.version == latestVersion);

			CheckpointMetaData res(ps->getAllRanges(), version, a.request.format, a.request.checkpointID);
			const std::string& checkpointDir = abspath(a.request.checkpointDir);

			if (a.request.format == DataMoveRocksCF) {
				rocksdb::ExportImportFilesMetaData* pMetadata;
				platform::eraseDirectoryRecursive(checkpointDir);
				s = checkpoint->ExportColumnFamily(ps->cf, checkpointDir, &pMetadata);
				if (!s.ok()) {
					logRocksDBError(s, "ExportColumnFamily");
					a.reply.sendError(statusToError(s));
					return;
				}

				populateMetaData(&res, *pMetadata);
				delete pMetadata;
				TraceEvent(SevInfo, "ShardedRocksDBServeCheckpointSuccess", logId)
				    .detail("CheckpointMetaData", res.toString())
				    .detail("RocksDBCF", getRocksCF(res).toString());
			} else {
				if (checkpoint != nullptr) {
					delete checkpoint;
				}
				a.reply.sendError(not_implemented());
				return;
			}

			if (checkpoint != nullptr) {
				delete checkpoint;
			}
			res.setState(CheckpointMetaData::Complete);
			a.reply.send(res);
		}

		struct RestoreAction : TypedAction<Writer, RestoreAction> {
			RestoreAction(ShardManager* shardManager,
			              const std::string& path,
			              const std::string& shardId,
			              const std::vector<KeyRange>& ranges,
<<<<<<< HEAD
			              const std::vector<CheckpointMetaData>& checkpoints,
			              CheckpointAsKeyValues checkpointAsKeyValues)
			  : shardManager(shardManager), path(path), shardId(shardId), ranges(ranges), checkpoints(checkpoints),
			    checkpointAsKeyValues(checkpointAsKeyValues) {}
			RestoreAction(ShardManager* shardManager,
			              const std::string& path,
			              const std::string& shardId,
			              const std::vector<KeyRange>& ranges,
			              const std::vector<CheckpointMetaData>& checkpoints)
			  : RestoreAction(shardManager, path, shardId, ranges, checkpoints, CheckpointAsKeyValues::False) {}
=======
			              const std::vector<CheckpointMetaData>& checkpoints)
			  : shardManager(shardManager), path(path), shardId(shardId), ranges(ranges), checkpoints(checkpoints) {}
>>>>>>> 3d2124df

			double getTimeEstimate() const override { return SERVER_KNOBS->COMMIT_TIME_ESTIMATE; }

			ShardManager* shardManager;
			const std::string path;
			const std::string shardId;
			std::vector<KeyRange> ranges;
			std::vector<CheckpointMetaData> checkpoints;
<<<<<<< HEAD
			const CheckpointAsKeyValues checkpointAsKeyValues;
=======
>>>>>>> 3d2124df
			ThreadReturnPromise<Void> done;
		};

		void action(RestoreAction& a) {
			TraceEvent(SevInfo, "ShardedRocksDBRestoreBegin", logId)
			    .detail("Path", a.path)
			    .detail("Checkpoints", describe(a.checkpoints));

			ASSERT(!a.checkpoints.empty());

			PhysicalShard* ps = a.shardManager->getPhysicalShardForAllRanges(a.ranges);
			ASSERT(ps != nullptr);

			const CheckpointFormat format = a.checkpoints[0].getFormat();
			for (int i = 1; i < a.checkpoints.size(); ++i) {
				if (a.checkpoints[i].getFormat() != format) {
					throw invalid_checkpoint_format();
				}
			}

			rocksdb::Status status;
			rocksdb::WriteBatch writeBatch;
<<<<<<< HEAD
			if (format == DataMoveRocksCF && !a.checkpointAsKeyValues) {
=======
			if (format == DataMoveRocksCF) {
>>>>>>> 3d2124df
				CheckpointMetaData& checkpoint = a.checkpoints.front();
				std::sort(a.ranges.begin(), a.ranges.end(), RangeLessThan());
				std::sort(checkpoint.ranges.begin(), checkpoint.ranges.end(), RangeLessThan());
				if (a.ranges.empty() || checkpoint.ranges.empty() || a.ranges.size() > checkpoint.ranges.size() ||
				    a.ranges.front().begin != checkpoint.ranges.front().begin) {
					TraceEvent(SevError, "ShardedRocksDBRestoreFailed", logId)
					    .detail("Path", a.path)
					    .detail("Ranges", describe(a.ranges))
					    .detail("Checkpoints", describe(a.checkpoints));
					a.done.sendError(failed_to_restore_checkpoint());
					return;
				}

				for (int i = 0; i < a.ranges.size(); ++i) {
					if (a.ranges[i] != checkpoint.ranges[i] && i != a.ranges.size() - 1) {
						TraceEvent(SevError, "ShardedRocksDBRestoreFailed", logId)
						    .detail("Path", a.path)
						    .detail("Ranges", describe(a.ranges))
						    .detail("Checkpoints", describe(a.checkpoints));
						a.done.sendError(failed_to_restore_checkpoint());
						return;
					}
				}

				ASSERT(!ps->initialized());
				TraceEvent(SevDebug, "ShardedRocksRestoringCF", logId)
				    .detail("Path", a.path)
				    .detail("Checkpoints", describe(a.checkpoints))
				    .detail("RocksDBCF", getRocksCF(a.checkpoints[0]).toString());

				status = ps->restore(a.checkpoints[0]);

				if (!status.ok()) {
					logRocksDBError(status, "Restore");
					a.done.sendError(statusToError(status));
					return;
				} else {
					ASSERT(ps->initialized());
					(*columnFamilyMap)[ps->cf->GetID()] = ps->cf;
					TraceEvent(SevInfo, "RocksDBRestoreCFSuccess", logId)
					    .detail("Path", a.path)
					    .detail("ColumnFaminly", ps->cf->GetName())
					    .detail("Checkpoints", describe(a.checkpoints));

					// Remove the extra data.
					KeyRangeRef cRange(a.ranges.back().end, checkpoint.ranges.back().end);
					if (!cRange.empty()) {
						TraceEvent(SevInfo, "RocksDBRestoreCFRemoveExtraRange", logId)
						    .detail("Path", a.path)
						    .detail("Checkpoints", describe(a.checkpoints))
						    .detail("RestoreRanges", describe(a.ranges))
						    .detail("ClearExtraRange", cRange);
						writeBatch.DeleteRange(ps->cf, toSlice(cRange.begin), toSlice(cRange.end));
					}
				}
<<<<<<< HEAD
			} else if (format == DataMoveRocksCF && a.checkpointAsKeyValues) {
=======
>>>>>>> 3d2124df
			} else if (format == RocksDB) {
				a.done.sendError(not_implemented());
				return;
			}

			// Persist ShardedRocks shard mapping metadata.
			for (const KeyRange& range : a.ranges) {
				a.shardManager->populateRangeMappingMutations(&writeBatch, range, /*isAdd=*/true);
			}

			rocksdb::WriteOptions options;
			options.sync = !SERVER_KNOBS->ROCKSDB_UNSAFE_AUTO_FSYNC;

			status = a.shardManager->getDb()->Write(options, &writeBatch);
			if (!status.ok()) {
				logRocksDBError(status, "RestorePersistMetaData");
				a.done.sendError(statusToError(status));
				return;
			}
			TraceEvent(SevDebug, "ShardedRocksRestoredMetaDataPersisted", logId)
			    .detail("Path", a.path)
			    .detail("Checkpoints", describe(a.checkpoints))
			    .detail("RocksDBCF", getRocksCF(a.checkpoints[0]).toString());
			a.shardManager->getMetaDataShard()->refreshReadIteratorPool();
			a.done.send(Void());
			TraceEvent(SevInfo, "ShardedRocksDBRestoreEnd", logId)
			    .detail("Path", a.path)
			    .detail("Checkpoints", describe(a.checkpoints));
		}
	};

	struct Reader : IThreadPoolReceiver {
		const UID logId;
		double readValueTimeout;
		double readValuePrefixTimeout;
		double readRangeTimeout;
		int threadIndex;
		std::shared_ptr<RocksDBMetrics> rocksDBMetrics;
		double sampleStartTime;

		explicit Reader(UID logId, int threadIndex, std::shared_ptr<RocksDBMetrics> rocksDBMetrics)
		  : logId(logId), threadIndex(threadIndex), rocksDBMetrics(rocksDBMetrics), sampleStartTime(now()) {
			readValueTimeout = SERVER_KNOBS->ROCKSDB_READ_VALUE_TIMEOUT;
			readValuePrefixTimeout = SERVER_KNOBS->ROCKSDB_READ_VALUE_PREFIX_TIMEOUT;
			readRangeTimeout = SERVER_KNOBS->ROCKSDB_READ_RANGE_TIMEOUT;
		}

		void init() override {}

		void sample() {
			if (SERVER_KNOBS->ROCKSDB_METRICS_SAMPLE_INTERVAL > 0 &&
			    now() - sampleStartTime >= SERVER_KNOBS->ROCKSDB_METRICS_SAMPLE_INTERVAL) {
				rocksDBMetrics->collectPerfContext(threadIndex);
				rocksDBMetrics->resetPerfContext();
				sampleStartTime = now();
			}
		}
		struct ReadValueAction : TypedAction<Reader, ReadValueAction> {
			Key key;
			PhysicalShard* shard;
			Optional<UID> debugID;
			double startTime;
			bool getHistograms;
			bool logShardMemUsage;
			ThreadReturnPromise<Optional<Value>> result;

			ReadValueAction(KeyRef key, PhysicalShard* shard, Optional<UID> debugID)
			  : key(key), shard(shard), debugID(debugID), startTime(timer_monotonic()),
			    getHistograms(
			        (deterministicRandom()->random01() < SERVER_KNOBS->ROCKSDB_HISTOGRAMS_SAMPLE_RATE) ? true : false) {
			}

			double getTimeEstimate() const override { return SERVER_KNOBS->READ_VALUE_TIME_ESTIMATE; }
		};

		void action(ReadValueAction& a) {
			double readBeginTime = timer_monotonic();
			if (a.getHistograms) {
				rocksDBMetrics->getReadValueQueueWaitHistogram(threadIndex)->sampleSeconds(readBeginTime - a.startTime);
			}
			Optional<TraceBatch> traceBatch;
			if (a.debugID.present()) {
				traceBatch = { TraceBatch{} };
				traceBatch.get().addEvent("GetValueDebug", a.debugID.get().first(), "Reader.Before");
			}
			if (SERVER_KNOBS->ROCKSDB_SET_READ_TIMEOUT && readBeginTime - a.startTime > readValueTimeout) {
				TraceEvent(SevWarn, "ShardedRocksDBError")
				    .detail("Error", "Read value request timedout")
				    .detail("Method", "ReadValueAction")
				    .detail("Timeout value", readValueTimeout);
				a.result.sendError(key_value_store_deadline_exceeded());
				return;
			}

			rocksdb::PinnableSlice value;
			auto options = getReadOptions();

			auto db = a.shard->db;
			if (SERVER_KNOBS->ROCKSDB_SET_READ_TIMEOUT) {
				uint64_t deadlineMircos =
				    db->GetEnv()->NowMicros() + (readValueTimeout - (timer_monotonic() - a.startTime)) * 1000000;
				std::chrono::seconds deadlineSeconds(deadlineMircos / 1000000);
				options.deadline = std::chrono::duration_cast<std::chrono::microseconds>(deadlineSeconds);
			}
			double dbGetBeginTime = a.getHistograms ? timer_monotonic() : 0;
			auto s = db->Get(options, a.shard->cf, toSlice(a.key), &value);

			if (a.getHistograms) {
				rocksDBMetrics->getReadValueGetHistogram(threadIndex)
				    ->sampleSeconds(timer_monotonic() - dbGetBeginTime);
			}

			if (a.debugID.present()) {
				traceBatch.get().addEvent("GetValueDebug", a.debugID.get().first(), "Reader.After");
				traceBatch.get().dump();
			}
			if (s.ok()) {
				a.result.send(Value(toStringRef(value)));
			} else if (s.IsNotFound()) {
				a.result.send(Optional<Value>());
			} else {
				logRocksDBError(s, "ReadValue");
				a.result.sendError(statusToError(s));
			}

			if (a.getHistograms) {
				double currTime = timer_monotonic();
				rocksDBMetrics->getReadValueActionHistogram(threadIndex)->sampleSeconds(currTime - readBeginTime);
				rocksDBMetrics->getReadValueLatencyHistogram(threadIndex)->sampleSeconds(currTime - a.startTime);
			}

			sample();
		}

		struct ReadValuePrefixAction : TypedAction<Reader, ReadValuePrefixAction> {
			Key key;
			int maxLength;
			PhysicalShard* shard;
			Optional<UID> debugID;
			double startTime;
			bool getHistograms;
			bool logShardMemUsage;
			ThreadReturnPromise<Optional<Value>> result;

			ReadValuePrefixAction(Key key, int maxLength, PhysicalShard* shard, Optional<UID> debugID)
			  : key(key), maxLength(maxLength), shard(shard), debugID(debugID), startTime(timer_monotonic()),
			    getHistograms((deterministicRandom()->random01() < SERVER_KNOBS->ROCKSDB_HISTOGRAMS_SAMPLE_RATE)
			                      ? true
			                      : false){};
			double getTimeEstimate() const override { return SERVER_KNOBS->READ_VALUE_TIME_ESTIMATE; }
		};

		void action(ReadValuePrefixAction& a) {
			double readBeginTime = timer_monotonic();
			if (a.getHistograms) {
				rocksDBMetrics->getReadPrefixQueueWaitHistogram(threadIndex)
				    ->sampleSeconds(readBeginTime - a.startTime);
			}
			Optional<TraceBatch> traceBatch;
			if (a.debugID.present()) {
				traceBatch = { TraceBatch{} };
				traceBatch.get().addEvent("GetValuePrefixDebug",
				                          a.debugID.get().first(),
				                          "Reader.Before"); //.detail("TaskID", g_network->getCurrentTask());
			}
			if (SERVER_KNOBS->ROCKSDB_SET_READ_TIMEOUT && readBeginTime - a.startTime > readValuePrefixTimeout) {
				TraceEvent(SevWarn, "ShardedRocksDBError")
				    .detail("Error", "Read value prefix request timedout")
				    .detail("Method", "ReadValuePrefixAction")
				    .detail("Timeout value", readValuePrefixTimeout);
				a.result.sendError(key_value_store_deadline_exceeded());
				return;
			}

			rocksdb::PinnableSlice value;
			auto options = getReadOptions();
			auto db = a.shard->db;
			if (SERVER_KNOBS->ROCKSDB_SET_READ_TIMEOUT) {
				uint64_t deadlineMircos =
				    db->GetEnv()->NowMicros() + (readValuePrefixTimeout - (timer_monotonic() - a.startTime)) * 1000000;
				std::chrono::seconds deadlineSeconds(deadlineMircos / 1000000);
				options.deadline = std::chrono::duration_cast<std::chrono::microseconds>(deadlineSeconds);
			}

			double dbGetBeginTime = a.getHistograms ? timer_monotonic() : 0;
			auto s = db->Get(options, a.shard->cf, toSlice(a.key), &value);

			if (a.getHistograms) {
				rocksDBMetrics->getReadPrefixGetHistogram(threadIndex)
				    ->sampleSeconds(timer_monotonic() - dbGetBeginTime);
			}

			if (a.debugID.present()) {
				traceBatch.get().addEvent("GetValuePrefixDebug",
				                          a.debugID.get().first(),
				                          "Reader.After"); //.detail("TaskID", g_network->getCurrentTask());
				traceBatch.get().dump();
			}
			if (s.ok()) {
				a.result.send(Value(StringRef(reinterpret_cast<const uint8_t*>(value.data()),
				                              std::min(value.size(), size_t(a.maxLength)))));
			} else if (s.IsNotFound()) {
				a.result.send(Optional<Value>());
			} else {
				logRocksDBError(s, "ReadValuePrefix");
				a.result.sendError(statusToError(s));
			}
			if (a.getHistograms) {
				double currTime = timer_monotonic();
				rocksDBMetrics->getReadPrefixActionHistogram(threadIndex)->sampleSeconds(currTime - readBeginTime);
				rocksDBMetrics->getReadPrefixLatencyHistogram(threadIndex)->sampleSeconds(currTime - a.startTime);
			}

			sample();
		}

		struct ReadRangeAction : TypedAction<Reader, ReadRangeAction>, FastAllocated<ReadRangeAction> {
			KeyRange keys;
			std::vector<std::pair<PhysicalShard*, KeyRange>> shardRanges;
			int rowLimit, byteLimit;
			double startTime;
			bool getHistograms;
			bool logShardMemUsage;
			ThreadReturnPromise<RangeResult> result;
			ReadRangeAction(KeyRange keys, std::vector<DataShard*> shards, int rowLimit, int byteLimit)
			  : keys(keys), rowLimit(rowLimit), byteLimit(byteLimit), startTime(timer_monotonic()),
			    getHistograms(
			        (deterministicRandom()->random01() < SERVER_KNOBS->ROCKSDB_HISTOGRAMS_SAMPLE_RATE) ? true : false) {
				std::set<PhysicalShard*> usedShards;
				for (const DataShard* shard : shards) {
					ASSERT(shard);
					shardRanges.emplace_back(shard->physicalShard, keys & shard->range);
					usedShards.insert(shard->physicalShard);
				}
				if (usedShards.size() != shards.size()) {
					TraceEvent("ReadRangeMetrics")
					    .detail("NumPhysicalShards", usedShards.size())
					    .detail("NumDataShards", shards.size());
				}
			}
			double getTimeEstimate() const override { return SERVER_KNOBS->READ_RANGE_TIME_ESTIMATE; }
		};

		void action(ReadRangeAction& a) {
			double readBeginTime = timer_monotonic();
			if (a.getHistograms) {
				rocksDBMetrics->getReadRangeQueueWaitHistogram(threadIndex)->sampleSeconds(readBeginTime - a.startTime);
			}
			if (SERVER_KNOBS->ROCKSDB_SET_READ_TIMEOUT && readBeginTime - a.startTime > readRangeTimeout) {
				TraceEvent(SevWarn, "ShardedRocksKVSReadTimeout")
				    .detail("Error", "Read range request timedout")
				    .detail("Method", "ReadRangeAction")
				    .detail("Timeout value", readRangeTimeout);
				a.result.sendError(key_value_store_deadline_exceeded());
				return;
			}

			int rowLimit = a.rowLimit;
			int byteLimit = a.byteLimit;
			RangeResult result;

			if (rowLimit == 0 || byteLimit == 0) {
				a.result.send(result);
			}
			if (rowLimit < 0) {
				// Reverses the shard order so we could read range in reverse direction.
				std::reverse(a.shardRanges.begin(), a.shardRanges.end());
			}

			// TODO: consider multi-thread reads. It's possible to read multiple shards in parallel. However, the
			// number of rows to read needs to be calculated based on the previous read result. We may read more
			// than we expected when parallel read is used when the previous result is not available. It's unlikely
			// to get to performance improvement when the actual number of rows to read is very small.
			int accumulatedBytes = 0;
			int numShards = 0;
			for (auto& [shard, range] : a.shardRanges) {
				if (shard == nullptr || !shard->initialized()) {
					TraceEvent(SevWarn, "ShardedRocksReadRangeShardNotReady", logId)
					    .detail("Range", range)
					    .detail("Reason", shard == nullptr ? "Not Exist" : "Not Initialized");
					continue;
				}
				auto bytesRead = readRangeInDb(shard, range, rowLimit, byteLimit, &result);
				if (bytesRead < 0) {
					// Error reading an instance.
					a.result.sendError(internal_error());
					return;
				}
				byteLimit -= bytesRead;
				accumulatedBytes += bytesRead;
				++numShards;
				if (result.size() >= abs(a.rowLimit) || accumulatedBytes >= a.byteLimit) {
					break;
				}

				if (SERVER_KNOBS->ROCKSDB_SET_READ_TIMEOUT && timer_monotonic() - a.startTime > readRangeTimeout) {
					TraceEvent(SevInfo, "ShardedRocksDBTimeout")
					    .detail("Action", "ReadRange")
					    .detail("ShardsRead", numShards)
					    .detail("BytesRead", accumulatedBytes);
					a.result.sendError(key_value_store_deadline_exceeded());
					return;
				}
			}

			result.more =
			    (result.size() == a.rowLimit) || (result.size() == -a.rowLimit) || (accumulatedBytes >= a.byteLimit);
			if (result.more) {
				result.readThrough = result[result.size() - 1].key;
			}
			a.result.send(result);
			if (a.getHistograms) {
				double currTime = timer_monotonic();
				rocksDBMetrics->getReadRangeActionHistogram(threadIndex)->sampleSeconds(currTime - readBeginTime);
				rocksDBMetrics->getReadRangeLatencyHistogram(threadIndex)->sampleSeconds(currTime - a.startTime);
				if (a.shardRanges.size() > 1) {
					TraceEvent(SevInfo, "ShardedRocksDB").detail("ReadRangeShards", a.shardRanges.size());
				}
			}

			sample();
		}
	};

	struct Counters {
		CounterCollection cc;
		Counter immediateThrottle;
		Counter failedToAcquire;

		Counters()
		  : cc("RocksDBThrottle"), immediateThrottle("ImmediateThrottle", cc), failedToAcquire("failedToAcquire", cc) {}
	};

	// Persist shard mappinng key range should not be in shardMap.
	explicit ShardedRocksDBKeyValueStore(const std::string& path, UID id)
	  : rState(std::make_shared<ShardedRocksDBState>()), path(path), id(id),
	    readSemaphore(SERVER_KNOBS->ROCKSDB_READ_QUEUE_SOFT_MAX),
	    fetchSemaphore(SERVER_KNOBS->ROCKSDB_FETCH_QUEUE_SOFT_MAX),
	    numReadWaiters(SERVER_KNOBS->ROCKSDB_READ_QUEUE_HARD_MAX - SERVER_KNOBS->ROCKSDB_READ_QUEUE_SOFT_MAX),
	    numFetchWaiters(SERVER_KNOBS->ROCKSDB_FETCH_QUEUE_HARD_MAX - SERVER_KNOBS->ROCKSDB_FETCH_QUEUE_SOFT_MAX),
	    errorListener(std::make_shared<RocksDBErrorListener>()), errorFuture(errorListener->getFuture()),
	    dbOptions(getOptions()), shardManager(path, id, dbOptions),
	    rocksDBMetrics(std::make_shared<RocksDBMetrics>(id, dbOptions.statistics)) {
		// In simluation, run the reader/writer threads as Coro threads (i.e. in the network thread. The storage
		// engine is still multi-threaded as background compaction threads are still present. Reads/writes to disk
		// will also block the network thread in a way that would be unacceptable in production but is a necessary
		// evil here. When performing the reads in background threads in simulation, the event loop thinks there is
		// no work to do and advances time faster than 1 sec/sec. By the time the blocking read actually finishes,
		// simulation has advanced time by more than 5 seconds, so every read fails with a transaction_too_old
		// error. Doing blocking IO on the main thread solves this issue. There are almost certainly better fixes,
		// but my goal was to get a less invasive change merged first and work on a more realistic version if/when
		// we think that would provide substantially more confidence in the correctness.
		// TODO: Adapt the simulation framework to not advance time quickly when background reads/writes are
		// occurring.
		if (g_network->isSimulated()) {
			TraceEvent(SevDebug, "ShardedRocksDB").detail("Info", "Use Coro threads in simulation.");
			writeThread = CoroThreadPool::createThreadPool();
			readThreads = CoroThreadPool::createThreadPool();
		} else {
			writeThread = createGenericThreadPool(/*stackSize=*/0, SERVER_KNOBS->ROCKSDB_WRITER_THREAD_PRIORITY);
			readThreads = createGenericThreadPool(/*stackSize=*/0, SERVER_KNOBS->ROCKSDB_READER_THREAD_PRIORITY);
		}
		writeThread->addThread(new Writer(id, 0, shardManager.getColumnFamilyMap(), rocksDBMetrics), "fdb-rocksdb-wr");
		TraceEvent("ShardedRocksDBReadThreads", id)
		    .detail("KnobRocksDBReadParallelism", SERVER_KNOBS->ROCKSDB_READ_PARALLELISM);
		for (unsigned i = 0; i < SERVER_KNOBS->ROCKSDB_READ_PARALLELISM; ++i) {
			readThreads->addThread(new Reader(id, i, rocksDBMetrics), "fdb-rocksdb-re");
		}
	}

	Future<Void> getError() const override { return errorFuture; }

	ACTOR static void doClose(ShardedRocksDBKeyValueStore* self, bool deleteOnClose) {
		self->rState->closing = true;
		// The metrics future retains a reference to the DB, so stop it before we delete it.
		self->metrics.reset();
		self->refreshHolder.cancel();
		self->cleanUpJob.cancel();

		wait(self->readThreads->stop());
		auto a = new Writer::CloseAction(&self->shardManager, deleteOnClose);
		auto f = a->done.getFuture();
		self->writeThread->post(a);
		wait(f);
		wait(self->writeThread->stop());
		if (self->closePromise.canBeSet())
			self->closePromise.send(Void());
		delete self;
	}

	Future<Void> onClosed() const override { return closePromise.getFuture(); }

	void dispose() override { doClose(this, true); }

	void close() override { doClose(this, false); }

	KeyValueStoreType getType() const override { return KeyValueStoreType(KeyValueStoreType::SSD_SHARDED_ROCKSDB); }

	bool shardAware() const override { return true; }

	Future<Void> init() override {
		if (openFuture.isValid()) {
			return openFuture;
			// Restore durable state if KVS is open. KVS will be re-initialized during rollback. To avoid the cost
			// of opening and closing multiple rocksdb instances, we reconcile the shard map using persist shard
			// mapping data.
		} else {
			auto a = std::make_unique<Writer::OpenAction>(
			    &shardManager, metrics, &readSemaphore, &fetchSemaphore, errorListener);
			openFuture = a->done.getFuture();
			this->metrics = ShardManager::shardMetricsLogger(this->rState, openFuture, &shardManager) &&
			                rocksDBAggregatedMetricsLogger(this->rState, openFuture, rocksDBMetrics, &shardManager);
			this->refreshHolder = refreshReadIteratorPools(this->rState, openFuture, shardManager.getAllShards());
			this->cleanUpJob = emptyShardCleaner(this->rState, openFuture, &shardManager, writeThread);
			writeThread->post(a.release());
			return openFuture;
		}
	}

	Future<Void> addRange(KeyRangeRef range, std::string id) override {
		auto shard = shardManager.addRange(range, id);
		if (shard->initialized()) {
			return Void();
		}
		auto a = new Writer::AddShardAction(shard);
		Future<Void> res = a->done.getFuture();
		writeThread->post(a);
		return res;
	}

	void set(KeyValueRef kv, const Arena*) override { shardManager.put(kv.key, kv.value); }

	void clear(KeyRangeRef range, const StorageServerMetrics*, const Arena*) override {
		if (range.singleKeyRange()) {
			shardManager.clear(range.begin);
		} else {
			shardManager.clearRange(range);
		}
	}

	Future<Void> commit(bool) override {
		auto a = new Writer::CommitAction(shardManager.getDb(),
		                                  shardManager.getWriteBatch(),
		                                  shardManager.getDirtyShards(),
		                                  shardManager.getColumnFamilyMap());
		auto res = a->done.getFuture();
		writeThread->post(a);
		return res;
	}

	void checkWaiters(const FlowLock& semaphore, int maxWaiters) {
		if (semaphore.waiters() > maxWaiters) {
			++counters.immediateThrottle;
			throw server_overloaded();
		}
	}

	// We don't throttle eager reads and reads to the FF keyspace because FDB struggles when those reads fail.
	// Thus far, they have been low enough volume to not cause an issue.
	static bool shouldThrottle(ReadType type, KeyRef key) {
		return type != ReadType::EAGER && !(key.startsWith(systemKeys.begin));
	}

	ACTOR template <class Action>
	static Future<Optional<Value>> read(Action* action, FlowLock* semaphore, IThreadPool* pool, Counter* counter) {
		state std::unique_ptr<Action> a(action);
		state Optional<Void> slot = wait(timeout(semaphore->take(), SERVER_KNOBS->ROCKSDB_READ_QUEUE_WAIT));
		if (!slot.present()) {
			++(*counter);
			throw server_overloaded();
		}

		state FlowLock::Releaser release(*semaphore);

		auto fut = a->result.getFuture();
		pool->post(a.release());
		Optional<Value> result = wait(fut);

		return result;
	}

	Future<Optional<Value>> readValue(KeyRef key, Optional<ReadOptions> options) override {
		auto* shard = shardManager.getDataShard(key);
		if (shard == nullptr || !shard->physicalShard->initialized()) {
			// TODO: read non-exist system key range should not cause an error.
			TraceEvent(SevWarn, "ShardedRocksDB", this->id)
			    .detail("Detail", "Read non-exist key range")
			    .detail("ReadKey", key);
			return Optional<Value>();
		}

		ReadType type = ReadType::NORMAL;
		Optional<UID> debugID;

		if (options.present()) {
			type = options.get().type;
			debugID = options.get().debugID;
		}

		if (!shouldThrottle(type, key)) {
			auto a = new Reader::ReadValueAction(key, shard->physicalShard, debugID);
			auto res = a->result.getFuture();
			readThreads->post(a);
			return res;
		}

		auto& semaphore = (type == ReadType::FETCH) ? fetchSemaphore : readSemaphore;
		int maxWaiters = (type == ReadType::FETCH) ? numFetchWaiters : numReadWaiters;

		checkWaiters(semaphore, maxWaiters);
		auto a = std::make_unique<Reader::ReadValueAction>(key, shard->physicalShard, debugID);
		return read(a.release(), &semaphore, readThreads.getPtr(), &counters.failedToAcquire);
	}

	Future<Optional<Value>> readValuePrefix(KeyRef key, int maxLength, Optional<ReadOptions> options) override {
		auto* shard = shardManager.getDataShard(key);
		if (shard == nullptr || !shard->physicalShard->initialized()) {
			// TODO: read non-exist system key range should not cause an error.
			TraceEvent(SevWarn, "ShardedRocksDB", this->id)
			    .detail("Detail", "Read non-exist key range")
			    .detail("ReadKey", key);
			return Optional<Value>();
		}

		ReadType type = ReadType::NORMAL;
		Optional<UID> debugID;

		if (options.present()) {
			type = options.get().type;
			debugID = options.get().debugID;
		}

		if (!shouldThrottle(type, key)) {
			auto a = new Reader::ReadValuePrefixAction(key, maxLength, shard->physicalShard, debugID);
			auto res = a->result.getFuture();
			readThreads->post(a);
			return res;
		}

		auto& semaphore = (type == ReadType::FETCH) ? fetchSemaphore : readSemaphore;
		int maxWaiters = (type == ReadType::FETCH) ? numFetchWaiters : numReadWaiters;

		checkWaiters(semaphore, maxWaiters);
		auto a = std::make_unique<Reader::ReadValuePrefixAction>(key, maxLength, shard->physicalShard, debugID);
		return read(a.release(), &semaphore, readThreads.getPtr(), &counters.failedToAcquire);
	}

	ACTOR static Future<Standalone<RangeResultRef>> read(Reader::ReadRangeAction* action,
	                                                     FlowLock* semaphore,
	                                                     IThreadPool* pool,
	                                                     Counter* counter) {
		state std::unique_ptr<Reader::ReadRangeAction> a(action);
		state Optional<Void> slot = wait(timeout(semaphore->take(), SERVER_KNOBS->ROCKSDB_READ_QUEUE_WAIT));
		if (!slot.present()) {
			++(*counter);
			throw server_overloaded();
		}

		state FlowLock::Releaser release(*semaphore);

		auto fut = a->result.getFuture();
		pool->post(a.release());
		Standalone<RangeResultRef> result = wait(fut);

		return result;
	}

	Future<RangeResult> readRange(KeyRangeRef keys,
	                              int rowLimit,
	                              int byteLimit,
	                              Optional<ReadOptions> options = Optional<ReadOptions>()) override {
		TraceEvent(SevVerbose, "ShardedRocksReadRangeBegin", this->id).detail("Range", keys);
		auto shards = shardManager.getDataShardsByRange(keys);

		ReadType type = ReadType::NORMAL;
		if (options.present()) {
			type = options.get().type;
		}

		if (!shouldThrottle(type, keys.begin)) {
			auto a = new Reader::ReadRangeAction(keys, shards, rowLimit, byteLimit);
			auto res = a->result.getFuture();
			readThreads->post(a);
			return res;
		}

		auto& semaphore = (type == ReadType::FETCH) ? fetchSemaphore : readSemaphore;
		int maxWaiters = (type == ReadType::FETCH) ? numFetchWaiters : numReadWaiters;
		checkWaiters(semaphore, maxWaiters);

		auto a = std::make_unique<Reader::ReadRangeAction>(keys, shards, rowLimit, byteLimit);
		return read(a.release(), &semaphore, readThreads.getPtr(), &counters.failedToAcquire);
	}

	ACTOR static Future<Void> emptyShardCleaner(std::shared_ptr<ShardedRocksDBState> rState,
	                                            Future<Void> openFuture,
	                                            ShardManager* shardManager,
	                                            Reference<IThreadPool> writeThread) {
		state double cleanUpDelay = SERVER_KNOBS->ROCKSDB_PHYSICAL_SHARD_CLEAN_UP_DELAY;
		state double cleanUpPeriod = cleanUpDelay * 2;
		try {
			wait(openFuture);
			loop {
				wait(delay(cleanUpPeriod));
				if (rState->closing) {
					break;
				}
				auto shards = shardManager->getPendingDeletionShards(cleanUpDelay);
				auto a = new Writer::RemoveShardAction(shards);
				Future<Void> f = a->done.getFuture();
				writeThread->post(a);
				TraceEvent(SevInfo, "ShardedRocksDB").detail("DeleteEmptyShards", shards.size());
				wait(f);
			}
		} catch (Error& e) {
			if (e.code() != error_code_actor_cancelled) {
				TraceEvent(SevError, "DeleteEmptyShardsError").errorUnsuppressed(e);
			}
		}
		return Void();
	}

	StorageBytes getStorageBytes() const override {
		uint64_t live = 0;
		ASSERT(shardManager.getDb()->GetAggregatedIntProperty(rocksdb::DB::Properties::kLiveSstFilesSize, &live));

		int64_t free;
		int64_t total;
		g_network->getDiskBytes(path, free, total);
		return StorageBytes(free, total, live, free);
	}

	Future<CheckpointMetaData> checkpoint(const CheckpointRequest& request) override {
		auto a = new Writer::CheckpointAction(&shardManager, request);

		auto res = a->reply.getFuture();
		writeThread->post(a);
		return res;
	}

	Future<Void> restore(const std::string& shardId,
	                     const std::vector<KeyRange>& ranges,
	                     const std::vector<CheckpointMetaData>& checkpoints) override {
		for (const KeyRange& range : ranges) {
			std::vector<DataShard*> shards = shardManager.getDataShardsByRange(range);
			if (!shards.empty()) {
				TraceEvent(SevWarnAlways, "RestoreRangesNotEmpty", id)
				    .detail("Range", range)
				    .detail("RestoreShardID", shardId);
				throw failed_to_restore_checkpoint();
			}
		}
		for (const KeyRange& range : ranges) {
			shardManager.addRange(range, shardId);
		}
		auto a = new Writer::RestoreAction(&shardManager, path, shardId, ranges, checkpoints);
		auto res = a->done.getFuture();
		writeThread->post(a);
		return res;
	}

	std::vector<std::string> removeRange(KeyRangeRef range) override { return shardManager.removeRange(range); }

	void persistRangeMapping(KeyRangeRef range, bool isAdd) override {
		return shardManager.persistRangeMapping(range, isAdd);
	}

	// Used for debugging shard mapping issue.
	std::vector<std::pair<KeyRange, std::string>> getDataMapping() { return shardManager.getDataMapping(); }

	std::shared_ptr<ShardedRocksDBState> rState;
	rocksdb::Options dbOptions;
	ShardManager shardManager;
	std::shared_ptr<RocksDBMetrics> rocksDBMetrics;
	std::string path;
	UID id;
	Reference<IThreadPool> writeThread;
	Reference<IThreadPool> readThreads;
	std::shared_ptr<RocksDBErrorListener> errorListener;
	Future<Void> errorFuture;
	Promise<Void> closePromise;
	Future<Void> openFuture;
	Optional<Future<Void>> metrics;
	FlowLock readSemaphore;
	int numReadWaiters;
	FlowLock fetchSemaphore;
	int numFetchWaiters;
	Counters counters;
	Future<Void> refreshHolder;
	Future<Void> cleanUpJob;
};

} // namespace

#endif // SSD_ROCKSDB_EXPERIMENTAL

IKeyValueStore* keyValueStoreShardedRocksDB(std::string const& path,
                                            UID logID,
                                            KeyValueStoreType storeType,
                                            bool checkChecksums,
                                            bool checkIntegrity) {
#ifdef SSD_ROCKSDB_EXPERIMENTAL
	return new ShardedRocksDBKeyValueStore(path, logID);
#else
	TraceEvent(SevError, "ShardedRocksDBEngineInitFailure").detail("Reason", "Built without RocksDB");
	ASSERT(false);
	return nullptr;
#endif // SSD_ROCKSDB_EXPERIMENTAL
}

#ifdef SSD_ROCKSDB_EXPERIMENTAL
#include "flow/UnitTest.h"

namespace {
TEST_CASE("noSim/ShardedRocksDB/Initialization") {
	state const std::string rocksDBTestDir = "sharded-rocksdb-test-db";
	platform::eraseDirectoryRecursive(rocksDBTestDir);

	state IKeyValueStore* kvStore =
	    new ShardedRocksDBKeyValueStore(rocksDBTestDir, deterministicRandom()->randomUniqueID());
	wait(kvStore->init());

	Future<Void> closed = kvStore->onClosed();
	kvStore->dispose();
	wait(closed);
	return Void();
}

TEST_CASE("noSim/ShardedRocksDB/SingleShardRead") {
	state const std::string rocksDBTestDir = "sharded-rocksdb-test-db";
	platform::eraseDirectoryRecursive(rocksDBTestDir);

	state IKeyValueStore* kvStore =
	    new ShardedRocksDBKeyValueStore(rocksDBTestDir, deterministicRandom()->randomUniqueID());
	wait(kvStore->init());

	KeyRangeRef range("a"_sr, "b"_sr);
	wait(kvStore->addRange(range, "shard-1"));

	kvStore->set({ "a"_sr, "foo"_sr });
	kvStore->set({ "ac"_sr, "bar"_sr });
	wait(kvStore->commit(false));

	Optional<Value> val = wait(kvStore->readValue("a"_sr));
	ASSERT(Optional<Value>("foo"_sr) == val);
	{
		Optional<Value> val = wait(kvStore->readValue("ac"_sr));
		ASSERT(Optional<Value>("bar"_sr) == val);
	}

	Future<Void> closed = kvStore->onClosed();
	kvStore->dispose();
	wait(closed);
	return Void();
}

TEST_CASE("noSim/ShardedRocksDB/RangeOps") {
	state std::string rocksDBTestDir = "sharded-rocksdb-kvs-test-db";
	platform::eraseDirectoryRecursive(rocksDBTestDir);

	state IKeyValueStore* kvStore =
	    new ShardedRocksDBKeyValueStore(rocksDBTestDir, deterministicRandom()->randomUniqueID());
	wait(kvStore->init());

	std::vector<Future<Void>> addRangeFutures;
	addRangeFutures.push_back(kvStore->addRange(KeyRangeRef("0"_sr, "3"_sr), "shard-1"));
	addRangeFutures.push_back(kvStore->addRange(KeyRangeRef("4"_sr, "7"_sr), "shard-2"));

	wait(waitForAll(addRangeFutures));

	kvStore->persistRangeMapping(KeyRangeRef("0"_sr, "7"_sr), true);

	// write to shard 1
	state RangeResult expectedRows;
	for (int i = 0; i < 30; ++i) {
		std::string key = format("%02d", i);
		std::string value = std::to_string(i);
		kvStore->set({ key, value });
		expectedRows.push_back_deep(expectedRows.arena(), { key, value });
	}

	// write to shard 2
	for (int i = 40; i < 70; ++i) {
		std::string key = format("%02d", i);
		std::string value = std::to_string(i);
		kvStore->set({ key, value });
		expectedRows.push_back_deep(expectedRows.arena(), { key, value });
	}

	wait(kvStore->commit(false));
	Future<Void> closed = kvStore->onClosed();
	kvStore->close();
	wait(closed);
	kvStore = new ShardedRocksDBKeyValueStore(rocksDBTestDir, deterministicRandom()->randomUniqueID());
	wait(kvStore->init());

	// Point read
	state int i = 0;
	for (i = 0; i < expectedRows.size(); ++i) {
		Optional<Value> val = wait(kvStore->readValue(expectedRows[i].key));
		ASSERT(val == Optional<Value>(expectedRows[i].value));
	}

	// Range read
	// Read forward full range.
	RangeResult result = wait(kvStore->readRange(KeyRangeRef("0"_sr, ":"_sr), 1000, 10000));
	ASSERT_EQ(result.size(), expectedRows.size());
	for (int i = 0; i < expectedRows.size(); ++i) {
		ASSERT(result[i] == expectedRows[i]);
	}

	// Read backward full range.
	{
		RangeResult result = wait(kvStore->readRange(KeyRangeRef("0"_sr, ":"_sr), -1000, 10000));
		ASSERT_EQ(result.size(), expectedRows.size());
		for (int i = 0; i < expectedRows.size(); ++i) {
			ASSERT(result[i] == expectedRows[59 - i]);
		}
	}

	// Forward with row limit.
	{
		RangeResult result = wait(kvStore->readRange(KeyRangeRef("2"_sr, "6"_sr), 10, 10000));
		ASSERT_EQ(result.size(), 10);
		for (int i = 0; i < 10; ++i) {
			ASSERT(result[i] == expectedRows[20 + i]);
		}
	}

	// Add another range on shard-1.
	wait(kvStore->addRange(KeyRangeRef("7"_sr, "9"_sr), "shard-1"));
	kvStore->persistRangeMapping(KeyRangeRef("7"_sr, "9"_sr), true);

	for (i = 70; i < 90; ++i) {
		std::string key = format("%02d", i);
		std::string value = std::to_string(i);
		kvStore->set({ key, value });
		expectedRows.push_back_deep(expectedRows.arena(), { key, value });
	}

	wait(kvStore->commit(false));

	{
		Future<Void> closed = kvStore->onClosed();
		kvStore->close();
		wait(closed);
	}
	kvStore = new ShardedRocksDBKeyValueStore(rocksDBTestDir, deterministicRandom()->randomUniqueID());
	wait(kvStore->init());

	// Read all values.
	{
		RangeResult result = wait(kvStore->readRange(KeyRangeRef("0"_sr, ":"_sr), 1000, 10000));
		ASSERT_EQ(result.size(), expectedRows.size());
		for (int i = 0; i < expectedRows.size(); ++i) {
			ASSERT(result[i] == expectedRows[i]);
		}
	}

	// Read partial range with row limit
	{
		RangeResult result = wait(kvStore->readRange(KeyRangeRef("5"_sr, ":"_sr), 35, 10000));
		ASSERT_EQ(result.size(), 35);
		for (int i = 0; i < result.size(); ++i) {
			ASSERT(result[i] == expectedRows[40 + i]);
		}
	}

	// Clear a range on a single shard.
	kvStore->clear(KeyRangeRef("40"_sr, "45"_sr));
	wait(kvStore->commit(false));

	{
		RangeResult result = wait(kvStore->readRange(KeyRangeRef("4"_sr, "5"_sr), 20, 10000));
		ASSERT_EQ(result.size(), 5);
	}

	// Clear a single value.
	kvStore->clear(KeyRangeRef("01"_sr, keyAfter("01"_sr)));
	wait(kvStore->commit(false));

	Optional<Value> val = wait(kvStore->readValue("01"_sr));
	ASSERT(!val.present());

	// Clear a range spanning on multiple shards.
	kvStore->clear(KeyRangeRef("1"_sr, "8"_sr));
	wait(kvStore->commit(false));

	{
		Future<Void> closed = kvStore->onClosed();
		kvStore->close();
		wait(closed);
	}
	kvStore = new ShardedRocksDBKeyValueStore(rocksDBTestDir, deterministicRandom()->randomUniqueID());
	wait(kvStore->init());

	{
		RangeResult result = wait(kvStore->readRange(KeyRangeRef("1"_sr, "8"_sr), 1000, 10000));
		ASSERT_EQ(result.size(), 0);
	}

	{
		RangeResult result = wait(kvStore->readRange(KeyRangeRef("0"_sr, ":"_sr), 1000, 10000));
		ASSERT_EQ(result.size(), 19);
	}

	{
		Future<Void> closed = kvStore->onClosed();
		kvStore->dispose();
		wait(closed);
	}

	return Void();
}

TEST_CASE("noSim/ShardedRocksDB/ShardOps") {
	state std::string rocksDBTestDir = "sharded-rocksdb-kvs-test-db";
	platform::eraseDirectoryRecursive(rocksDBTestDir);

	state ShardedRocksDBKeyValueStore* rocksdbStore =
	    new ShardedRocksDBKeyValueStore(rocksDBTestDir, deterministicRandom()->randomUniqueID());
	state IKeyValueStore* kvStore = rocksdbStore;
	wait(kvStore->init());

	// Add some ranges.
	{
		std::vector<Future<Void>> addRangeFutures;
		addRangeFutures.push_back(kvStore->addRange(KeyRangeRef("a"_sr, "c"_sr), "shard-1"));
		addRangeFutures.push_back(kvStore->addRange(KeyRangeRef("c"_sr, "f"_sr), "shard-2"));

		wait(waitForAll(addRangeFutures));
	}

	{
		std::vector<Future<Void>> addRangeFutures;
		addRangeFutures.push_back(kvStore->addRange(KeyRangeRef("x"_sr, "z"_sr), "shard-1"));
		addRangeFutures.push_back(kvStore->addRange(KeyRangeRef("l"_sr, "n"_sr), "shard-3"));

		wait(waitForAll(addRangeFutures));
	}

	// Remove single range.
	std::vector<std::string> shardsToCleanUp;
	auto shardIds = kvStore->removeRange(KeyRangeRef("b"_sr, "c"_sr));
	// Remove range didn't create empty shard.
	ASSERT_EQ(shardIds.size(), 0);

	// Remove range spanning on multiple shards.
	shardIds = kvStore->removeRange(KeyRangeRef("c"_sr, "m"_sr));
	sort(shardIds.begin(), shardIds.end());
	int count = std::unique(shardIds.begin(), shardIds.end()) - shardIds.begin();
	ASSERT_EQ(count, 1);
	ASSERT(shardIds[0] == "shard-2");
	shardsToCleanUp.insert(shardsToCleanUp.end(), shardIds.begin(), shardIds.end());

	// Clean up empty shards. shard-2 is empty now.
	Future<Void> cleanUpFuture = kvStore->cleanUpShardsIfNeeded(shardsToCleanUp);
	wait(cleanUpFuture);

	// Add more ranges.
	std::vector<Future<Void>> addRangeFutures;
	addRangeFutures.push_back(kvStore->addRange(KeyRangeRef("b"_sr, "g"_sr), "shard-1"));
	addRangeFutures.push_back(kvStore->addRange(KeyRangeRef("l"_sr, "m"_sr), "shard-2"));
	addRangeFutures.push_back(kvStore->addRange(KeyRangeRef("u"_sr, "v"_sr), "shard-3"));

	wait(waitForAll(addRangeFutures));

	auto dataMap = rocksdbStore->getDataMapping();
	state std::vector<std::pair<KeyRange, std::string>> mapping;
	mapping.push_back(std::make_pair(KeyRange(KeyRangeRef("a"_sr, "b"_sr)), "shard-1"));
	mapping.push_back(std::make_pair(KeyRange(KeyRangeRef("b"_sr, "g"_sr)), "shard-1"));
	mapping.push_back(std::make_pair(KeyRange(KeyRangeRef("l"_sr, "m"_sr)), "shard-2"));
	mapping.push_back(std::make_pair(KeyRange(KeyRangeRef("m"_sr, "n"_sr)), "shard-3"));
	mapping.push_back(std::make_pair(KeyRange(KeyRangeRef("u"_sr, "v"_sr)), "shard-3"));
	mapping.push_back(std::make_pair(KeyRange(KeyRangeRef("x"_sr, "z"_sr)), "shard-1"));
	mapping.push_back(std::make_pair(specialKeys, DEFAULT_CF_NAME));

	for (auto it = dataMap.begin(); it != dataMap.end(); ++it) {
		std::cout << "Begin " << it->first.begin.toString() << ", End " << it->first.end.toString() << ", id "
		          << it->second << "\n";
	}
	ASSERT(dataMap == mapping);

	kvStore->persistRangeMapping(KeyRangeRef("a"_sr, "z"_sr), true);
	wait(kvStore->commit(false));

	// Restart.
	Future<Void> closed = kvStore->onClosed();
	kvStore->close();
	wait(closed);

	rocksdbStore = new ShardedRocksDBKeyValueStore(rocksDBTestDir, deterministicRandom()->randomUniqueID());
	kvStore = rocksdbStore;
	wait(kvStore->init());

	{
		auto dataMap = rocksdbStore->getDataMapping();
		for (auto it = dataMap.begin(); it != dataMap.end(); ++it) {
			std::cout << "Begin " << it->first.begin.toString() << ", End " << it->first.end.toString() << ", id "
			          << it->second << "\n";
		}
		ASSERT(dataMap == mapping);
	}

	// Remove all the ranges.
	{
		state std::vector<std::string> shardsToCleanUp = kvStore->removeRange(KeyRangeRef("a"_sr, "z"_sr));
		ASSERT_EQ(shardsToCleanUp.size(), 3);

		// Add another range to shard-2.
		wait(kvStore->addRange(KeyRangeRef("h"_sr, "i"_sr), "shard-2"));

		// Clean up shards. Shard-2 should not be removed.
		wait(kvStore->cleanUpShardsIfNeeded(shardsToCleanUp));
	}
	{
		auto dataMap = rocksdbStore->getDataMapping();
		ASSERT_EQ(dataMap.size(), 2);
		ASSERT(dataMap[0].second == "shard-2");
	}

	{
		Future<Void> closed = kvStore->onClosed();
		kvStore->dispose();
		wait(closed);
	}
	return Void();
}

TEST_CASE("noSim/ShardedRocksDB/Metadata") {
	state std::string rocksDBTestDir = "sharded-rocksdb-kvs-test-db";
	state Key testSpecialKey = "\xff\xff/TestKey"_sr;
	state Value testSpecialValue = "\xff\xff/TestValue"_sr;
	platform::eraseDirectoryRecursive(rocksDBTestDir);

	state ShardedRocksDBKeyValueStore* rocksdbStore =
	    new ShardedRocksDBKeyValueStore(rocksDBTestDir, deterministicRandom()->randomUniqueID());
	state IKeyValueStore* kvStore = rocksdbStore;
	wait(kvStore->init());

	Optional<Value> val = wait(kvStore->readValue(testSpecialKey));
	ASSERT(!val.present());

	kvStore->set(KeyValueRef(testSpecialKey, testSpecialValue));
	wait(kvStore->commit(false));

	{
		Optional<Value> val = wait(kvStore->readValue(testSpecialKey));
		ASSERT(val.get() == testSpecialValue);
	}

	// Add some ranges.
	std::vector<Future<Void>> addRangeFutures;
	addRangeFutures.push_back(kvStore->addRange(KeyRangeRef("a"_sr, "c"_sr), "shard-1"));
	addRangeFutures.push_back(kvStore->addRange(KeyRangeRef("c"_sr, "f"_sr), "shard-2"));
	kvStore->persistRangeMapping(KeyRangeRef("a"_sr, "f"_sr), true);

	wait(waitForAll(addRangeFutures));
	kvStore->set(KeyValueRef("a1"_sr, "foo"_sr));
	kvStore->set(KeyValueRef("d1"_sr, "bar"_sr));
	wait(kvStore->commit(false));

	// Restart.
	Future<Void> closed = kvStore->onClosed();
	kvStore->close();
	wait(closed);
	rocksdbStore = new ShardedRocksDBKeyValueStore(rocksDBTestDir, deterministicRandom()->randomUniqueID());
	kvStore = rocksdbStore;
	wait(kvStore->init());

	{
		Optional<Value> val = wait(kvStore->readValue(testSpecialKey));
		ASSERT(val.get() == testSpecialValue);
	}

	// Read value back.
	{
		Optional<Value> val = wait(kvStore->readValue("a1"_sr));
		ASSERT(val == Optional<Value>("foo"_sr));
	}
	{
		Optional<Value> val = wait(kvStore->readValue("d1"_sr));
		ASSERT(val == Optional<Value>("bar"_sr));
	}

	// Remove range containing a1.
	kvStore->persistRangeMapping(KeyRangeRef("a"_sr, "b"_sr), false);
	auto shardIds = kvStore->removeRange(KeyRangeRef("a"_sr, "b"_sr));
	wait(kvStore->commit(false));

	// Read a1.
	{
		Optional<Value> val = wait(kvStore->readValue("a1"_sr));
		ASSERT(!val.present());
	}

	// Restart.
	{
		Future<Void> closed = kvStore->onClosed();
		kvStore->close();
		wait(closed);
	}
	rocksdbStore = new ShardedRocksDBKeyValueStore(rocksDBTestDir, deterministicRandom()->randomUniqueID());
	kvStore = rocksdbStore;
	wait(kvStore->init());

	// Read again.
	{
		Optional<Value> val = wait(kvStore->readValue("a1"_sr));
		ASSERT(!val.present());
	}
	{
		Optional<Value> val = wait(kvStore->readValue("d1"_sr));
		ASSERT(val == Optional<Value>("bar"_sr));
	}

	auto mapping = rocksdbStore->getDataMapping();
	ASSERT(mapping.size() == 3);

	// Remove all the ranges.
	kvStore->removeRange(KeyRangeRef("a"_sr, "f"_sr));
	mapping = rocksdbStore->getDataMapping();
	ASSERT(mapping.size() == 1);

	// Restart.
	{
		Future<Void> closed = kvStore->onClosed();
		kvStore->close();
		wait(closed);
	}
	rocksdbStore = new ShardedRocksDBKeyValueStore(rocksDBTestDir, deterministicRandom()->randomUniqueID());
	kvStore = rocksdbStore;
	wait(kvStore->init());

	// Because range metadata was not committed, ranges should be restored.
	{
		auto mapping = rocksdbStore->getDataMapping();
		ASSERT(mapping.size() == 3);

		// Remove ranges again.
		kvStore->persistRangeMapping(KeyRangeRef("a"_sr, "f"_sr), false);
		kvStore->removeRange(KeyRangeRef("a"_sr, "f"_sr));

		mapping = rocksdbStore->getDataMapping();
		ASSERT(mapping.size() == 1);

		wait(kvStore->commit(false));
	}

	// Restart.
	{
		Future<Void> closed = kvStore->onClosed();
		kvStore->close();
		wait(closed);
	}

	rocksdbStore = new ShardedRocksDBKeyValueStore(rocksDBTestDir, deterministicRandom()->randomUniqueID());
	kvStore = rocksdbStore;
	wait(kvStore->init());

	// No range available.
	{
		auto mapping = rocksdbStore->getDataMapping();
		for (auto it = mapping.begin(); it != mapping.end(); ++it) {
			std::cout << "Begin " << it->first.begin.toString() << ", End " << it->first.end.toString() << ", id "
			          << it->second << "\n";
		}
		ASSERT(mapping.size() == 1);
	}

	{
		Future<Void> closed = kvStore->onClosed();
		kvStore->dispose();
		wait(closed);
	}

	return Void();
}

TEST_CASE("noSim/ShardedRocksDB/CheckpointBasic") {
	// state std::string cwd = platform::getWorkingDirectory() + "/";
	state std::string rocksDBTestDir = "sharded-rocks-checkpoint-restore";
	platform::eraseDirectoryRecursive(rocksDBTestDir);
	state IKeyValueStore* kvStore =
	    new ShardedRocksDBKeyValueStore(rocksDBTestDir, deterministicRandom()->randomUniqueID());
	wait(kvStore->init());

	// Add some ranges.
	std::vector<Future<Void>> addRangeFutures;
	addRangeFutures.push_back(kvStore->addRange(KeyRangeRef("a"_sr, "c"_sr), "shard-1"));
	addRangeFutures.push_back(kvStore->addRange(KeyRangeRef("c"_sr, "f"_sr), "shard-2"));
	addRangeFutures.push_back(kvStore->addRange(KeyRangeRef("h"_sr, "k"_sr), "shard-1"));
	kvStore->persistRangeMapping(KeyRangeRef("a"_sr, "f"_sr), true);
	wait(waitForAll(addRangeFutures) && kvStore->commit(false));

	kvStore->set(KeyValueRef("a1"_sr, "foo"_sr));
	kvStore->set(KeyValueRef("d1"_sr, "bar"_sr));
	kvStore->set(KeyValueRef("h1"_sr, "2000"_sr));
	wait(kvStore->commit(false));

	state std::string checkpointDir = "checkpoint";
	platform::eraseDirectoryRecursive(checkpointDir);

	CheckpointRequest request(latestVersion,
	                          { KeyRangeRef("a"_sr, "c"_sr), KeyRangeRef("h"_sr, "k"_sr) },
	                          DataMoveRocksCF,
	                          deterministicRandom()->randomUniqueID(),
	                          checkpointDir);
	CheckpointMetaData metaData = wait(kvStore->checkpoint(request));

	state Standalone<StringRef> token = BinaryWriter::toValue(KeyRangeRef("a"_sr, "k"_sr), IncludeVersion());
	state ICheckpointReader* cpReader =
	    newCheckpointReader(metaData, CheckpointAsKeyValues::True, deterministicRandom()->randomUniqueID());
	ASSERT(cpReader != nullptr);
	wait(cpReader->init(token));
	loop {
		try {
			state RangeResult res =
			    wait(cpReader->nextKeyValues(CLIENT_KNOBS->REPLY_BYTE_LIMIT, CLIENT_KNOBS->REPLY_BYTE_LIMIT));
			ASSERT(res.size() == 2);
			ASSERT(res[0].key == "a1"_sr);
			ASSERT(res[0].value == "foo"_sr);
			ASSERT(res[1].key == "h1"_sr);
			ASSERT(res[1].value == "2000"_sr);
		} catch (Error& e) {
			if (e.code() == error_code_end_of_stream) {
				break;
			} else {
				TraceEvent(SevError, "TestFailed").error(e);
			}
		}
	}

	std::vector<Future<Void>> closes;
	closes.push_back(cpReader->close());
	closes.push_back(kvStore->onClosed());
	kvStore->dispose();
	wait(waitForAll(closes));

	platform::eraseDirectoryRecursive(rocksDBTestDir);
	platform::eraseDirectoryRecursive(checkpointDir);

	return Void();
}
} // namespace

#endif // SSD_ROCKSDB_EXPERIMENTAL<|MERGE_RESOLUTION|>--- conflicted
+++ resolved
@@ -569,7 +569,6 @@
 		return status;
 	}
 
-<<<<<<< HEAD
 	rocksdb::Status restoreKvs(const std::vector<CheckpointMetaData>& checkpoints) {
 		std::vector<std::string> sstFiles;
 		for (const auto& checkpoint : a.checkpoints) {
@@ -603,8 +602,6 @@
 		return status;
 	}
 
-=======
->>>>>>> 3d2124df
 	bool initialized() { return this->isInitialized.load(); }
 
 	void refreshReadIteratorPool() {
@@ -2252,7 +2249,6 @@
 			              const std::string& path,
 			              const std::string& shardId,
 			              const std::vector<KeyRange>& ranges,
-<<<<<<< HEAD
 			              const std::vector<CheckpointMetaData>& checkpoints,
 			              CheckpointAsKeyValues checkpointAsKeyValues)
 			  : shardManager(shardManager), path(path), shardId(shardId), ranges(ranges), checkpoints(checkpoints),
@@ -2263,10 +2259,6 @@
 			              const std::vector<KeyRange>& ranges,
 			              const std::vector<CheckpointMetaData>& checkpoints)
 			  : RestoreAction(shardManager, path, shardId, ranges, checkpoints, CheckpointAsKeyValues::False) {}
-=======
-			              const std::vector<CheckpointMetaData>& checkpoints)
-			  : shardManager(shardManager), path(path), shardId(shardId), ranges(ranges), checkpoints(checkpoints) {}
->>>>>>> 3d2124df
 
 			double getTimeEstimate() const override { return SERVER_KNOBS->COMMIT_TIME_ESTIMATE; }
 
@@ -2275,10 +2267,7 @@
 			const std::string shardId;
 			std::vector<KeyRange> ranges;
 			std::vector<CheckpointMetaData> checkpoints;
-<<<<<<< HEAD
 			const CheckpointAsKeyValues checkpointAsKeyValues;
-=======
->>>>>>> 3d2124df
 			ThreadReturnPromise<Void> done;
 		};
 
@@ -2301,11 +2290,7 @@
 
 			rocksdb::Status status;
 			rocksdb::WriteBatch writeBatch;
-<<<<<<< HEAD
 			if (format == DataMoveRocksCF && !a.checkpointAsKeyValues) {
-=======
-			if (format == DataMoveRocksCF) {
->>>>>>> 3d2124df
 				CheckpointMetaData& checkpoint = a.checkpoints.front();
 				std::sort(a.ranges.begin(), a.ranges.end(), RangeLessThan());
 				std::sort(checkpoint.ranges.begin(), checkpoint.ranges.end(), RangeLessThan());
@@ -2361,10 +2346,7 @@
 						writeBatch.DeleteRange(ps->cf, toSlice(cRange.begin), toSlice(cRange.end));
 					}
 				}
-<<<<<<< HEAD
 			} else if (format == DataMoveRocksCF && a.checkpointAsKeyValues) {
-=======
->>>>>>> 3d2124df
 			} else if (format == RocksDB) {
 				a.done.sendError(not_implemented());
 				return;
