#ifdef SSD_ROCKSDB_EXPERIMENTAL

#include "fdbclient/KeyRangeMap.h"
#include "fdbclient/SystemData.h"
#include "flow/flow.h"
#include "flow/serialize.h"
#include <rocksdb/c.h>
#include <rocksdb/cache.h>
#include <rocksdb/db.h>
#include <rocksdb/filter_policy.h>
#include <rocksdb/listener.h>
#include <rocksdb/metadata.h>
#include <rocksdb/options.h>
#include <rocksdb/perf_context.h>
#include <rocksdb/rate_limiter.h>
#include <rocksdb/slice_transform.h>
#include <rocksdb/statistics.h>
#include <rocksdb/table.h>
#include <rocksdb/utilities/checkpoint.h>
#include <rocksdb/utilities/table_properties_collectors.h>
#include <rocksdb/version.h>
#if defined __has_include
#if __has_include(<liburing.h>)
#include <liburing.h>
#endif
#endif
#include "fdbclient/SystemData.h"
#include "fdbserver/CoroFlow.h"
#include "flow/flow.h"
#include "flow/IThreadPool.h"
#include "flow/ThreadHelper.actor.h"
#include "flow/Histogram.h"

#include <memory>
#include <tuple>
#include <vector>

#endif // SSD_ROCKSDB_EXPERIMENTAL

#include "fdbserver/IKeyValueStore.h"
#include "fdbserver/RocksDBCheckpointUtils.actor.h"
#include "flow/actorcompiler.h" // has to be last include

#ifdef SSD_ROCKSDB_EXPERIMENTAL

// Enforcing rocksdb version to be 7.7.3.
static_assert((ROCKSDB_MAJOR == 7 && ROCKSDB_MINOR == 7 && ROCKSDB_PATCH == 3),
              "Unsupported rocksdb version. Update the rocksdb to 7.7.3 version");

const std::string rocksDataFolderSuffix = "-data";
const std::string METADATA_SHARD_ID = "kvs-metadata";
const std::string SPECIAL_KEYS_SHARD_ID = "default";
const KeyRef shardMappingPrefix("\xff\xff/ShardMapping/"_sr);
// TODO: move constants to a header file.
const KeyRef persistVersion = "\xff\xffVersion"_sr;
const StringRef ROCKSDBSTORAGE_HISTOGRAM_GROUP = "RocksDBStorage"_sr;
const StringRef ROCKSDB_COMMIT_LATENCY_HISTOGRAM = "RocksDBCommitLatency"_sr;
const StringRef ROCKSDB_COMMIT_ACTION_HISTOGRAM = "RocksDBCommitAction"_sr;
const StringRef ROCKSDB_COMMIT_QUEUEWAIT_HISTOGRAM = "RocksDBCommitQueueWait"_sr;
const StringRef ROCKSDB_WRITE_HISTOGRAM = "RocksDBWrite"_sr;
const StringRef ROCKSDB_DELETE_COMPACTRANGE_HISTOGRAM = "RocksDBDeleteCompactRange"_sr;
const StringRef ROCKSDB_READRANGE_LATENCY_HISTOGRAM = "RocksDBReadRangeLatency"_sr;
const StringRef ROCKSDB_READVALUE_LATENCY_HISTOGRAM = "RocksDBReadValueLatency"_sr;
const StringRef ROCKSDB_READPREFIX_LATENCY_HISTOGRAM = "RocksDBReadPrefixLatency"_sr;
const StringRef ROCKSDB_READRANGE_ACTION_HISTOGRAM = "RocksDBReadRangeAction"_sr;
const StringRef ROCKSDB_READVALUE_ACTION_HISTOGRAM = "RocksDBReadValueAction"_sr;
const StringRef ROCKSDB_READPREFIX_ACTION_HISTOGRAM = "RocksDBReadPrefixAction"_sr;
const StringRef ROCKSDB_READRANGE_QUEUEWAIT_HISTOGRAM = "RocksDBReadRangeQueueWait"_sr;
const StringRef ROCKSDB_READVALUE_QUEUEWAIT_HISTOGRAM = "RocksDBReadValueQueueWait"_sr;
const StringRef ROCKSDB_READPREFIX_QUEUEWAIT_HISTOGRAM = "RocksDBReadPrefixQueueWait"_sr;
const StringRef ROCKSDB_READRANGE_NEWITERATOR_HISTOGRAM = "RocksDBReadRangeNewIterator"_sr;
const StringRef ROCKSDB_READVALUE_GET_HISTOGRAM = "RocksDBReadValueGet"_sr;
const StringRef ROCKSDB_READPREFIX_GET_HISTOGRAM = "RocksDBReadPrefixGet"_sr;

namespace {
struct PhysicalShard;
struct DataShard;
struct ReadIterator;
struct ShardedRocksDBKeyValueStore;

using rocksdb::BackgroundErrorReason;

struct RangeLessThan {
	inline bool operator()(const KeyRange& l, const KeyRange& r) {
		if (l.begin == r.begin) {
			return l.end < r.end;
		}
		return l.begin < r.begin;
	}
};

// Returns string representation of RocksDB background error reason.
// Error reason code:
// https://github.com/facebook/rocksdb/blob/12d798ac06bcce36be703b057d5f5f4dab3b270c/include/rocksdb/listener.h#L125
// This function needs to be updated when error code changes.
std::string getErrorReason(BackgroundErrorReason reason) {
	switch (reason) {
	case BackgroundErrorReason::kFlush:
		return format("%d Flush", reason);
	case BackgroundErrorReason::kCompaction:
		return format("%d Compaction", reason);
	case BackgroundErrorReason::kWriteCallback:
		return format("%d WriteCallback", reason);
	case BackgroundErrorReason::kMemTable:
		return format("%d MemTable", reason);
	case BackgroundErrorReason::kManifestWrite:
		return format("%d ManifestWrite", reason);
	case BackgroundErrorReason::kFlushNoWAL:
		return format("%d FlushNoWAL", reason);
	case BackgroundErrorReason::kManifestWriteNoWAL:
		return format("%d ManifestWriteNoWAL", reason);
	default:
		return format("%d Unknown", reason);
	}
}

// Background error handling is tested with Chaos test.
// TODO: Test background error in simulation. RocksDB doesn't use flow IO in simulation, which limits our ability to
// inject IO errors. We could implement rocksdb::FileSystem using flow IO to unblock simulation. Also, trace event is
// not available on background threads because trace event requires setting up special thread locals. Using trace event
// could potentially cause segmentation fault.
class RocksDBErrorListener : public rocksdb::EventListener {
public:
	RocksDBErrorListener(){};
	void OnBackgroundError(rocksdb::BackgroundErrorReason reason, rocksdb::Status* bg_error) override {
		TraceEvent(SevError, "ShardedRocksDBBGError")
		    .detail("Reason", getErrorReason(reason))
		    .detail("ShardedRocksDBSeverity", bg_error->severity())
		    .detail("Status", bg_error->ToString());
		std::unique_lock<std::mutex> lock(mutex);
		if (!errorPromise.isValid())
			return;
		// RocksDB generates two types of background errors, IO Error and Corruption
		// Error type and severity map could be found at
		// https://github.com/facebook/rocksdb/blob/2e09a54c4fb82e88bcaa3e7cfa8ccbbbbf3635d5/db/error_handler.cc#L138.
		// All background errors will be treated as storage engine failure. Send the error to storage server.
		if (bg_error->IsIOError()) {
			errorPromise.sendError(io_error());
		} else if (bg_error->IsCorruption()) {
			errorPromise.sendError(file_corrupt());
		} else {
			errorPromise.sendError(unknown_error());
		}
	}
	Future<Void> getFuture() {
		std::unique_lock<std::mutex> lock(mutex);
		return errorPromise.getFuture();
	}
	~RocksDBErrorListener() {
		std::unique_lock<std::mutex> lock(mutex);
		if (!errorPromise.isValid())
			return;
		errorPromise.send(Never());
	}

private:
	ThreadReturnPromise<Void> errorPromise;
	std::mutex mutex;
};

// Encapsulation of shared states.
struct ShardedRocksDBState {
	bool closing = false;
};

std::shared_ptr<rocksdb::Cache> rocksdb_block_cache = nullptr;

rocksdb::ExportImportFilesMetaData getMetaData(const CheckpointMetaData& checkpoint) {
	rocksdb::ExportImportFilesMetaData metaData;
	if (checkpoint.getFormat() != DataMoveRocksCF) {
		return metaData;
	}

	RocksDBColumnFamilyCheckpoint rocksCF = getRocksCF(checkpoint);
	metaData.db_comparator_name = rocksCF.dbComparatorName;

	for (const LiveFileMetaData& fileMetaData : rocksCF.sstFiles) {
		rocksdb::LiveFileMetaData liveFileMetaData;
		liveFileMetaData.size = fileMetaData.size;
		liveFileMetaData.name = fileMetaData.name;
		liveFileMetaData.file_number = fileMetaData.file_number;
		liveFileMetaData.db_path = fileMetaData.db_path;
		liveFileMetaData.smallest_seqno = fileMetaData.smallest_seqno;
		liveFileMetaData.largest_seqno = fileMetaData.largest_seqno;
		liveFileMetaData.smallestkey = fileMetaData.smallestkey;
		liveFileMetaData.largestkey = fileMetaData.largestkey;
		liveFileMetaData.num_reads_sampled = fileMetaData.num_reads_sampled;
		liveFileMetaData.being_compacted = fileMetaData.being_compacted;
		liveFileMetaData.num_entries = fileMetaData.num_entries;
		liveFileMetaData.num_deletions = fileMetaData.num_deletions;
		liveFileMetaData.temperature = static_cast<rocksdb::Temperature>(fileMetaData.temperature);
		liveFileMetaData.oldest_blob_file_number = fileMetaData.oldest_blob_file_number;
		liveFileMetaData.oldest_ancester_time = fileMetaData.oldest_ancester_time;
		liveFileMetaData.file_creation_time = fileMetaData.file_creation_time;
		liveFileMetaData.file_checksum = fileMetaData.file_checksum;
		liveFileMetaData.file_checksum_func_name = fileMetaData.file_checksum_func_name;
		liveFileMetaData.column_family_name = fileMetaData.column_family_name;
		liveFileMetaData.level = fileMetaData.level;
		metaData.files.push_back(liveFileMetaData);
	}

	return metaData;
}

void populateMetaData(CheckpointMetaData* checkpoint, const rocksdb::ExportImportFilesMetaData& metaData) {
	RocksDBColumnFamilyCheckpoint rocksCF;
	rocksCF.dbComparatorName = metaData.db_comparator_name;
	for (const rocksdb::LiveFileMetaData& fileMetaData : metaData.files) {
		LiveFileMetaData liveFileMetaData;
		liveFileMetaData.size = fileMetaData.size;
		liveFileMetaData.name = fileMetaData.name;
		liveFileMetaData.file_number = fileMetaData.file_number;
		liveFileMetaData.db_path = fileMetaData.db_path;
		liveFileMetaData.smallest_seqno = fileMetaData.smallest_seqno;
		liveFileMetaData.largest_seqno = fileMetaData.largest_seqno;
		liveFileMetaData.smallestkey = fileMetaData.smallestkey;
		liveFileMetaData.largestkey = fileMetaData.largestkey;
		liveFileMetaData.num_reads_sampled = fileMetaData.num_reads_sampled;
		liveFileMetaData.being_compacted = fileMetaData.being_compacted;
		liveFileMetaData.num_entries = fileMetaData.num_entries;
		liveFileMetaData.num_deletions = fileMetaData.num_deletions;
		liveFileMetaData.temperature = static_cast<uint8_t>(fileMetaData.temperature);
		liveFileMetaData.oldest_blob_file_number = fileMetaData.oldest_blob_file_number;
		liveFileMetaData.oldest_ancester_time = fileMetaData.oldest_ancester_time;
		liveFileMetaData.file_creation_time = fileMetaData.file_creation_time;
		liveFileMetaData.file_checksum = fileMetaData.file_checksum;
		liveFileMetaData.file_checksum_func_name = fileMetaData.file_checksum_func_name;
		liveFileMetaData.column_family_name = fileMetaData.column_family_name;
		liveFileMetaData.level = fileMetaData.level;
		rocksCF.sstFiles.push_back(liveFileMetaData);
	}
	checkpoint->setFormat(DataMoveRocksCF);
	checkpoint->serializedCheckpoint = ObjectWriter::toValue(rocksCF, IncludeVersion());
}

const rocksdb::Slice toSlice(StringRef s) {
	return rocksdb::Slice(reinterpret_cast<const char*>(s.begin()), s.size());
}

StringRef toStringRef(rocksdb::Slice s) {
	return StringRef(reinterpret_cast<const uint8_t*>(s.data()), s.size());
}

std::string getShardMappingKey(KeyRef key, StringRef prefix) {
	return prefix.toString() + key.toString();
}

void logRocksDBError(const rocksdb::Status& status, const std::string& method) {
	auto level = status.IsTimedOut() ? SevWarn : SevError;
	TraceEvent e(level, "ShardedRocksDBError");
	e.detail("Error", status.ToString()).detail("Method", method).detail("ShardedRocksDBSeverity", status.severity());
	if (status.IsIOError()) {
		e.detail("SubCode", status.subcode());
	}
}

// TODO: define shard ops.
enum class ShardOp {
	CREATE,
	OPEN,
	DESTROY,
	CLOSE,
	MODIFY_RANGE,
};

const char* ShardOpToString(ShardOp op) {
	switch (op) {
	case ShardOp::CREATE:
		return "CREATE";
	case ShardOp::OPEN:
		return "OPEN";
	case ShardOp::DESTROY:
		return "DESTROY";
	case ShardOp::CLOSE:
		return "CLOSE";
	case ShardOp::MODIFY_RANGE:
		return "MODIFY_RANGE";
	default:
		return "Unknown";
	}
}
void logShardEvent(StringRef name, ShardOp op, Severity severity = SevInfo, const std::string& message = "") {
	TraceEvent e(severity, "ShardedRocksDBKVSShardEvent");
	e.detail("Name", name).detail("Action", ShardOpToString(op));
	if (!message.empty()) {
		e.detail("Message", message);
	}
}
void logShardEvent(StringRef name,
                   KeyRangeRef range,
                   ShardOp op,
                   Severity severity = SevInfo,
                   const std::string& message = "") {
	TraceEvent e(severity, "ShardedRocksDBKVSShardEvent");
	e.detail("Name", name).detail("Action", ShardOpToString(op)).detail("Begin", range.begin).detail("End", range.end);
	if (message != "") {
		e.detail("Message", message);
	}
}

Error statusToError(const rocksdb::Status& s) {
	if (s.IsIOError()) {
		return io_error();
	} else if (s.IsTimedOut()) {
		return key_value_store_deadline_exceeded();
	} else {
		return unknown_error();
	}
}

rocksdb::ColumnFamilyOptions getCFOptions() {
	rocksdb::ColumnFamilyOptions options;
	options.level_compaction_dynamic_level_bytes = SERVER_KNOBS->ROCKSDB_LEVEL_COMPACTION_DYNAMIC_LEVEL_BYTES;
	options.OptimizeLevelStyleCompaction(SERVER_KNOBS->ROCKSDB_MEMTABLE_BYTES);
	if (SERVER_KNOBS->ROCKSDB_PERIODIC_COMPACTION_SECONDS > 0) {
		options.periodic_compaction_seconds = SERVER_KNOBS->ROCKSDB_PERIODIC_COMPACTION_SECONDS;
	}
	// Compact sstables when there's too much deleted stuff.
	options.table_properties_collector_factories = { rocksdb::NewCompactOnDeletionCollectorFactory(128, 1) };

	rocksdb::BlockBasedTableOptions bbOpts;
	// TODO: Add a knob for the block cache size. (Default is 8 MB)
	if (SERVER_KNOBS->ROCKSDB_PREFIX_LEN > 0) {
		// Prefix blooms are used during Seek.
		options.prefix_extractor.reset(rocksdb::NewFixedPrefixTransform(SERVER_KNOBS->ROCKSDB_PREFIX_LEN));

		// Also turn on bloom filters in the memtable.
		// TODO: Make a knob for this as well.
		options.memtable_prefix_bloom_size_ratio = 0.1;

		// 5 -- Can be read by RocksDB's versions since 6.6.0. Full and partitioned
		// filters use a generally faster and more accurate Bloom filter
		// implementation, with a different schema.
		// https://github.com/facebook/rocksdb/blob/b77569f18bfc77fb1d8a0b3218f6ecf571bc4988/include/rocksdb/table.h#L391
		bbOpts.format_version = 5;

		// Create and apply a bloom filter using the 10 bits
		// which should yield a ~1% false positive rate:
		// https://github.com/facebook/rocksdb/wiki/RocksDB-Bloom-Filter#full-filters-new-format
		bbOpts.filter_policy.reset(rocksdb::NewBloomFilterPolicy(10));

		// The whole key blooms are only used for point lookups.
		// https://github.com/facebook/rocksdb/wiki/RocksDB-Bloom-Filter#prefix-vs-whole-key
		bbOpts.whole_key_filtering = false;
	}

	if (rocksdb_block_cache == nullptr && SERVER_KNOBS->ROCKSDB_BLOCK_CACHE_SIZE > 0) {
		rocksdb_block_cache = rocksdb::NewLRUCache(SERVER_KNOBS->ROCKSDB_BLOCK_CACHE_SIZE);
	}
	bbOpts.block_cache = rocksdb_block_cache;

	options.table_factory.reset(rocksdb::NewBlockBasedTableFactory(bbOpts));

	return options;
}

rocksdb::Options getOptions() {
	rocksdb::Options options({}, getCFOptions());
	options.avoid_unnecessary_blocking_io = true;
	options.create_if_missing = true;
	if (SERVER_KNOBS->ROCKSDB_BACKGROUND_PARALLELISM > 0) {
		options.IncreaseParallelism(SERVER_KNOBS->ROCKSDB_BACKGROUND_PARALLELISM);
	}

	options.delete_obsolete_files_period_micros = SERVER_KNOBS->ROCKSDB_DELETE_OBSOLETE_FILE_PERIOD * 1000000;
	options.max_total_wal_size = SERVER_KNOBS->ROCKSDB_MAX_TOTAL_WAL_SIZE;
	options.max_subcompactions = SERVER_KNOBS->ROCKSDB_MAX_SUBCOMPACTIONS;
	options.max_background_jobs = SERVER_KNOBS->ROCKSDB_MAX_BACKGROUND_JOBS;

	options.db_write_buffer_size = SERVER_KNOBS->ROCKSDB_WRITE_BUFFER_SIZE;
	options.write_buffer_size = SERVER_KNOBS->ROCKSDB_CF_WRITE_BUFFER_SIZE;
	options.statistics = rocksdb::CreateDBStatistics();
	options.statistics->set_stats_level(rocksdb::kExceptHistogramOrTimers);
	options.db_log_dir = SERVER_KNOBS->LOG_DIRECTORY;
	return options;
}

// Set some useful defaults desired for all reads.
rocksdb::ReadOptions getReadOptions() {
	rocksdb::ReadOptions options;
	options.background_purge_on_iterator_cleanup = true;
	return options;
}

struct ReadIterator {
	uint64_t index; // incrementing counter to uniquely identify read iterator.
	bool inUse;
	std::shared_ptr<rocksdb::Iterator> iter;
	double creationTime;
	KeyRange keyRange;
	std::shared_ptr<rocksdb::Slice> beginSlice, endSlice;

	ReadIterator(rocksdb::ColumnFamilyHandle* cf, uint64_t index, rocksdb::DB* db, const rocksdb::ReadOptions& options)
	  : index(index), inUse(true), creationTime(now()), iter(db->NewIterator(options, cf)) {}
	ReadIterator(rocksdb::ColumnFamilyHandle* cf, uint64_t index, rocksdb::DB* db, const KeyRange& range)
	  : index(index), inUse(true), creationTime(now()), keyRange(range) {
		auto options = getReadOptions();
		beginSlice = std::shared_ptr<rocksdb::Slice>(new rocksdb::Slice(toSlice(keyRange.begin)));
		options.iterate_lower_bound = beginSlice.get();
		endSlice = std::shared_ptr<rocksdb::Slice>(new rocksdb::Slice(toSlice(keyRange.end)));
		options.iterate_upper_bound = endSlice.get();
		iter = std::shared_ptr<rocksdb::Iterator>(db->NewIterator(options, cf));
	}
};

/*
ReadIteratorPool: Collection of iterators. Reuses iterators on non-concurrent multiple read operations,
instead of creating and deleting for every read.

Read: IteratorPool provides an unused iterator if exists or creates and gives a new iterator.
Returns back the iterator after the read is done.

Write: Iterators in the pool are deleted, forcing new iterator creation on next reads. The iterators
which are currently used by the reads can continue using the iterator as it is a shared_ptr. Once
the read is processed, shared_ptr goes out of scope and gets deleted. Eventually the iterator object
gets deleted as the ref count becomes 0.
*/
class ReadIteratorPool {
public:
	ReadIteratorPool(rocksdb::DB* db, rocksdb::ColumnFamilyHandle* cf, const std::string& path)
	  : db(db), cf(cf), index(0), iteratorsReuseCount(0), readRangeOptions(getReadOptions()) {
		ASSERT(db);
		ASSERT(cf);
		readRangeOptions.background_purge_on_iterator_cleanup = true;
		readRangeOptions.auto_prefix_mode = (SERVER_KNOBS->ROCKSDB_PREFIX_LEN > 0);
		TraceEvent(SevVerbose, "ShardedRocksReadIteratorPool")
		    .detail("Path", path)
		    .detail("KnobRocksDBReadRangeReuseIterators", SERVER_KNOBS->ROCKSDB_READ_RANGE_REUSE_ITERATORS)
		    .detail("KnobRocksDBPrefixLen", SERVER_KNOBS->ROCKSDB_PREFIX_LEN);
	}

	// Called on every db commit.
	void update() {
		if (SERVER_KNOBS->ROCKSDB_READ_RANGE_REUSE_ITERATORS) {
			std::lock_guard<std::mutex> lock(mutex);
			iteratorsMap.clear();
		}
	}

	// Called on every read operation.
	ReadIterator getIterator(const KeyRange& range) {
		// Shared iterators are not bounded.
		if (SERVER_KNOBS->ROCKSDB_READ_RANGE_REUSE_ITERATORS) {
			std::lock_guard<std::mutex> lock(mutex);
			for (it = iteratorsMap.begin(); it != iteratorsMap.end(); it++) {
				if (!it->second.inUse) {
					it->second.inUse = true;
					iteratorsReuseCount++;
					return it->second;
				}
			}
			index++;
			ReadIterator iter(cf, index, db, readRangeOptions);
			iteratorsMap.insert({ index, iter });
			return iter;
		} else {
			index++;
			ReadIterator iter(cf, index, db, range);
			return iter;
		}
	}

	// Called on every read operation, after the keys are collected.
	void returnIterator(ReadIterator& iter) {
		if (SERVER_KNOBS->ROCKSDB_READ_RANGE_REUSE_ITERATORS) {
			std::lock_guard<std::mutex> lock(mutex);
			it = iteratorsMap.find(iter.index);
			// iterator found: put the iterator back to the pool(inUse=false).
			// iterator not found: update would have removed the iterator from pool, so nothing to do.
			if (it != iteratorsMap.end()) {
				ASSERT(it->second.inUse);
				it->second.inUse = false;
			}
		}
	}

	// Called for every ROCKSDB_READ_RANGE_ITERATOR_REFRESH_TIME seconds in a loop.
	void refreshIterators() {
		std::lock_guard<std::mutex> lock(mutex);
		it = iteratorsMap.begin();
		while (it != iteratorsMap.end()) {
			if (now() - it->second.creationTime > SERVER_KNOBS->ROCKSDB_READ_RANGE_ITERATOR_REFRESH_TIME) {
				it = iteratorsMap.erase(it);
			} else {
				it++;
			}
		}
	}

	uint64_t numReadIteratorsCreated() { return index; }

	uint64_t numTimesReadIteratorsReused() { return iteratorsReuseCount; }

private:
	std::unordered_map<int, ReadIterator> iteratorsMap;
	std::unordered_map<int, ReadIterator>::iterator it;
	rocksdb::DB* db;
	rocksdb::ColumnFamilyHandle* cf;
	rocksdb::ReadOptions readRangeOptions;
	std::mutex mutex;
	// incrementing counter for every new iterator creation, to uniquely identify the iterator in returnIterator().
	uint64_t index;
	uint64_t iteratorsReuseCount;
};

ACTOR Future<Void> flowLockLogger(const FlowLock* readLock, const FlowLock* fetchLock) {
	loop {
		wait(delay(SERVER_KNOBS->ROCKSDB_METRICS_DELAY));
		TraceEvent e("ShardedRocksDBFlowLock");
		e.detail("ReadAvailable", readLock->available());
		e.detail("ReadActivePermits", readLock->activePermits());
		e.detail("ReadWaiters", readLock->waiters());
		e.detail("FetchAvailable", fetchLock->available());
		e.detail("FetchActivePermits", fetchLock->activePermits());
		e.detail("FetchWaiters", fetchLock->waiters());
	}
}

// DataShard represents a key range (logical shard) in FDB. A DataShard is assigned to a specific physical shard.
struct DataShard {
	DataShard(KeyRange range, PhysicalShard* physicalShard) : range(range), physicalShard(physicalShard) {}

	KeyRange range;
	PhysicalShard* physicalShard;
};

// PhysicalShard represent a collection of logical shards. A PhysicalShard could have one or more DataShards. A
// PhysicalShard is stored as a column family in rocksdb. Each PhysicalShard has its own iterator pool.
struct PhysicalShard {
	PhysicalShard(rocksdb::DB* db, std::string id, const rocksdb::ColumnFamilyOptions& options)
	  : db(db), id(id), cfOptions(options), isInitialized(false) {}
	PhysicalShard(rocksdb::DB* db, std::string id, rocksdb::ColumnFamilyHandle* handle)
	  : db(db), id(id), cf(handle), isInitialized(true) {
		ASSERT(cf);
		readIterPool = std::make_shared<ReadIteratorPool>(db, cf, id);
	}

	rocksdb::Status init() {
		if (cf) {
			return rocksdb::Status::OK();
		}
		auto status = db->CreateColumnFamily(cfOptions, id, &cf);
		if (!status.ok()) {
			logRocksDBError(status, "AddCF");
			return status;
		}
		readIterPool = std::make_shared<ReadIteratorPool>(db, cf, id);
		this->isInitialized.store(true);
		return status;
	}

	// Restore from the checkpoint.
	rocksdb::Status restore(const CheckpointMetaData& checkpoint) {
		rocksdb::ExportImportFilesMetaData metaData = getMetaData(checkpoint);
		rocksdb::ImportColumnFamilyOptions importOptions;
		importOptions.move_files = true;
		rocksdb::Status status = db->CreateColumnFamilyWithImport(getCFOptions(), id, importOptions, metaData, &cf);

		if (!status.ok()) {
			logRocksDBError(status, "Restore");
			return status;
		}

		readIterPool = std::make_shared<ReadIteratorPool>(db, cf, id);
		this->isInitialized.store(true);
		return status;
	}

	bool initialized() { return this->isInitialized.load(); }

	void refreshReadIteratorPool() {
		ASSERT(this->readIterPool != nullptr);
		this->readIterPool->refreshIterators();
	}

	std::vector<KeyRange> getAllRanges() const {
		std::vector<KeyRange> res;
		for (const auto& [key, shard] : dataShards) {
			if (shard != nullptr) {
				res.push_back(shard->range);
			}
		}
		return res;
	}

	std::string toString() {
		std::string ret = "[ID]: " + this->id + ", [CF]: ";
		if (initialized()) {
			ret += std::to_string(this->cf->GetID());
		} else {
			ret += "Not initialized";
		}
		return ret;
	}

	~PhysicalShard() {
		logShardEvent(id, ShardOp::CLOSE);
		isInitialized.store(false);
		readIterPool.reset();

		// Deleting default column family is not allowed.
		if (id == SPECIAL_KEYS_SHARD_ID) {
			return;
		}

		if (deletePending) {
			auto s = db->DropColumnFamily(cf);
			if (!s.ok()) {
				logRocksDBError(s, "DestroyShard");
				logShardEvent(id, ShardOp::DESTROY, SevError, s.ToString());
				return;
			}
		}
		auto s = db->DestroyColumnFamilyHandle(cf);
		if (!s.ok()) {
			logRocksDBError(s, "DestroyCFHandle");
			logShardEvent(id, ShardOp::DESTROY, SevError, s.ToString());
			return;
		}
		logShardEvent(id, ShardOp::DESTROY);
	}

	rocksdb::DB* db;
	std::string id;
	rocksdb::ColumnFamilyOptions cfOptions;
	rocksdb::ColumnFamilyHandle* cf = nullptr;
	std::unordered_map<std::string, std::unique_ptr<DataShard>> dataShards;
	std::shared_ptr<ReadIteratorPool> readIterPool;
	bool deletePending = false;
	std::atomic<bool> isInitialized;
	double deleteTimeSec;
};

int readRangeInDb(PhysicalShard* shard, const KeyRangeRef range, int rowLimit, int byteLimit, RangeResult* result) {
	if (rowLimit == 0 || byteLimit == 0) {
		return 0;
	}

	int accumulatedRows = 0;
	int accumulatedBytes = 0;
	rocksdb::Status s;

	// When using a prefix extractor, ensure that keys are returned in order even if they cross
	// a prefix boundary.
	if (rowLimit >= 0) {
		ReadIterator readIter = shard->readIterPool->getIterator(range);
		auto cursor = readIter.iter;
		cursor->Seek(toSlice(range.begin));
		while (cursor->Valid() && toStringRef(cursor->key()) < range.end) {
			KeyValueRef kv(toStringRef(cursor->key()), toStringRef(cursor->value()));
			++accumulatedRows;
			accumulatedBytes += sizeof(KeyValueRef) + kv.expectedSize();
			result->push_back_deep(result->arena(), kv);
			// Calling `cursor->Next()` is potentially expensive, so short-circut here just in case.
			if (result->size() >= rowLimit || accumulatedBytes >= byteLimit) {
				break;
			}
			cursor->Next();
		}
		s = cursor->status();
		shard->readIterPool->returnIterator(readIter);
	} else {
		ReadIterator readIter = shard->readIterPool->getIterator(range);
		auto cursor = readIter.iter;
		cursor->SeekForPrev(toSlice(range.end));
		if (cursor->Valid() && toStringRef(cursor->key()) == range.end) {
			cursor->Prev();
		}
		while (cursor->Valid() && toStringRef(cursor->key()) >= range.begin) {
			KeyValueRef kv(toStringRef(cursor->key()), toStringRef(cursor->value()));
			++accumulatedRows;
			accumulatedBytes += sizeof(KeyValueRef) + kv.expectedSize();
			result->push_back_deep(result->arena(), kv);
			// Calling `cursor->Prev()` is potentially expensive, so short-circut here just in case.
			if (result->size() >= -rowLimit || accumulatedBytes >= byteLimit) {
				break;
			}
			cursor->Prev();
		}
		s = cursor->status();
		shard->readIterPool->returnIterator(readIter);
	}

	if (!s.ok()) {
		logRocksDBError(s, "ReadRange");
		// The data writen to the arena is not erased, which will leave RangeResult in a dirty state. The RangeResult
		// should never be returned to user.
		return -1;
	}
	return accumulatedBytes;
}

// Manages physical shards and maintains logical shard mapping.
class ShardManager {
public:
	ShardManager(std::string path, UID logId, const rocksdb::Options& options)
	  : path(path), logId(logId), dbOptions(options), dataShardMap(nullptr, specialKeys.end) {}

	ACTOR static Future<Void> shardMetricsLogger(std::shared_ptr<ShardedRocksDBState> rState,
	                                             Future<Void> openFuture,
	                                             ShardManager* shardManager) {
		state std::unordered_map<std::string, std::shared_ptr<PhysicalShard>>* physicalShards =
		    shardManager->getAllShards();

		try {
			wait(openFuture);
			loop {
				wait(delay(SERVER_KNOBS->ROCKSDB_METRICS_DELAY));
				if (rState->closing) {
					break;
				}
				TraceEvent(SevInfo, "ShardedRocksKVSPhysialShardMetrics")
				    .detail("NumActiveShards", shardManager->numActiveShards())
				    .detail("TotalPhysicalShards", shardManager->numPhysicalShards());

				for (auto& [id, shard] : *physicalShards) {
					if (!shard->initialized()) {
						continue;
					}
					std::string propValue = "";
					ASSERT(shard->db->GetProperty(shard->cf, rocksdb::DB::Properties::kCFStats, &propValue));
					TraceEvent(SevInfo, "PhysicalShardCFStats").detail("ShardId", id).detail("Detail", propValue);

					// Get compression ratio for each level.
					rocksdb::ColumnFamilyMetaData cfMetadata;
					shard->db->GetColumnFamilyMetaData(shard->cf, &cfMetadata);
					TraceEvent e(SevInfo, "PhysicalShardLevelStats");
					e.detail("ShardId", id);
					std::string levelProp;
					for (auto it = cfMetadata.levels.begin(); it != cfMetadata.levels.end(); ++it) {
						std::string propValue = "";
						ASSERT(shard->db->GetProperty(shard->cf,
						                              rocksdb::DB::Properties::kCompressionRatioAtLevelPrefix +
						                                  std::to_string(it->level),
						                              &propValue));
						e.detail("Level" + std::to_string(it->level), std::to_string(it->size) + " " + propValue);
					}
				}
			}
		} catch (Error& e) {
			if (e.code() != error_code_actor_cancelled) {
				TraceEvent(SevError, "ShardedRocksShardMetricsLoggerError").errorUnsuppressed(e);
			}
		}
		return Void();
	}

	rocksdb::Status init() {
		// Open instance.
		TraceEvent(SevInfo, "ShardedRocksShardManagerInitBegin", this->logId).detail("DataPath", path);
		std::vector<std::string> columnFamilies;
		rocksdb::Status status = rocksdb::DB::ListColumnFamilies(dbOptions, path, &columnFamilies);

		std::vector<rocksdb::ColumnFamilyDescriptor> descriptors;
		bool foundMetadata = false;
		for (const auto& name : columnFamilies) {
			if (name == METADATA_SHARD_ID) {
				foundMetadata = true;
			}
			descriptors.push_back(rocksdb::ColumnFamilyDescriptor{ name, rocksdb::ColumnFamilyOptions(dbOptions) });
		}

		ASSERT(foundMetadata || descriptors.size() == 0);

		// Add default column family if it's a newly opened database.
		if (descriptors.size() == 0) {
<<<<<<< HEAD
			descriptors.push_back(rocksdb::ColumnFamilyDescriptor{ SPECIAL_KEYS_SHARD_ID, cfOptions });
=======
			descriptors.push_back(
			    rocksdb::ColumnFamilyDescriptor{ "default", rocksdb::ColumnFamilyOptions(dbOptions) });
>>>>>>> fc1d29f4
		}

		std::vector<rocksdb::ColumnFamilyHandle*> handles;
		status = rocksdb::DB::Open(dbOptions, path, descriptors, &handles, &db);
		if (!status.ok()) {
			logRocksDBError(status, "Open");
			return status;
		}

		if (foundMetadata) {
			TraceEvent(SevInfo, "ShardedRocksInitLoadPhysicalShards", this->logId)
			    .detail("PhysicalShardCount", handles.size());

			std::shared_ptr<PhysicalShard> metadataShard = nullptr;
			for (auto handle : handles) {
				auto shard = std::make_shared<PhysicalShard>(db, handle->GetName(), handle);
				if (shard->id == METADATA_SHARD_ID) {
					metadataShard = shard;
				}
				physicalShards[shard->id] = shard;
				columnFamilyMap[handle->GetID()] = handle;
				TraceEvent(SevVerbose, "ShardedRocksInitPhysicalShard", this->logId).detail("PhysicalShard", shard->id);
			}

			std::set<std::string> unusedShards(columnFamilies.begin(), columnFamilies.end());
			unusedShards.erase(METADATA_SHARD_ID);
			unusedShards.erase(SPECIAL_KEYS_SHARD_ID);

			KeyRange keyRange = prefixRange(shardMappingPrefix);
			while (true) {
				RangeResult metadata;
				const int bytes = readRangeInDb(metadataShard.get(),
				                                keyRange,
				                                std::max(2, SERVER_KNOBS->ROCKSDB_READ_RANGE_ROW_LIMIT),
				                                UINT16_MAX,
				                                &metadata);
				if (bytes <= 0) {
					break;
				}

				ASSERT_GT(metadata.size(), 0);
				for (int i = 0; i < metadata.size() - 1; ++i) {
					const std::string name = metadata[i].value.toString();
					KeyRangeRef range(metadata[i].key.removePrefix(shardMappingPrefix),
					                  metadata[i + 1].key.removePrefix(shardMappingPrefix));
					TraceEvent(SevVerbose, "DecodeShardMapping", this->logId)
					    .detail("Range", range)
					    .detail("Name", name);

					// Empty name indicates the shard doesn't belong to the SS/KVS.
					if (name.empty()) {
						continue;
					}

					auto it = physicalShards.find(name);
					// Raise error if physical shard is missing.
					if (it == physicalShards.end()) {
						TraceEvent(SevError, "ShardedRocksDB", this->logId).detail("MissingShard", name);
						return rocksdb::Status::NotFound();
					}

					std::unique_ptr<DataShard> dataShard = std::make_unique<DataShard>(range, it->second.get());
					dataShardMap.insert(range, dataShard.get());
					it->second->dataShards[range.begin.toString()] = std::move(dataShard);
					activePhysicalShardIds.emplace(name);
					unusedShards.erase(name);
				}

				if (metadata.back().key.removePrefix(shardMappingPrefix) == specialKeys.end) {
					TraceEvent(SevVerbose, "ShardedRocksLoadShardMappingEnd", this->logId);
					break;
				}

				// Read from the current last key since the shard begining with it hasn't been processed.
				if (metadata.size() == 1 && metadata.back().value.toString().empty()) {
					// Should not happen, just being paranoid.
					keyRange = KeyRangeRef(keyAfter(metadata.back().key), keyRange.end);
				} else {
					keyRange = KeyRangeRef(metadata.back().key, keyRange.end);
				}
			}

			for (const auto& name : unusedShards) {
				TraceEvent(SevDebug, "UnusedShardName", logId).detail("Name", name);
				auto it = physicalShards.find(name);
				ASSERT(it != physicalShards.end());
				auto shard = it->second;
				if (shard->dataShards.size() == 0) {
					shard->deleteTimeSec = now();
					pendingDeletionShards.push_back(name);
				}
			}
			if (unusedShards.size() > 0) {
				TraceEvent("ShardedRocksDB", logId).detail("CleanUpUnusedShards", unusedShards.size());
			}
		} else {
			// DB is opened with default shard.
			ASSERT(handles.size() == 1);

			// Add SpecialKeys range. This range should not be modified.
			std::shared_ptr<PhysicalShard> defaultShard =
			    std::make_shared<PhysicalShard>(db, SPECIAL_KEYS_SHARD_ID, handles[0]);
			columnFamilyMap[defaultShard->cf->GetID()] = defaultShard->cf;
			std::unique_ptr<DataShard> dataShard = std::make_unique<DataShard>(specialKeys, defaultShard.get());
			dataShardMap.insert(specialKeys, dataShard.get());
			defaultShard->dataShards[specialKeys.begin.toString()] = std::move(dataShard);
			physicalShards[defaultShard->id] = defaultShard;

			// Create metadata shard.
			auto metadataShard =
			    std::make_shared<PhysicalShard>(db, METADATA_SHARD_ID, rocksdb::ColumnFamilyOptions(dbOptions));
			metadataShard->init();
			columnFamilyMap[metadataShard->cf->GetID()] = metadataShard->cf;
			physicalShards[METADATA_SHARD_ID] = metadataShard;

			// Write special key range metadata.
			writeBatch = std::make_unique<rocksdb::WriteBatch>();
			dirtyShards = std::make_unique<std::set<PhysicalShard*>>();
			persistRangeMapping(specialKeys, true);
			rocksdb::WriteOptions options;
			status = db->Write(options, writeBatch.get());
			if (!status.ok()) {
				return status;
			}
			metadataShard->readIterPool->update();
			TraceEvent(SevInfo, "ShardedRocksInitializeMetaDataShard", this->logId)
			    .detail("MetadataShardCF", metadataShard->cf->GetID());
		}

		writeBatch = std::make_unique<rocksdb::WriteBatch>();
		dirtyShards = std::make_unique<std::set<PhysicalShard*>>();

		TraceEvent(SevInfo, "ShardedRocksShardManagerInitEnd", this->logId).detail("DataPath", path);
		return status;
	}

	DataShard* getDataShard(KeyRef key) {
		DataShard* shard = dataShardMap[key];
		ASSERT(shard == nullptr || shard->range.contains(key));
		return shard;
	}

	PhysicalShard* getSpecialKeysShard() {
		auto it = physicalShards.find(SPECIAL_KEYS_SHARD_ID);
		ASSERT(it != physicalShards.end());
		return it->second.get();
	}

	PhysicalShard* getMetaDataShard() {
		auto it = physicalShards.find(METADATA_SHARD_ID);
		ASSERT(it != physicalShards.end());
		return it->second.get();
	}

	// Returns the physical shard that hosting all `ranges`; Returns nullptr if such a physical shard does not exists.
	PhysicalShard* getPhysicalShardForAllRanges(std::vector<KeyRange> ranges) {
		PhysicalShard* result = nullptr;
		for (const auto& range : ranges) {
			auto rangeIterator = this->dataShardMap.intersectingRanges(range);
			for (auto it = rangeIterator.begin(); it != rangeIterator.end(); ++it) {
				if (it.value() == nullptr || it.value()->physicalShard == nullptr) {
					TraceEvent(SevWarn, "ShardedRocksDBRangeNotOnShard", logId).detail("Range", range);
					return nullptr;
				} else {
					PhysicalShard* ps = it.value()->physicalShard;
					if (result == nullptr) {
						result = ps;
					} else if (ps != result) {
						TraceEvent(SevWarn, "ShardedRocksDBRangeOnMultipleShards", logId)
						    .detail("Ranges", describe(ranges))
						    .detail("PhysicalShard", result->id)
						    .detail("SecondPhysicalShard", ps->id);
						return nullptr;
					}
				}
			}
		}

		return result;
	}

	std::vector<DataShard*> getDataShardsByRange(KeyRangeRef range) {
		std::vector<DataShard*> result;
		auto rangeIterator = dataShardMap.intersectingRanges(range);

		for (auto it = rangeIterator.begin(); it != rangeIterator.end(); ++it) {
			if (it.value() == nullptr) {
				TraceEvent(SevVerbose, "ShardedRocksDB")
				    .detail("Info", "ShardNotFound")
				    .detail("BeginKey", range.begin)
				    .detail("EndKey", range.end);
				continue;
			}
			result.push_back(it.value());
		}
		return result;
	}

	PhysicalShard* addRange(KeyRange range, std::string id) {
		TraceEvent(SevInfo, "ShardedRocksAddRangeBegin", this->logId)
		    .detail("Range", range)
		    .detail("PhysicalShardID", id);

		// Newly added range should not overlap with any existing range.
		auto ranges = dataShardMap.intersectingRanges(range);

		for (auto it = ranges.begin(); it != ranges.end(); ++it) {
			if (it.value() != nullptr && it.value()->physicalShard->id != id) {
				TraceEvent(SevError, "ShardedRocksAddOverlappingRanges")
				    .detail("IntersectingRange", it->range())
				    .detail("DataShardRange", it->value()->range)
				    .detail("PhysicalShard", it->value()->physicalShard->toString());
			}
		}

		auto [it, inserted] = physicalShards.emplace(
		    id, std::make_shared<PhysicalShard>(db, id, rocksdb::ColumnFamilyOptions(dbOptions)));
		std::shared_ptr<PhysicalShard>& shard = it->second;

		activePhysicalShardIds.emplace(id);

		auto dataShard = std::make_unique<DataShard>(range, shard.get());
		dataShardMap.insert(range, dataShard.get());
		shard->dataShards[range.begin.toString()] = std::move(dataShard);

		validate();

		TraceEvent(SevInfo, "ShardedRocksAddRangeEnd", this->logId)
		    .detail("Range", range)
		    .detail("PhysicalShardID", id);

		return shard.get();
	}

	std::vector<std::string> removeRange(KeyRange range) {
		TraceEvent(SevInfo, "ShardedRocksRemoveRangeBegin", this->logId).detail("Range", range);

		std::vector<std::string> shardIds;

		std::vector<DataShard*> newShards;
		auto ranges = dataShardMap.intersectingRanges(range);

		for (auto it = ranges.begin(); it != ranges.end(); ++it) {
			if (!it.value()) {
				TraceEvent(SevDebug, "ShardedRocksDB")
				    .detail("Info", "RemoveNonExistentRange")
				    .detail("BeginKey", range.begin)
				    .detail("EndKey", range.end);
				continue;
			}
			auto existingShard = it.value()->physicalShard;
			auto shardRange = it.range();

			TraceEvent(SevDebug, "ShardedRocksRemoveRange")
			    .detail("Range", range)
			    .detail("IntersectingRange", shardRange)
			    .detail("DataShardRange", it.value()->range)
			    .detail("PhysicalShard", existingShard->toString());

			ASSERT(it.value()->range == shardRange); // Ranges should be consistent.
			if (range.contains(shardRange)) {
				existingShard->dataShards.erase(shardRange.begin.toString());
				TraceEvent(SevInfo, "ShardedRocksRemovedRange")
				    .detail("Range", range)
				    .detail("RemovedRange", shardRange)
				    .detail("PhysicalShard", existingShard->toString());
				if (existingShard->dataShards.size() == 0) {
					TraceEvent(SevDebug, "ShardedRocksDB").detail("EmptyShardId", existingShard->id);
					shardIds.push_back(existingShard->id);
					existingShard->deleteTimeSec = now();
					pendingDeletionShards.push_back(existingShard->id);
					activePhysicalShardIds.erase(existingShard->id);
				}
				continue;
			}

			// Range modification could result in more than one segments. Remove the original segment key here.
			existingShard->dataShards.erase(shardRange.begin.toString());
			if (shardRange.begin < range.begin) {
				auto dataShard =
				    std::make_unique<DataShard>(KeyRange(KeyRangeRef(shardRange.begin, range.begin)), existingShard);
				newShards.push_back(dataShard.get());
				const std::string msg = "Shrink shard from " + Traceable<KeyRangeRef>::toString(shardRange) + " to " +
				                        Traceable<KeyRangeRef>::toString(dataShard->range);
				existingShard->dataShards[shardRange.begin.toString()] = std::move(dataShard);
				logShardEvent(existingShard->id, shardRange, ShardOp::MODIFY_RANGE, SevInfo, msg);
			}

			if (shardRange.end > range.end) {
				auto dataShard =
				    std::make_unique<DataShard>(KeyRange(KeyRangeRef(range.end, shardRange.end)), existingShard);
				newShards.push_back(dataShard.get());
				const std::string msg = "Shrink shard from " + Traceable<KeyRangeRef>::toString(shardRange) + " to " +
				                        Traceable<KeyRangeRef>::toString(dataShard->range);
				existingShard->dataShards[range.end.toString()] = std::move(dataShard);
				logShardEvent(existingShard->id, shardRange, ShardOp::MODIFY_RANGE, SevInfo, msg);
			}
		}

		dataShardMap.insert(range, nullptr);
		for (DataShard* shard : newShards) {
			dataShardMap.insert(shard->range, shard);
		}

		validate();

		TraceEvent(SevInfo, "ShardedRocksRemoveRangeEnd", this->logId).detail("Range", range);

		return shardIds;
	}

	std::vector<std::shared_ptr<PhysicalShard>> getPendingDeletionShards(double cleanUpDelay) {
		std::vector<std::shared_ptr<PhysicalShard>> emptyShards;
		double currentTime = now();

		TraceEvent(SevInfo, "ShardedRocksDB", logId)
		    .detail("PendingDeletionShardQueueSize", pendingDeletionShards.size());
		while (!pendingDeletionShards.empty()) {
			const auto& id = pendingDeletionShards.front();
			auto it = physicalShards.find(id);
			if (it == physicalShards.end() || it->second->dataShards.size() != 0) {
				pendingDeletionShards.pop_front();
				continue;
			}
			if (currentTime - it->second->deleteTimeSec > cleanUpDelay) {
				pendingDeletionShards.pop_front();
				emptyShards.push_back(it->second);
				physicalShards.erase(id);
			} else {
				break;
			}
		}
		return emptyShards;
	}

	void put(KeyRef key, ValueRef value) {
		auto it = dataShardMap.rangeContaining(key);
		if (!it.value()) {
			TraceEvent(SevError, "ShardedRocksDB").detail("Error", "write to non-exist shard").detail("WriteKey", key);
			return;
		}
		TraceEvent(SevVerbose, "ShardedRocksShardManagerPut", this->logId)
		    .detail("WriteKey", key)
		    .detail("Value", value)
		    .detail("MapRange", it.range())
		    .detail("ShardRange", it.value()->range);
		ASSERT(it.value()->range == (KeyRangeRef)it.range());
		ASSERT(writeBatch != nullptr);
		ASSERT(dirtyShards != nullptr);
		writeBatch->Put(it.value()->physicalShard->cf, toSlice(key), toSlice(value));
		dirtyShards->insert(it.value()->physicalShard);
		TraceEvent(SevVerbose, "ShardedRocksShardManagerPutEnd", this->logId)
		    .detail("WriteKey", key)
		    .detail("Value", value);
	}

	void clear(KeyRef key) {
		auto it = dataShardMap.rangeContaining(key);
		if (!it.value()) {
			return;
		}
		writeBatch->Delete(it.value()->physicalShard->cf, toSlice(key));
		dirtyShards->insert(it.value()->physicalShard);
	}

	void clearRange(KeyRangeRef range) {
		auto rangeIterator = dataShardMap.intersectingRanges(range);

		for (auto it = rangeIterator.begin(); it != rangeIterator.end(); ++it) {
			if (it.value() == nullptr) {
				TraceEvent(SevDebug, "ShardedRocksDB").detail("ClearNonExistentRange", it.range());
				continue;
			}
			writeBatch->DeleteRange(it.value()->physicalShard->cf, toSlice(range.begin), toSlice(range.end));
			dirtyShards->insert(it.value()->physicalShard);
		}
	}

	void populateRangeMappingMutations(rocksdb::WriteBatch* writeBatch, KeyRangeRef range, bool isAdd) {
		TraceEvent(SevDebug, "ShardedRocksDB", this->logId)
		    .detail("Info", "RangeToPersist")
		    .detail("BeginKey", range.begin)
		    .detail("EndKey", range.end);
		PhysicalShard* metadataShard = getMetaDataShard();

		writeBatch->DeleteRange(metadataShard->cf,
		                        getShardMappingKey(range.begin, shardMappingPrefix),
		                        getShardMappingKey(range.end, shardMappingPrefix));

		KeyRef lastKey = range.end;
		if (isAdd) {
			auto ranges = dataShardMap.intersectingRanges(range);
			for (auto it = ranges.begin(); it != ranges.end(); ++it) {
				if (it.value()) {
					ASSERT(it.range() == it.value()->range);
					// Non-empty range.
					writeBatch->Put(metadataShard->cf,
					                getShardMappingKey(it.range().begin, shardMappingPrefix),
					                it.value()->physicalShard->id);
					TraceEvent(SevDebug, "ShardedRocksDB", this->logId)
					    .detail("Action", "PersistRangeMapping")
					    .detail("BeginKey", it.range().begin)
					    .detail("EndKey", it.range().end)
					    .detail("ShardId", it.value()->physicalShard->id);

				} else {
					// Empty range.
					writeBatch->Put(metadataShard->cf, getShardMappingKey(it.range().begin, shardMappingPrefix), "");
					TraceEvent(SevDebug, "ShardedRocksDB", this->logId)
					    .detail("Action", "PersistRangeMapping")
					    .detail("BeginKey", it.range().begin)
					    .detail("EndKey", it.range().end)
					    .detail("ShardId", "None");
				}
				lastKey = it.range().end;
			}
		} else {
			writeBatch->Put(metadataShard->cf, getShardMappingKey(range.begin, shardMappingPrefix), "");
			TraceEvent(SevDebug, "ShardedRocksDB", this->logId)
			    .detail("Action", "PersistRangeMapping")
			    .detail("RemoveRange", "True")
			    .detail("BeginKey", range.begin)
			    .detail("EndKey", range.end);
		}

		DataShard* nextShard = nullptr;
		if (lastKey <= allKeys.end) {
			nextShard = dataShardMap.rangeContaining(lastKey).value();
		}
		writeBatch->Put(metadataShard->cf,
		                getShardMappingKey(lastKey, shardMappingPrefix),
		                nextShard == nullptr ? "" : nextShard->physicalShard->id);
		TraceEvent(SevDebug, "ShardedRocksDB", this->logId)
		    .detail("Action", "PersistRangeMappingEnd")
		    .detail("NextShardKey", lastKey)
		    .detail("Value", nextShard == nullptr ? "" : nextShard->physicalShard->id);
	}

	void persistRangeMapping(KeyRangeRef range, bool isAdd) {
		populateRangeMappingMutations(writeBatch.get(), range, isAdd);
		dirtyShards->insert(getMetaDataShard());
	}

	std::unique_ptr<rocksdb::WriteBatch> getWriteBatch() {
		std::unique_ptr<rocksdb::WriteBatch> existingWriteBatch = std::move(writeBatch);
		writeBatch = std::make_unique<rocksdb::WriteBatch>();
		return existingWriteBatch;
	}

	std::unique_ptr<std::set<PhysicalShard*>> getDirtyShards() {
		std::unique_ptr<std::set<PhysicalShard*>> existingShards = std::move(dirtyShards);
		dirtyShards = std::make_unique<std::set<PhysicalShard*>>();
		return existingShards;
	}

	void closeAllShards() {
		columnFamilyMap.clear();
		physicalShards.clear();
		// Close DB.
		auto s = db->Close();
		if (!s.ok()) {
			logRocksDBError(s, "Close");
			return;
		}
		TraceEvent("ShardedRocksDB", this->logId).detail("Info", "DBClosed");
	}

	void destroyAllShards() {
		columnFamilyMap.clear();
		for (auto& [_, shard] : physicalShards) {
			shard->deletePending = true;
		}
		physicalShards.clear();
		// Close DB.
		auto s = db->Close();
		if (!s.ok()) {
			logRocksDBError(s, "Close");
			return;
		}
		s = rocksdb::DestroyDB(path, getOptions());
		if (!s.ok()) {
			logRocksDBError(s, "DestroyDB");
		}
		TraceEvent("ShardedRocksDB", this->logId).detail("Info", "DBDestroyed");
	}

	rocksdb::DB* getDb() const { return db; }

	std::unordered_map<std::string, std::shared_ptr<PhysicalShard>>* getAllShards() { return &physicalShards; }

	std::unordered_map<uint32_t, rocksdb::ColumnFamilyHandle*>* getColumnFamilyMap() { return &columnFamilyMap; }

	size_t numPhysicalShards() const { return physicalShards.size(); };

	size_t numActiveShards() const { return activePhysicalShardIds.size(); };

	std::vector<std::pair<KeyRange, std::string>> getDataMapping() {
		std::vector<std::pair<KeyRange, std::string>> dataMap;
		for (auto it : dataShardMap.ranges()) {
			if (!it.value()) {
				continue;
			}
			dataMap.push_back(std::make_pair(it.range(), it.value()->physicalShard->id));
		}
		return dataMap;
	}

	void validate() {
		TraceEvent(SevVerbose, "ShardedRocksValidateShardManager", this->logId);
		for (auto s = dataShardMap.ranges().begin(); s != dataShardMap.ranges().end(); ++s) {
			TraceEvent e(SevVerbose, "ShardedRocksValidateDataShardMap", this->logId);
			e.detail("Range", s->range());
			const DataShard* shard = s->value();
			e.detail("ShardAddress", reinterpret_cast<std::uintptr_t>(shard));
			if (shard != nullptr) {
				e.detail("PhysicalShard", shard->physicalShard->id);
			} else {
				e.detail("Shard", "Empty");
			}
			if (shard != nullptr) {
				ASSERT(shard->range == static_cast<KeyRangeRef>(s->range()));
				ASSERT(shard->physicalShard != nullptr);
				auto it = shard->physicalShard->dataShards.find(shard->range.begin.toString());
				ASSERT(it != shard->physicalShard->dataShards.end());
				ASSERT(it->second.get() == shard);
			}
		}
	}

private:
	const std::string path;
	const UID logId;
	rocksdb::Options dbOptions;
	rocksdb::DB* db = nullptr;
	std::unordered_map<std::string, std::shared_ptr<PhysicalShard>> physicalShards;
	std::unordered_set<std::string> activePhysicalShardIds;
	// Stores mapping between cf id and cf handle, used during compaction.
	std::unordered_map<uint32_t, rocksdb::ColumnFamilyHandle*> columnFamilyMap;
	std::unique_ptr<rocksdb::WriteBatch> writeBatch;
	std::unique_ptr<std::set<PhysicalShard*>> dirtyShards;
	KeyRangeMap<DataShard*> dataShardMap;
	std::deque<std::string> pendingDeletionShards;
};

class RocksDBMetrics {
public:
	RocksDBMetrics(UID debugID, std::shared_ptr<rocksdb::Statistics> stats);
	void logStats(rocksdb::DB* db);
	// PerfContext
	void resetPerfContext();
	void collectPerfContext(int index);
	void logPerfContext(bool ignoreZeroMetric);
	// For Readers
	Reference<Histogram> getReadRangeLatencyHistogram(int index);
	Reference<Histogram> getReadValueLatencyHistogram(int index);
	Reference<Histogram> getReadPrefixLatencyHistogram(int index);
	Reference<Histogram> getReadRangeActionHistogram(int index);
	Reference<Histogram> getReadValueActionHistogram(int index);
	Reference<Histogram> getReadPrefixActionHistogram(int index);
	Reference<Histogram> getReadRangeQueueWaitHistogram(int index);
	Reference<Histogram> getReadValueQueueWaitHistogram(int index);
	Reference<Histogram> getReadPrefixQueueWaitHistogram(int index);
	Reference<Histogram> getReadRangeNewIteratorHistogram(int index);
	Reference<Histogram> getReadValueGetHistogram(int index);
	Reference<Histogram> getReadPrefixGetHistogram(int index);
	// For Writer
	Reference<Histogram> getCommitLatencyHistogram();
	Reference<Histogram> getCommitActionHistogram();
	Reference<Histogram> getCommitQueueWaitHistogram();
	Reference<Histogram> getWriteHistogram();
	Reference<Histogram> getDeleteCompactRangeHistogram();
	// Stat for Memory Usage
	void logMemUsage(rocksdb::DB* db);

private:
	const UID debugID;
	// Global Statistic Input to RocksDB DB instance
	std::shared_ptr<rocksdb::Statistics> stats;
	// Statistic Output from RocksDB
	std::vector<std::tuple<const char*, uint32_t, uint64_t>> tickerStats;
	std::vector<std::pair<const char*, std::string>> intPropertyStats;
	// Iterator Pool Stats
	std::unordered_map<std::string, uint64_t> readIteratorPoolStats;
	// PerfContext
	std::vector<std::tuple<const char*, int, std::vector<uint64_t>>> perfContextMetrics;
	// Readers Histogram
	std::vector<Reference<Histogram>> readRangeLatencyHistograms;
	std::vector<Reference<Histogram>> readValueLatencyHistograms;
	std::vector<Reference<Histogram>> readPrefixLatencyHistograms;
	std::vector<Reference<Histogram>> readRangeActionHistograms;
	std::vector<Reference<Histogram>> readValueActionHistograms;
	std::vector<Reference<Histogram>> readPrefixActionHistograms;
	std::vector<Reference<Histogram>> readRangeQueueWaitHistograms;
	std::vector<Reference<Histogram>> readValueQueueWaitHistograms;
	std::vector<Reference<Histogram>> readPrefixQueueWaitHistograms;
	std::vector<Reference<Histogram>> readRangeNewIteratorHistograms; // Zhe: haven't used?
	std::vector<Reference<Histogram>> readValueGetHistograms;
	std::vector<Reference<Histogram>> readPrefixGetHistograms;
	// Writer Histogram
	Reference<Histogram> commitLatencyHistogram;
	Reference<Histogram> commitActionHistogram;
	Reference<Histogram> commitQueueWaitHistogram;
	Reference<Histogram> writeHistogram;
	Reference<Histogram> deleteCompactRangeHistogram;

	uint64_t getRocksdbPerfcontextMetric(int metric);
};

// We have 4 readers and 1 writer. Following input index denotes the
// id assigned to the reader thread when creating it
Reference<Histogram> RocksDBMetrics::getReadRangeLatencyHistogram(int index) {
	return readRangeLatencyHistograms[index];
}
Reference<Histogram> RocksDBMetrics::getReadValueLatencyHistogram(int index) {
	return readValueLatencyHistograms[index];
}
Reference<Histogram> RocksDBMetrics::getReadPrefixLatencyHistogram(int index) {
	return readPrefixLatencyHistograms[index];
}
Reference<Histogram> RocksDBMetrics::getReadRangeActionHistogram(int index) {
	return readRangeActionHistograms[index];
}
Reference<Histogram> RocksDBMetrics::getReadValueActionHistogram(int index) {
	return readValueActionHistograms[index];
}
Reference<Histogram> RocksDBMetrics::getReadPrefixActionHistogram(int index) {
	return readPrefixActionHistograms[index];
}
Reference<Histogram> RocksDBMetrics::getReadRangeQueueWaitHistogram(int index) {
	return readRangeQueueWaitHistograms[index];
}
Reference<Histogram> RocksDBMetrics::getReadValueQueueWaitHistogram(int index) {
	return readValueQueueWaitHistograms[index];
}
Reference<Histogram> RocksDBMetrics::getReadPrefixQueueWaitHistogram(int index) {
	return readPrefixQueueWaitHistograms[index];
}
Reference<Histogram> RocksDBMetrics::getReadRangeNewIteratorHistogram(int index) {
	return readRangeNewIteratorHistograms[index];
}
Reference<Histogram> RocksDBMetrics::getReadValueGetHistogram(int index) {
	return readValueGetHistograms[index];
}
Reference<Histogram> RocksDBMetrics::getReadPrefixGetHistogram(int index) {
	return readPrefixGetHistograms[index];
}
Reference<Histogram> RocksDBMetrics::getCommitLatencyHistogram() {
	return commitLatencyHistogram;
}
Reference<Histogram> RocksDBMetrics::getCommitActionHistogram() {
	return commitActionHistogram;
}
Reference<Histogram> RocksDBMetrics::getCommitQueueWaitHistogram() {
	return commitQueueWaitHistogram;
}
Reference<Histogram> RocksDBMetrics::getWriteHistogram() {
	return writeHistogram;
}
Reference<Histogram> RocksDBMetrics::getDeleteCompactRangeHistogram() {
	return deleteCompactRangeHistogram;
}

RocksDBMetrics::RocksDBMetrics(UID debugID, std::shared_ptr<rocksdb::Statistics> stats)
  : debugID(debugID), stats(stats) {
	tickerStats = {
		{ "StallMicros", rocksdb::STALL_MICROS, 0 },
		{ "BytesRead", rocksdb::BYTES_READ, 0 },
		{ "IterBytesRead", rocksdb::ITER_BYTES_READ, 0 },
		{ "BytesWritten", rocksdb::BYTES_WRITTEN, 0 },
		{ "BlockCacheMisses", rocksdb::BLOCK_CACHE_MISS, 0 },
		{ "BlockCacheHits", rocksdb::BLOCK_CACHE_HIT, 0 },
		{ "BloomFilterUseful", rocksdb::BLOOM_FILTER_USEFUL, 0 },
		{ "BloomFilterFullPositive", rocksdb::BLOOM_FILTER_FULL_POSITIVE, 0 },
		{ "BloomFilterTruePositive", rocksdb::BLOOM_FILTER_FULL_TRUE_POSITIVE, 0 },
		{ "BloomFilterMicros", rocksdb::BLOOM_FILTER_MICROS, 0 },
		{ "MemtableHit", rocksdb::MEMTABLE_HIT, 0 },
		{ "MemtableMiss", rocksdb::MEMTABLE_MISS, 0 },
		{ "GetHitL0", rocksdb::GET_HIT_L0, 0 },
		{ "GetHitL1", rocksdb::GET_HIT_L1, 0 },
		{ "GetHitL2AndUp", rocksdb::GET_HIT_L2_AND_UP, 0 },
		{ "CountKeysWritten", rocksdb::NUMBER_KEYS_WRITTEN, 0 },
		{ "CountKeysRead", rocksdb::NUMBER_KEYS_READ, 0 },
		{ "CountDBSeek", rocksdb::NUMBER_DB_SEEK, 0 },
		{ "CountDBNext", rocksdb::NUMBER_DB_NEXT, 0 },
		{ "CountDBPrev", rocksdb::NUMBER_DB_PREV, 0 },
		{ "BloomFilterPrefixChecked", rocksdb::BLOOM_FILTER_PREFIX_CHECKED, 0 },
		{ "BloomFilterPrefixUseful", rocksdb::BLOOM_FILTER_PREFIX_USEFUL, 0 },
		{ "BlockCacheCompressedMiss", rocksdb::BLOCK_CACHE_COMPRESSED_MISS, 0 },
		{ "BlockCacheCompressedHit", rocksdb::BLOCK_CACHE_COMPRESSED_HIT, 0 },
		{ "CountWalFileSyncs", rocksdb::WAL_FILE_SYNCED, 0 },
		{ "CountWalFileBytes", rocksdb::WAL_FILE_BYTES, 0 },
		{ "CompactReadBytes", rocksdb::COMPACT_READ_BYTES, 0 },
		{ "CompactWriteBytes", rocksdb::COMPACT_WRITE_BYTES, 0 },
		{ "FlushWriteBytes", rocksdb::FLUSH_WRITE_BYTES, 0 },
		{ "CountBlocksCompressed", rocksdb::NUMBER_BLOCK_COMPRESSED, 0 },
		{ "CountBlocksDecompressed", rocksdb::NUMBER_BLOCK_DECOMPRESSED, 0 },
		{ "RowCacheHit", rocksdb::ROW_CACHE_HIT, 0 },
		{ "RowCacheMiss", rocksdb::ROW_CACHE_MISS, 0 },
		{ "CountIterSkippedKeys", rocksdb::NUMBER_ITER_SKIP, 0 },

	};

	intPropertyStats = {
		{ "NumImmutableMemtables", rocksdb::DB::Properties::kNumImmutableMemTable },
		{ "NumImmutableMemtablesFlushed", rocksdb::DB::Properties::kNumImmutableMemTableFlushed },
		{ "IsMemtableFlushPending", rocksdb::DB::Properties::kMemTableFlushPending },
		{ "NumRunningFlushes", rocksdb::DB::Properties::kNumRunningFlushes },
		{ "IsCompactionPending", rocksdb::DB::Properties::kCompactionPending },
		{ "NumRunningCompactions", rocksdb::DB::Properties::kNumRunningCompactions },
		{ "CumulativeBackgroundErrors", rocksdb::DB::Properties::kBackgroundErrors },
		{ "CurrentSizeActiveMemtable", rocksdb::DB::Properties::kCurSizeActiveMemTable },
		{ "AllMemtablesBytes", rocksdb::DB::Properties::kCurSizeAllMemTables },
		{ "ActiveMemtableBytes", rocksdb::DB::Properties::kSizeAllMemTables },
		{ "CountEntriesActiveMemtable", rocksdb::DB::Properties::kNumEntriesActiveMemTable },
		{ "CountEntriesImmutMemtables", rocksdb::DB::Properties::kNumEntriesImmMemTables },
		{ "CountDeletesActiveMemtable", rocksdb::DB::Properties::kNumDeletesActiveMemTable },
		{ "CountDeletesImmutMemtables", rocksdb::DB::Properties::kNumDeletesImmMemTables },
		{ "EstimatedCountKeys", rocksdb::DB::Properties::kEstimateNumKeys },
		{ "EstimateSstReaderBytes", rocksdb::DB::Properties::kEstimateTableReadersMem },
		{ "CountActiveSnapshots", rocksdb::DB::Properties::kNumSnapshots },
		{ "OldestSnapshotTime", rocksdb::DB::Properties::kOldestSnapshotTime },
		{ "CountLiveVersions", rocksdb::DB::Properties::kNumLiveVersions },
		{ "EstimateLiveDataSize", rocksdb::DB::Properties::kEstimateLiveDataSize },
		{ "BaseLevel", rocksdb::DB::Properties::kBaseLevel },
		{ "EstPendCompactBytes", rocksdb::DB::Properties::kEstimatePendingCompactionBytes },
		{ "BlockCacheUsage", rocksdb::DB::Properties::kBlockCacheUsage },
		{ "BlockCachePinnedUsage", rocksdb::DB::Properties::kBlockCachePinnedUsage },
		{ "LiveSstFilesSize", rocksdb::DB::Properties::kLiveSstFilesSize },
	};

	perfContextMetrics = {
		{ "UserKeyComparisonCount", rocksdb_user_key_comparison_count, {} },
		{ "BlockCacheHitCount", rocksdb_block_cache_hit_count, {} },
		{ "BlockReadCount", rocksdb_block_read_count, {} },
		{ "BlockReadByte", rocksdb_block_read_byte, {} },
		{ "BlockReadTime", rocksdb_block_read_time, {} },
		{ "BlockChecksumTime", rocksdb_block_checksum_time, {} },
		{ "BlockDecompressTime", rocksdb_block_decompress_time, {} },
		{ "GetReadBytes", rocksdb_get_read_bytes, {} },
		{ "MultigetReadBytes", rocksdb_multiget_read_bytes, {} },
		{ "IterReadBytes", rocksdb_iter_read_bytes, {} },
		{ "InternalKeySkippedCount", rocksdb_internal_key_skipped_count, {} },
		{ "InternalDeleteSkippedCount", rocksdb_internal_delete_skipped_count, {} },
		{ "InternalRecentSkippedCount", rocksdb_internal_recent_skipped_count, {} },
		{ "InternalMergeCount", rocksdb_internal_merge_count, {} },
		{ "GetSnapshotTime", rocksdb_get_snapshot_time, {} },
		{ "GetFromMemtableTime", rocksdb_get_from_memtable_time, {} },
		{ "GetFromMemtableCount", rocksdb_get_from_memtable_count, {} },
		{ "GetPostProcessTime", rocksdb_get_post_process_time, {} },
		{ "GetFromOutputFilesTime", rocksdb_get_from_output_files_time, {} },
		{ "SeekOnMemtableTime", rocksdb_seek_on_memtable_time, {} },
		{ "SeekOnMemtableCount", rocksdb_seek_on_memtable_count, {} },
		{ "NextOnMemtableCount", rocksdb_next_on_memtable_count, {} },
		{ "PrevOnMemtableCount", rocksdb_prev_on_memtable_count, {} },
		{ "SeekChildSeekTime", rocksdb_seek_child_seek_time, {} },
		{ "SeekChildSeekCount", rocksdb_seek_child_seek_count, {} },
		{ "SeekMinHeapTime", rocksdb_seek_min_heap_time, {} },
		{ "SeekMaxHeapTime", rocksdb_seek_max_heap_time, {} },
		{ "SeekInternalSeekTime", rocksdb_seek_internal_seek_time, {} },
		{ "FindNextUserEntryTime", rocksdb_find_next_user_entry_time, {} },
		{ "WriteWalTime", rocksdb_write_wal_time, {} },
		{ "WriteMemtableTime", rocksdb_write_memtable_time, {} },
		{ "WriteDelayTime", rocksdb_write_delay_time, {} },
		{ "WritePreAndPostProcessTime", rocksdb_write_pre_and_post_process_time, {} },
		{ "DbMutexLockNanos", rocksdb_db_mutex_lock_nanos, {} },
		{ "DbConditionWaitNanos", rocksdb_db_condition_wait_nanos, {} },
		{ "MergeOperatorTimeNanos", rocksdb_merge_operator_time_nanos, {} },
		{ "ReadIndexBlockNanos", rocksdb_read_index_block_nanos, {} },
		{ "ReadFilterBlockNanos", rocksdb_read_filter_block_nanos, {} },
		{ "NewTableBlockIterNanos", rocksdb_new_table_block_iter_nanos, {} },
		{ "NewTableIteratorNanos", rocksdb_new_table_iterator_nanos, {} },
		{ "BlockSeekNanos", rocksdb_block_seek_nanos, {} },
		{ "FindTableNanos", rocksdb_find_table_nanos, {} },
		{ "BloomMemtableHitCount", rocksdb_bloom_memtable_hit_count, {} },
		{ "BloomMemtableMissCount", rocksdb_bloom_memtable_miss_count, {} },
		{ "BloomSstHitCount", rocksdb_bloom_sst_hit_count, {} },
		{ "BloomSstMissCount", rocksdb_bloom_sst_miss_count, {} },
		{ "KeyLockWaitTime", rocksdb_key_lock_wait_time, {} },
		{ "KeyLockWaitCount", rocksdb_key_lock_wait_count, {} },
		{ "EnvNewSequentialFileNanos", rocksdb_env_new_sequential_file_nanos, {} },
		{ "EnvNewRandomAccessFileNanos", rocksdb_env_new_random_access_file_nanos, {} },
		{ "EnvNewWritableFileNanos", rocksdb_env_new_writable_file_nanos, {} },
		{ "EnvReuseWritableFileNanos", rocksdb_env_reuse_writable_file_nanos, {} },
		{ "EnvNewRandomRwFileNanos", rocksdb_env_new_random_rw_file_nanos, {} },
		{ "EnvNewDirectoryNanos", rocksdb_env_new_directory_nanos, {} },
		{ "EnvFileExistsNanos", rocksdb_env_file_exists_nanos, {} },
		{ "EnvGetChildrenNanos", rocksdb_env_get_children_nanos, {} },
		{ "EnvGetChildrenFileAttributesNanos", rocksdb_env_get_children_file_attributes_nanos, {} },
		{ "EnvDeleteFileNanos", rocksdb_env_delete_file_nanos, {} },
		{ "EnvCreateDirNanos", rocksdb_env_create_dir_nanos, {} },
		{ "EnvCreateDirIfMissingNanos", rocksdb_env_create_dir_if_missing_nanos, {} },
		{ "EnvDeleteDirNanos", rocksdb_env_delete_dir_nanos, {} },
		{ "EnvGetFileSizeNanos", rocksdb_env_get_file_size_nanos, {} },
		{ "EnvGetFileModificationTimeNanos", rocksdb_env_get_file_modification_time_nanos, {} },
		{ "EnvRenameFileNanos", rocksdb_env_rename_file_nanos, {} },
		{ "EnvLinkFileNanos", rocksdb_env_link_file_nanos, {} },
		{ "EnvLockFileNanos", rocksdb_env_lock_file_nanos, {} },
		{ "EnvUnlockFileNanos", rocksdb_env_unlock_file_nanos, {} },
		{ "EnvNewLoggerNanos", rocksdb_env_new_logger_nanos, {} },
	};
	for (auto& [name, metric, vals] : perfContextMetrics) { // readers, then writer
		for (int i = 0; i < SERVER_KNOBS->ROCKSDB_READ_PARALLELISM; i++) {
			vals.push_back(0); // add reader
		}
		vals.push_back(0); // add writer
	}
	for (int i = 0; i < SERVER_KNOBS->ROCKSDB_READ_PARALLELISM; i++) {
		readRangeLatencyHistograms.push_back(Histogram::getHistogram(
		    ROCKSDBSTORAGE_HISTOGRAM_GROUP, ROCKSDB_READRANGE_LATENCY_HISTOGRAM, Histogram::Unit::microseconds));
		readValueLatencyHistograms.push_back(Histogram::getHistogram(
		    ROCKSDBSTORAGE_HISTOGRAM_GROUP, ROCKSDB_READVALUE_LATENCY_HISTOGRAM, Histogram::Unit::microseconds));
		readPrefixLatencyHistograms.push_back(Histogram::getHistogram(
		    ROCKSDBSTORAGE_HISTOGRAM_GROUP, ROCKSDB_READPREFIX_LATENCY_HISTOGRAM, Histogram::Unit::microseconds));
		readRangeActionHistograms.push_back(Histogram::getHistogram(
		    ROCKSDBSTORAGE_HISTOGRAM_GROUP, ROCKSDB_READRANGE_ACTION_HISTOGRAM, Histogram::Unit::microseconds));
		readValueActionHistograms.push_back(Histogram::getHistogram(
		    ROCKSDBSTORAGE_HISTOGRAM_GROUP, ROCKSDB_READVALUE_ACTION_HISTOGRAM, Histogram::Unit::microseconds));
		readPrefixActionHistograms.push_back(Histogram::getHistogram(
		    ROCKSDBSTORAGE_HISTOGRAM_GROUP, ROCKSDB_READPREFIX_ACTION_HISTOGRAM, Histogram::Unit::microseconds));
		readRangeQueueWaitHistograms.push_back(Histogram::getHistogram(
		    ROCKSDBSTORAGE_HISTOGRAM_GROUP, ROCKSDB_READRANGE_QUEUEWAIT_HISTOGRAM, Histogram::Unit::microseconds));
		readValueQueueWaitHistograms.push_back(Histogram::getHistogram(
		    ROCKSDBSTORAGE_HISTOGRAM_GROUP, ROCKSDB_READVALUE_QUEUEWAIT_HISTOGRAM, Histogram::Unit::microseconds));
		readPrefixQueueWaitHistograms.push_back(Histogram::getHistogram(
		    ROCKSDBSTORAGE_HISTOGRAM_GROUP, ROCKSDB_READPREFIX_QUEUEWAIT_HISTOGRAM, Histogram::Unit::microseconds));
		readRangeNewIteratorHistograms.push_back(Histogram::getHistogram(
		    ROCKSDBSTORAGE_HISTOGRAM_GROUP, ROCKSDB_READRANGE_NEWITERATOR_HISTOGRAM, Histogram::Unit::microseconds));
		readValueGetHistograms.push_back(Histogram::getHistogram(
		    ROCKSDBSTORAGE_HISTOGRAM_GROUP, ROCKSDB_READVALUE_GET_HISTOGRAM, Histogram::Unit::microseconds));
		readPrefixGetHistograms.push_back(Histogram::getHistogram(
		    ROCKSDBSTORAGE_HISTOGRAM_GROUP, ROCKSDB_READPREFIX_GET_HISTOGRAM, Histogram::Unit::microseconds));
	}
	commitLatencyHistogram = Histogram::getHistogram(
	    ROCKSDBSTORAGE_HISTOGRAM_GROUP, ROCKSDB_COMMIT_LATENCY_HISTOGRAM, Histogram::Unit::microseconds);
	commitActionHistogram = Histogram::getHistogram(
	    ROCKSDBSTORAGE_HISTOGRAM_GROUP, ROCKSDB_COMMIT_ACTION_HISTOGRAM, Histogram::Unit::microseconds);
	commitQueueWaitHistogram = Histogram::getHistogram(
	    ROCKSDBSTORAGE_HISTOGRAM_GROUP, ROCKSDB_COMMIT_QUEUEWAIT_HISTOGRAM, Histogram::Unit::microseconds);
	writeHistogram =
	    Histogram::getHistogram(ROCKSDBSTORAGE_HISTOGRAM_GROUP, ROCKSDB_WRITE_HISTOGRAM, Histogram::Unit::microseconds);
	deleteCompactRangeHistogram = Histogram::getHistogram(
	    ROCKSDBSTORAGE_HISTOGRAM_GROUP, ROCKSDB_DELETE_COMPACTRANGE_HISTOGRAM, Histogram::Unit::microseconds);
}

void RocksDBMetrics::logStats(rocksdb::DB* db) {
	TraceEvent e(SevInfo, "ShardedRocksDBMetrics", debugID);
	uint64_t stat;
	for (auto& [name, ticker, cumulation] : tickerStats) {
		stat = stats->getTickerCount(ticker);
		e.detail(name, stat - cumulation);
		cumulation = stat;
	}
	for (auto& [name, property] : intPropertyStats) {
		stat = 0;
		ASSERT(db->GetAggregatedIntProperty(property, &stat));
		e.detail(name, stat);
	}
}

void RocksDBMetrics::logMemUsage(rocksdb::DB* db) {
	TraceEvent e(SevInfo, "ShardedRocksDBMemMetrics", debugID);
	uint64_t stat;
	ASSERT(db != nullptr);
	ASSERT(db->GetAggregatedIntProperty(rocksdb::DB::Properties::kBlockCacheUsage, &stat));
	e.detail("BlockCacheUsage", stat);
	ASSERT(db->GetAggregatedIntProperty(rocksdb::DB::Properties::kEstimateTableReadersMem, &stat));
	e.detail("EstimateSstReaderBytes", stat);
	ASSERT(db->GetAggregatedIntProperty(rocksdb::DB::Properties::kCurSizeAllMemTables, &stat));
	e.detail("AllMemtablesBytes", stat);
	ASSERT(db->GetAggregatedIntProperty(rocksdb::DB::Properties::kBlockCachePinnedUsage, &stat));
	e.detail("BlockCachePinnedUsage", stat);
}

void RocksDBMetrics::resetPerfContext() {
	rocksdb::SetPerfLevel(rocksdb::PerfLevel::kEnableCount);
	rocksdb::get_perf_context()->Reset();
}

void RocksDBMetrics::collectPerfContext(int index) {
	for (auto& [name, metric, vals] : perfContextMetrics) {
		vals[index] = getRocksdbPerfcontextMetric(metric);
	}
}

void RocksDBMetrics::logPerfContext(bool ignoreZeroMetric) {
	TraceEvent e(SevInfo, "ShardedRocksDBPerfContextMetrics", debugID);
	e.setMaxEventLength(20000);
	for (auto& [name, metric, vals] : perfContextMetrics) {
		uint64_t s = 0;
		for (auto& v : vals) {
			s = s + v;
		}
		if (ignoreZeroMetric && s == 0)
			continue;
		e.detail(name, s);
	}
}

uint64_t RocksDBMetrics::getRocksdbPerfcontextMetric(int metric) {
	switch (metric) {
	case rocksdb_user_key_comparison_count:
		return rocksdb::get_perf_context()->user_key_comparison_count;
	case rocksdb_block_cache_hit_count:
		return rocksdb::get_perf_context()->block_cache_hit_count;
	case rocksdb_block_read_count:
		return rocksdb::get_perf_context()->block_read_count;
	case rocksdb_block_read_byte:
		return rocksdb::get_perf_context()->block_read_byte;
	case rocksdb_block_read_time:
		return rocksdb::get_perf_context()->block_read_time;
	case rocksdb_block_checksum_time:
		return rocksdb::get_perf_context()->block_checksum_time;
	case rocksdb_block_decompress_time:
		return rocksdb::get_perf_context()->block_decompress_time;
	case rocksdb_get_read_bytes:
		return rocksdb::get_perf_context()->get_read_bytes;
	case rocksdb_multiget_read_bytes:
		return rocksdb::get_perf_context()->multiget_read_bytes;
	case rocksdb_iter_read_bytes:
		return rocksdb::get_perf_context()->iter_read_bytes;
	case rocksdb_internal_key_skipped_count:
		return rocksdb::get_perf_context()->internal_key_skipped_count;
	case rocksdb_internal_delete_skipped_count:
		return rocksdb::get_perf_context()->internal_delete_skipped_count;
	case rocksdb_internal_recent_skipped_count:
		return rocksdb::get_perf_context()->internal_recent_skipped_count;
	case rocksdb_internal_merge_count:
		return rocksdb::get_perf_context()->internal_merge_count;
	case rocksdb_get_snapshot_time:
		return rocksdb::get_perf_context()->get_snapshot_time;
	case rocksdb_get_from_memtable_time:
		return rocksdb::get_perf_context()->get_from_memtable_time;
	case rocksdb_get_from_memtable_count:
		return rocksdb::get_perf_context()->get_from_memtable_count;
	case rocksdb_get_post_process_time:
		return rocksdb::get_perf_context()->get_post_process_time;
	case rocksdb_get_from_output_files_time:
		return rocksdb::get_perf_context()->get_from_output_files_time;
	case rocksdb_seek_on_memtable_time:
		return rocksdb::get_perf_context()->seek_on_memtable_time;
	case rocksdb_seek_on_memtable_count:
		return rocksdb::get_perf_context()->seek_on_memtable_count;
	case rocksdb_next_on_memtable_count:
		return rocksdb::get_perf_context()->next_on_memtable_count;
	case rocksdb_prev_on_memtable_count:
		return rocksdb::get_perf_context()->prev_on_memtable_count;
	case rocksdb_seek_child_seek_time:
		return rocksdb::get_perf_context()->seek_child_seek_time;
	case rocksdb_seek_child_seek_count:
		return rocksdb::get_perf_context()->seek_child_seek_count;
	case rocksdb_seek_min_heap_time:
		return rocksdb::get_perf_context()->seek_min_heap_time;
	case rocksdb_seek_max_heap_time:
		return rocksdb::get_perf_context()->seek_max_heap_time;
	case rocksdb_seek_internal_seek_time:
		return rocksdb::get_perf_context()->seek_internal_seek_time;
	case rocksdb_find_next_user_entry_time:
		return rocksdb::get_perf_context()->find_next_user_entry_time;
	case rocksdb_write_wal_time:
		return rocksdb::get_perf_context()->write_wal_time;
	case rocksdb_write_memtable_time:
		return rocksdb::get_perf_context()->write_memtable_time;
	case rocksdb_write_delay_time:
		return rocksdb::get_perf_context()->write_delay_time;
	case rocksdb_write_pre_and_post_process_time:
		return rocksdb::get_perf_context()->write_pre_and_post_process_time;
	case rocksdb_db_mutex_lock_nanos:
		return rocksdb::get_perf_context()->db_mutex_lock_nanos;
	case rocksdb_db_condition_wait_nanos:
		return rocksdb::get_perf_context()->db_condition_wait_nanos;
	case rocksdb_merge_operator_time_nanos:
		return rocksdb::get_perf_context()->merge_operator_time_nanos;
	case rocksdb_read_index_block_nanos:
		return rocksdb::get_perf_context()->read_index_block_nanos;
	case rocksdb_read_filter_block_nanos:
		return rocksdb::get_perf_context()->read_filter_block_nanos;
	case rocksdb_new_table_block_iter_nanos:
		return rocksdb::get_perf_context()->new_table_block_iter_nanos;
	case rocksdb_new_table_iterator_nanos:
		return rocksdb::get_perf_context()->new_table_iterator_nanos;
	case rocksdb_block_seek_nanos:
		return rocksdb::get_perf_context()->block_seek_nanos;
	case rocksdb_find_table_nanos:
		return rocksdb::get_perf_context()->find_table_nanos;
	case rocksdb_bloom_memtable_hit_count:
		return rocksdb::get_perf_context()->bloom_memtable_hit_count;
	case rocksdb_bloom_memtable_miss_count:
		return rocksdb::get_perf_context()->bloom_memtable_miss_count;
	case rocksdb_bloom_sst_hit_count:
		return rocksdb::get_perf_context()->bloom_sst_hit_count;
	case rocksdb_bloom_sst_miss_count:
		return rocksdb::get_perf_context()->bloom_sst_miss_count;
	case rocksdb_key_lock_wait_time:
		return rocksdb::get_perf_context()->key_lock_wait_time;
	case rocksdb_key_lock_wait_count:
		return rocksdb::get_perf_context()->key_lock_wait_count;
	case rocksdb_env_new_sequential_file_nanos:
		return rocksdb::get_perf_context()->env_new_sequential_file_nanos;
	case rocksdb_env_new_random_access_file_nanos:
		return rocksdb::get_perf_context()->env_new_random_access_file_nanos;
	case rocksdb_env_new_writable_file_nanos:
		return rocksdb::get_perf_context()->env_new_writable_file_nanos;
	case rocksdb_env_reuse_writable_file_nanos:
		return rocksdb::get_perf_context()->env_reuse_writable_file_nanos;
	case rocksdb_env_new_random_rw_file_nanos:
		return rocksdb::get_perf_context()->env_new_random_rw_file_nanos;
	case rocksdb_env_new_directory_nanos:
		return rocksdb::get_perf_context()->env_new_directory_nanos;
	case rocksdb_env_file_exists_nanos:
		return rocksdb::get_perf_context()->env_file_exists_nanos;
	case rocksdb_env_get_children_nanos:
		return rocksdb::get_perf_context()->env_get_children_nanos;
	case rocksdb_env_get_children_file_attributes_nanos:
		return rocksdb::get_perf_context()->env_get_children_file_attributes_nanos;
	case rocksdb_env_delete_file_nanos:
		return rocksdb::get_perf_context()->env_delete_file_nanos;
	case rocksdb_env_create_dir_nanos:
		return rocksdb::get_perf_context()->env_create_dir_nanos;
	case rocksdb_env_create_dir_if_missing_nanos:
		return rocksdb::get_perf_context()->env_create_dir_if_missing_nanos;
	case rocksdb_env_delete_dir_nanos:
		return rocksdb::get_perf_context()->env_delete_dir_nanos;
	case rocksdb_env_get_file_size_nanos:
		return rocksdb::get_perf_context()->env_get_file_size_nanos;
	case rocksdb_env_get_file_modification_time_nanos:
		return rocksdb::get_perf_context()->env_get_file_modification_time_nanos;
	case rocksdb_env_rename_file_nanos:
		return rocksdb::get_perf_context()->env_rename_file_nanos;
	case rocksdb_env_link_file_nanos:
		return rocksdb::get_perf_context()->env_link_file_nanos;
	case rocksdb_env_lock_file_nanos:
		return rocksdb::get_perf_context()->env_lock_file_nanos;
	case rocksdb_env_unlock_file_nanos:
		return rocksdb::get_perf_context()->env_unlock_file_nanos;
	case rocksdb_env_new_logger_nanos:
		return rocksdb::get_perf_context()->env_new_logger_nanos;
	default:
		break;
	}
	return 0;
}

ACTOR Future<Void> rocksDBAggregatedMetricsLogger(std::shared_ptr<ShardedRocksDBState> rState,
                                                  Future<Void> openFuture,
                                                  std::shared_ptr<RocksDBMetrics> rocksDBMetrics,
                                                  ShardManager* shardManager) {
	try {
		wait(openFuture);
		state rocksdb::DB* db = shardManager->getDb();
		loop {
			wait(delay(SERVER_KNOBS->ROCKSDB_METRICS_DELAY));
			if (rState->closing) {
				break;
			}
			rocksDBMetrics->logStats(db);
			rocksDBMetrics->logMemUsage(db);
			if (SERVER_KNOBS->ROCKSDB_PERFCONTEXT_SAMPLE_RATE != 0) {
				rocksDBMetrics->logPerfContext(true);
			}
		}
	} catch (Error& e) {
		if (e.code() != error_code_actor_cancelled) {
			TraceEvent(SevError, "ShardedRocksDBMetricsError").errorUnsuppressed(e);
		}
	}
	return Void();
}

struct ShardedRocksDBKeyValueStore : IKeyValueStore {
	using CF = rocksdb::ColumnFamilyHandle*;

	ACTOR static Future<Void> refreshReadIteratorPools(
	    std::shared_ptr<ShardedRocksDBState> rState,
	    Future<Void> readyToStart,
	    std::unordered_map<std::string, std::shared_ptr<PhysicalShard>>* physicalShards) {
		state Reference<Histogram> histogram = Histogram::getHistogram(
		    ROCKSDBSTORAGE_HISTOGRAM_GROUP, "TimeSpentRefreshIterators"_sr, Histogram::Unit::microseconds);

		if (SERVER_KNOBS->ROCKSDB_READ_RANGE_REUSE_ITERATORS) {
			try {
				wait(readyToStart);
				loop {
					wait(delay(SERVER_KNOBS->ROCKSDB_READ_RANGE_ITERATOR_REFRESH_TIME));
					if (rState->closing) {
						break;
					}
					double startTime = timer_monotonic();
					for (auto& [_, shard] : *physicalShards) {
						if (shard->initialized()) {
							shard->refreshReadIteratorPool();
						}
					}
					histogram->sample(timer_monotonic() - startTime);
				}
			} catch (Error& e) {
				if (e.code() != error_code_actor_cancelled) {
					TraceEvent(SevError, "RefreshReadIteratorPoolError").errorUnsuppressed(e);
				}
			}
		}

		return Void();
	}

	struct Writer : IThreadPoolReceiver {
		const UID logId;
		int threadIndex;
		std::unordered_map<uint32_t, rocksdb::ColumnFamilyHandle*>* columnFamilyMap;
		std::shared_ptr<RocksDBMetrics> rocksDBMetrics;
		std::shared_ptr<rocksdb::RateLimiter> rateLimiter;
		double sampleStartTime;

		explicit Writer(UID logId,
		                int threadIndex,
		                std::unordered_map<uint32_t, rocksdb::ColumnFamilyHandle*>* columnFamilyMap,
		                std::shared_ptr<RocksDBMetrics> rocksDBMetrics)
		  : logId(logId), threadIndex(threadIndex), columnFamilyMap(columnFamilyMap), rocksDBMetrics(rocksDBMetrics),
		    rateLimiter(SERVER_KNOBS->ROCKSDB_WRITE_RATE_LIMITER_BYTES_PER_SEC > 0
		                    ? rocksdb::NewGenericRateLimiter(
		                          SERVER_KNOBS->ROCKSDB_WRITE_RATE_LIMITER_BYTES_PER_SEC, // rate_bytes_per_sec
		                          100 * 1000, // refill_period_us
		                          10, // fairness
		                          rocksdb::RateLimiter::Mode::kWritesOnly,
		                          SERVER_KNOBS->ROCKSDB_WRITE_RATE_LIMITER_AUTO_TUNE)
		                    : nullptr),
		    sampleStartTime(now()) {}

		~Writer() override {}

		void init() override {}

		void sample() {
			if (SERVER_KNOBS->ROCKSDB_METRICS_SAMPLE_INTERVAL > 0 &&
			    now() - sampleStartTime >= SERVER_KNOBS->ROCKSDB_METRICS_SAMPLE_INTERVAL) {
				rocksDBMetrics->collectPerfContext(threadIndex);
				rocksDBMetrics->resetPerfContext();
				sampleStartTime = now();
			}
		}

		struct OpenAction : TypedAction<Writer, OpenAction> {
			ShardManager* shardManager;
			ThreadReturnPromise<Void> done;
			Optional<Future<Void>>& metrics;
			const FlowLock* readLock;
			const FlowLock* fetchLock;
			std::shared_ptr<RocksDBErrorListener> errorListener;

			OpenAction(ShardManager* shardManager,
			           Optional<Future<Void>>& metrics,
			           const FlowLock* readLock,
			           const FlowLock* fetchLock,
			           std::shared_ptr<RocksDBErrorListener> errorListener)
			  : shardManager(shardManager), metrics(metrics), readLock(readLock), fetchLock(fetchLock),
			    errorListener(errorListener) {}

			double getTimeEstimate() const override { return SERVER_KNOBS->COMMIT_TIME_ESTIMATE; }
		};

		void action(OpenAction& a) {
			auto status = a.shardManager->init();

			if (!status.ok()) {
				logRocksDBError(status, "Open");
				a.done.sendError(statusToError(status));
				return;
			}

			TraceEvent(SevInfo, "ShardedRocksDB").detail("Method", "Open");
			a.done.send(Void());
		}

		struct AddShardAction : TypedAction<Writer, AddShardAction> {
			PhysicalShard* shard;
			ThreadReturnPromise<Void> done;

			AddShardAction(PhysicalShard* shard) : shard(shard) { ASSERT(shard); }
			double getTimeEstimate() const override { return SERVER_KNOBS->COMMIT_TIME_ESTIMATE; }
		};

		void action(AddShardAction& a) {
			auto s = a.shard->init();
			if (!s.ok()) {
				a.done.sendError(statusToError(s));
				return;
			}
			ASSERT(a.shard->cf);
			(*columnFamilyMap)[a.shard->cf->GetID()] = a.shard->cf;
			a.done.send(Void());
		}

		struct RemoveShardAction : TypedAction<Writer, RemoveShardAction> {
			std::vector<std::shared_ptr<PhysicalShard>> shards;
			ThreadReturnPromise<Void> done;

			RemoveShardAction(std::vector<std::shared_ptr<PhysicalShard>>& shards) : shards(shards) {}
			double getTimeEstimate() const override { return SERVER_KNOBS->COMMIT_TIME_ESTIMATE; }
		};

		void action(RemoveShardAction& a) {
			for (auto& shard : a.shards) {
				shard->deletePending = true;
				columnFamilyMap->erase(shard->cf->GetID());
			}
			a.shards.clear();
			a.done.send(Void());
		}

		struct CommitAction : TypedAction<Writer, CommitAction> {
			rocksdb::DB* db;
			std::unique_ptr<rocksdb::WriteBatch> writeBatch;
			std::unique_ptr<std::set<PhysicalShard*>> dirtyShards;
			const std::unordered_map<uint32_t, rocksdb::ColumnFamilyHandle*>* columnFamilyMap;
			ThreadReturnPromise<Void> done;
			double startTime;
			bool getHistograms;
			bool logShardMemUsage;
			double getTimeEstimate() const override { return SERVER_KNOBS->COMMIT_TIME_ESTIMATE; }
			CommitAction(rocksdb::DB* db,
			             std::unique_ptr<rocksdb::WriteBatch> writeBatch,
			             std::unique_ptr<std::set<PhysicalShard*>> dirtyShards,
			             std::unordered_map<uint32_t, rocksdb::ColumnFamilyHandle*>* columnFamilyMap)
			  : db(db), writeBatch(std::move(writeBatch)), dirtyShards(std::move(dirtyShards)),
			    columnFamilyMap(columnFamilyMap) {
				if (deterministicRandom()->random01() < SERVER_KNOBS->ROCKSDB_HISTOGRAMS_SAMPLE_RATE) {
					getHistograms = true;
					startTime = timer_monotonic();
				} else {
					getHistograms = false;
				}
			}
		};

		struct DeleteVisitor : public rocksdb::WriteBatch::Handler {
			std::vector<std::pair<uint32_t, KeyRange>>* deletes;

			DeleteVisitor(std::vector<std::pair<uint32_t, KeyRange>>* deletes) : deletes(deletes) { ASSERT(deletes); }

			rocksdb::Status DeleteRangeCF(uint32_t column_family_id,
			                              const rocksdb::Slice& begin,
			                              const rocksdb::Slice& end) override {
				deletes->push_back(
				    std::make_pair(column_family_id, KeyRange(KeyRangeRef(toStringRef(begin), toStringRef(end)))));
				return rocksdb::Status::OK();
			}

			rocksdb::Status PutCF(uint32_t column_family_id,
			                      const rocksdb::Slice& key,
			                      const rocksdb::Slice& value) override {
				return rocksdb::Status::OK();
			}

			rocksdb::Status DeleteCF(uint32_t column_family_id, const rocksdb::Slice& key) override {
				return rocksdb::Status::OK();
			}

			rocksdb::Status SingleDeleteCF(uint32_t column_family_id, const rocksdb::Slice& key) override {
				return rocksdb::Status::OK();
			}

			rocksdb::Status MergeCF(uint32_t column_family_id,
			                        const rocksdb::Slice& key,
			                        const rocksdb::Slice& value) override {
				return rocksdb::Status::OK();
			}
		};

		rocksdb::Status doCommit(rocksdb::WriteBatch* batch,
		                         rocksdb::DB* db,
		                         std::vector<std::pair<uint32_t, KeyRange>>* deletes,
		                         bool sample) {
			if (SERVER_KNOBS->ROCKSDB_SUGGEST_COMPACT_CLEAR_RANGE) {
				DeleteVisitor dv(deletes);
				rocksdb::Status s = batch->Iterate(&dv);
				if (!s.ok()) {
					logRocksDBError(s, "CommitDeleteVisitor");
					return s;
				}

				// If there are any range deletes, we should have added them to be deleted.
				ASSERT(!deletes->empty() || !batch->HasDeleteRange());
			}

			rocksdb::WriteOptions options;
			options.sync = !SERVER_KNOBS->ROCKSDB_UNSAFE_AUTO_FSYNC;

			double writeBeginTime = sample ? timer_monotonic() : 0;
			rocksdb::Status s = db->Write(options, batch);
			if (sample) {
				rocksDBMetrics->getWriteHistogram()->sampleSeconds(timer_monotonic() - writeBeginTime);
			}
			if (!s.ok()) {
				logRocksDBError(s, "Commit");
				return s;
			}

			return s;
		}

		void action(CommitAction& a) {
			double commitBeginTime;
			if (a.getHistograms) {
				commitBeginTime = timer_monotonic();
				rocksDBMetrics->getCommitQueueWaitHistogram()->sampleSeconds(commitBeginTime - a.startTime);
			}
			std::vector<std::pair<uint32_t, KeyRange>> deletes;
			auto s = doCommit(a.writeBatch.get(), a.db, &deletes, a.getHistograms);
			if (!s.ok()) {
				a.done.sendError(statusToError(s));
				return;
			}

			for (auto shard : *(a.dirtyShards)) {
				shard->readIterPool->update();
			}

			a.done.send(Void());
			if (SERVER_KNOBS->ROCKSDB_SUGGEST_COMPACT_CLEAR_RANGE) {
				for (const auto& [id, range] : deletes) {
					auto cf = columnFamilyMap->find(id);
					ASSERT(cf != columnFamilyMap->end());
					auto begin = toSlice(range.begin);
					auto end = toSlice(range.end);

					ASSERT(a.db->SuggestCompactRange(cf->second, &begin, &end).ok());
				}
			}

			if (a.getHistograms) {
				double currTime = timer_monotonic();
				rocksDBMetrics->getCommitActionHistogram()->sampleSeconds(currTime - commitBeginTime);
				rocksDBMetrics->getCommitLatencyHistogram()->sampleSeconds(currTime - a.startTime);
			}

			sample();
		}

		struct CloseAction : TypedAction<Writer, CloseAction> {
			ShardManager* shardManager;
			ThreadReturnPromise<Void> done;
			bool deleteOnClose;
			CloseAction(ShardManager* shardManager, bool deleteOnClose)
			  : shardManager(shardManager), deleteOnClose(deleteOnClose) {}
			double getTimeEstimate() const override { return SERVER_KNOBS->COMMIT_TIME_ESTIMATE; }
		};

		void action(CloseAction& a) {
			if (a.deleteOnClose) {
				a.shardManager->destroyAllShards();
			} else {
				a.shardManager->closeAllShards();
			}
			TraceEvent(SevInfo, "ShardedRocksDB").detail("Method", "Close");
			a.done.send(Void());
		}

		struct CheckpointAction : TypedAction<Writer, CheckpointAction> {
			CheckpointAction(ShardManager* shardManager, const CheckpointRequest& request)
			  : shardManager(shardManager), request(request) {}

			double getTimeEstimate() const override { return SERVER_KNOBS->COMMIT_TIME_ESTIMATE; }

			ShardManager* shardManager;
			const CheckpointRequest request;
			ThreadReturnPromise<CheckpointMetaData> reply;
		};

		void action(CheckpointAction& a) {
			TraceEvent(SevInfo, "ShardedRocksDBServeCheckpointBegin", logId)
			    .detail("Version", a.request.version)
			    .detail("Ranges", describe(a.request.ranges))
			    .detail("Format", static_cast<int>(a.request.format))
			    .detail("CheckpointDir", a.request.checkpointDir);

			PhysicalShard* ps = a.shardManager->getPhysicalShardForAllRanges(a.request.ranges);
			if (ps == nullptr) {
				a.reply.sendError(failed_to_create_checkpoint());
				return;
			}

			rocksdb::Checkpoint* checkpoint = nullptr;
			rocksdb::Status s = rocksdb::Checkpoint::Create(a.shardManager->getDb(), &checkpoint);
			if (!s.ok()) {
				logRocksDBError(s, "Checkpoint");
				a.reply.sendError(statusToError(s));
				return;
			}

			rocksdb::PinnableSlice value;
			rocksdb::ReadOptions readOptions = getReadOptions();
			s = a.shardManager->getDb()->Get(
			    readOptions, a.shardManager->getSpecialKeysShard()->cf, toSlice(persistVersion), &value);

			if (!s.ok() && !s.IsNotFound()) {
				logRocksDBError(s, "Checkpoint");
				a.reply.sendError(statusToError(s));
				return;
			}

			const Version version = s.IsNotFound()
			                            ? latestVersion
			                            : BinaryReader::fromStringRef<Version>(toStringRef(value), Unversioned());

			TraceEvent(SevDebug, "ShardedRocksDBServeCheckpointVersion", logId)
			    .detail("CheckpointVersion", a.request.version)
			    .detail("PersistVersion", version);
			ASSERT(a.request.version == version || a.request.version == latestVersion);

			CheckpointMetaData res(ps->getAllRanges(), version, a.request.format, a.request.checkpointID);
			const std::string& checkpointDir = abspath(a.request.checkpointDir);

			if (a.request.format == DataMoveRocksCF) {
				rocksdb::ExportImportFilesMetaData* pMetadata;
				platform::eraseDirectoryRecursive(checkpointDir);
				s = checkpoint->ExportColumnFamily(ps->cf, checkpointDir, &pMetadata);
				if (!s.ok()) {
					logRocksDBError(s, "ExportColumnFamily");
					a.reply.sendError(statusToError(s));
					return;
				}

				populateMetaData(&res, *pMetadata);
				delete pMetadata;
				TraceEvent(SevInfo, "ShardedRocksDBServeCheckpointSuccess", logId)
				    .detail("CheckpointMetaData", res.toString())
				    .detail("RocksDBCF", getRocksCF(res).toString());
			} else {
				if (checkpoint != nullptr) {
					delete checkpoint;
				}
				a.reply.sendError(not_implemented());
				return;
			}

			if (checkpoint != nullptr) {
				delete checkpoint;
			}
			res.setState(CheckpointMetaData::Complete);
			a.reply.send(res);
		}

		struct RestoreAction : TypedAction<Writer, RestoreAction> {
			RestoreAction(ShardManager* shardManager,
			              const std::string& path,
			              const std::string& shardId,
			              const std::vector<KeyRange>& ranges,
			              const std::vector<CheckpointMetaData>& checkpoints)
			  : shardManager(shardManager), path(path), shardId(shardId), ranges(ranges), checkpoints(checkpoints) {}

			double getTimeEstimate() const override { return SERVER_KNOBS->COMMIT_TIME_ESTIMATE; }

			ShardManager* shardManager;
			const std::string path;
			const std::string shardId;
			std::vector<KeyRange> ranges;
			std::vector<CheckpointMetaData> checkpoints;
			ThreadReturnPromise<Void> done;
		};

		void action(RestoreAction& a) {
			TraceEvent(SevInfo, "ShardedRocksDBRestoreBegin", logId)
			    .detail("Path", a.path)
			    .detail("Checkpoints", describe(a.checkpoints));

			ASSERT(!a.checkpoints.empty());

			PhysicalShard* ps = nullptr;
			for (const KeyRange& range : a.ranges) {
				ps = a.shardManager->addRange(range, a.shardId);
			}

			const CheckpointFormat format = a.checkpoints[0].getFormat();
			for (int i = 1; i < a.checkpoints.size(); ++i) {
				if (a.checkpoints[i].getFormat() != format) {
					throw invalid_checkpoint_format();
				}
			}

			rocksdb::Status status;
			rocksdb::WriteBatch writeBatch;
			if (format == DataMoveRocksCF) {
				CheckpointMetaData& checkpoint = a.checkpoints.front();
				std::sort(a.ranges.begin(), a.ranges.end(), RangeLessThan());
				std::sort(checkpoint.ranges.begin(), checkpoint.ranges.end(), RangeLessThan());
				if (a.ranges.empty() || checkpoint.ranges.empty() || a.ranges.size() > checkpoint.ranges.size() ||
				    a.ranges.front().begin != checkpoint.ranges.front().begin) {
					TraceEvent(SevError, "ShardedRocksDBRestoreFailed", logId)
					    .detail("Path", a.path)
					    .detail("Ranges", describe(a.ranges))
					    .detail("Checkpoints", describe(a.checkpoints));
					a.done.sendError(failed_to_restore_checkpoint());
					return;
				}

				for (int i = 0; i < a.ranges.size(); ++i) {
					if (a.ranges[i] != checkpoint.ranges[i] && i != a.ranges.size() - 1) {
						TraceEvent(SevError, "ShardedRocksDBRestoreFailed", logId)
						    .detail("Path", a.path)
						    .detail("Ranges", describe(a.ranges))
						    .detail("Checkpoints", describe(a.checkpoints));
						a.done.sendError(failed_to_restore_checkpoint());
						return;
					}
				}

				ASSERT(!ps->initialized());
				TraceEvent(SevDebug, "ShardedRocksRestoringCF", logId)
				    .detail("Path", a.path)
				    .detail("Checkpoints", describe(a.checkpoints))
				    .detail("RocksDBCF", getRocksCF(a.checkpoints[0]).toString());

				status = ps->restore(a.checkpoints[0]);

				if (!status.ok()) {
					logRocksDBError(status, "Restore");
					a.done.sendError(statusToError(status));
					return;
				} else {
					ASSERT(ps->initialized());
					(*columnFamilyMap)[ps->cf->GetID()] = ps->cf;
					TraceEvent(SevInfo, "RocksDBRestoreCFSuccess", logId)
					    .detail("Path", a.path)
					    .detail("ColumnFaminly", ps->cf->GetName())
					    .detail("Checkpoints", describe(a.checkpoints));

					// Remove the extra data.
					KeyRangeRef cRange(a.ranges.back().end, checkpoint.ranges.back().end);
					if (!cRange.empty()) {
						TraceEvent(SevInfo, "RocksDBRestoreCFRemoveExtraRange", logId)
						    .detail("Path", a.path)
						    .detail("Checkpoints", describe(a.checkpoints))
						    .detail("RestoreRanges", describe(a.ranges))
						    .detail("ClearExtraRange", cRange);
						writeBatch.DeleteRange(ps->cf, toSlice(cRange.begin), toSlice(cRange.end));
					}
				}
			} else if (format == RocksDB) {
				a.done.sendError(not_implemented());
				return;
			}

			// Persist ShardedRocks shard mapping metadata.
			for (const KeyRange& range : a.ranges) {
				a.shardManager->populateRangeMappingMutations(&writeBatch, range, /*isAdd=*/true);
			}

			rocksdb::WriteOptions options;
			options.sync = !SERVER_KNOBS->ROCKSDB_UNSAFE_AUTO_FSYNC;

			status = a.shardManager->getDb()->Write(options, &writeBatch);
			if (!status.ok()) {
				logRocksDBError(status, "RestorePersistMetaData");
				a.done.sendError(statusToError(status));
				return;
			}
			TraceEvent(SevDebug, "ShardedRocksRestoredMetaDataPersisted", logId)
			    .detail("Path", a.path)
			    .detail("Checkpoints", describe(a.checkpoints))
			    .detail("RocksDBCF", getRocksCF(a.checkpoints[0]).toString());
			a.shardManager->getMetaDataShard()->refreshReadIteratorPool();
			a.done.send(Void());
			TraceEvent(SevInfo, "ShardedRocksDBRestoreEnd", logId)
			    .detail("Path", a.path)
			    .detail("Checkpoints", describe(a.checkpoints));
		}
	};

	struct Reader : IThreadPoolReceiver {
		const UID logId;
		double readValueTimeout;
		double readValuePrefixTimeout;
		double readRangeTimeout;
		int threadIndex;
		std::shared_ptr<RocksDBMetrics> rocksDBMetrics;
		double sampleStartTime;

		explicit Reader(UID logId, int threadIndex, std::shared_ptr<RocksDBMetrics> rocksDBMetrics)
		  : logId(logId), threadIndex(threadIndex), rocksDBMetrics(rocksDBMetrics), sampleStartTime(now()) {
			readValueTimeout = SERVER_KNOBS->ROCKSDB_READ_VALUE_TIMEOUT;
			readValuePrefixTimeout = SERVER_KNOBS->ROCKSDB_READ_VALUE_PREFIX_TIMEOUT;
			readRangeTimeout = SERVER_KNOBS->ROCKSDB_READ_RANGE_TIMEOUT;
		}

		void init() override {}

		void sample() {
			if (SERVER_KNOBS->ROCKSDB_METRICS_SAMPLE_INTERVAL > 0 &&
			    now() - sampleStartTime >= SERVER_KNOBS->ROCKSDB_METRICS_SAMPLE_INTERVAL) {
				rocksDBMetrics->collectPerfContext(threadIndex);
				rocksDBMetrics->resetPerfContext();
				sampleStartTime = now();
			}
		}
		struct ReadValueAction : TypedAction<Reader, ReadValueAction> {
			Key key;
			PhysicalShard* shard;
			Optional<UID> debugID;
			double startTime;
			bool getHistograms;
			bool logShardMemUsage;
			ThreadReturnPromise<Optional<Value>> result;

			ReadValueAction(KeyRef key, PhysicalShard* shard, Optional<UID> debugID)
			  : key(key), shard(shard), debugID(debugID), startTime(timer_monotonic()),
			    getHistograms(
			        (deterministicRandom()->random01() < SERVER_KNOBS->ROCKSDB_HISTOGRAMS_SAMPLE_RATE) ? true : false) {
			}

			double getTimeEstimate() const override { return SERVER_KNOBS->READ_VALUE_TIME_ESTIMATE; }
		};

		void action(ReadValueAction& a) {
			double readBeginTime = timer_monotonic();
			if (a.getHistograms) {
				rocksDBMetrics->getReadValueQueueWaitHistogram(threadIndex)->sampleSeconds(readBeginTime - a.startTime);
			}
			Optional<TraceBatch> traceBatch;
			if (a.debugID.present()) {
				traceBatch = { TraceBatch{} };
				traceBatch.get().addEvent("GetValueDebug", a.debugID.get().first(), "Reader.Before");
			}
			if (SERVER_KNOBS->ROCKSDB_SET_READ_TIMEOUT && readBeginTime - a.startTime > readValueTimeout) {
				TraceEvent(SevWarn, "ShardedRocksDBError")
				    .detail("Error", "Read value request timedout")
				    .detail("Method", "ReadValueAction")
				    .detail("Timeout value", readValueTimeout);
				a.result.sendError(key_value_store_deadline_exceeded());
				return;
			}

			rocksdb::PinnableSlice value;
			auto options = getReadOptions();

			auto db = a.shard->db;
			if (SERVER_KNOBS->ROCKSDB_SET_READ_TIMEOUT) {
				uint64_t deadlineMircos =
				    db->GetEnv()->NowMicros() + (readValueTimeout - (timer_monotonic() - a.startTime)) * 1000000;
				std::chrono::seconds deadlineSeconds(deadlineMircos / 1000000);
				options.deadline = std::chrono::duration_cast<std::chrono::microseconds>(deadlineSeconds);
			}
			double dbGetBeginTime = a.getHistograms ? timer_monotonic() : 0;
			auto s = db->Get(options, a.shard->cf, toSlice(a.key), &value);

			if (a.getHistograms) {
				rocksDBMetrics->getReadValueGetHistogram(threadIndex)
				    ->sampleSeconds(timer_monotonic() - dbGetBeginTime);
			}

			if (a.debugID.present()) {
				traceBatch.get().addEvent("GetValueDebug", a.debugID.get().first(), "Reader.After");
				traceBatch.get().dump();
			}
			if (s.ok()) {
				a.result.send(Value(toStringRef(value)));
			} else if (s.IsNotFound()) {
				a.result.send(Optional<Value>());
			} else {
				logRocksDBError(s, "ReadValue");
				a.result.sendError(statusToError(s));
			}

			if (a.getHistograms) {
				double currTime = timer_monotonic();
				rocksDBMetrics->getReadValueActionHistogram(threadIndex)->sampleSeconds(currTime - readBeginTime);
				rocksDBMetrics->getReadValueLatencyHistogram(threadIndex)->sampleSeconds(currTime - a.startTime);
			}

			sample();
		}

		struct ReadValuePrefixAction : TypedAction<Reader, ReadValuePrefixAction> {
			Key key;
			int maxLength;
			PhysicalShard* shard;
			Optional<UID> debugID;
			double startTime;
			bool getHistograms;
			bool logShardMemUsage;
			ThreadReturnPromise<Optional<Value>> result;

			ReadValuePrefixAction(Key key, int maxLength, PhysicalShard* shard, Optional<UID> debugID)
			  : key(key), maxLength(maxLength), shard(shard), debugID(debugID), startTime(timer_monotonic()),
			    getHistograms((deterministicRandom()->random01() < SERVER_KNOBS->ROCKSDB_HISTOGRAMS_SAMPLE_RATE)
			                      ? true
			                      : false){};
			double getTimeEstimate() const override { return SERVER_KNOBS->READ_VALUE_TIME_ESTIMATE; }
		};

		void action(ReadValuePrefixAction& a) {
			double readBeginTime = timer_monotonic();
			if (a.getHistograms) {
				rocksDBMetrics->getReadPrefixQueueWaitHistogram(threadIndex)
				    ->sampleSeconds(readBeginTime - a.startTime);
			}
			Optional<TraceBatch> traceBatch;
			if (a.debugID.present()) {
				traceBatch = { TraceBatch{} };
				traceBatch.get().addEvent("GetValuePrefixDebug",
				                          a.debugID.get().first(),
				                          "Reader.Before"); //.detail("TaskID", g_network->getCurrentTask());
			}
			if (SERVER_KNOBS->ROCKSDB_SET_READ_TIMEOUT && readBeginTime - a.startTime > readValuePrefixTimeout) {
				TraceEvent(SevWarn, "ShardedRocksDBError")
				    .detail("Error", "Read value prefix request timedout")
				    .detail("Method", "ReadValuePrefixAction")
				    .detail("Timeout value", readValuePrefixTimeout);
				a.result.sendError(key_value_store_deadline_exceeded());
				return;
			}

			rocksdb::PinnableSlice value;
			auto options = getReadOptions();
			auto db = a.shard->db;
			if (SERVER_KNOBS->ROCKSDB_SET_READ_TIMEOUT) {
				uint64_t deadlineMircos =
				    db->GetEnv()->NowMicros() + (readValuePrefixTimeout - (timer_monotonic() - a.startTime)) * 1000000;
				std::chrono::seconds deadlineSeconds(deadlineMircos / 1000000);
				options.deadline = std::chrono::duration_cast<std::chrono::microseconds>(deadlineSeconds);
			}

			double dbGetBeginTime = a.getHistograms ? timer_monotonic() : 0;
			auto s = db->Get(options, a.shard->cf, toSlice(a.key), &value);

			if (a.getHistograms) {
				rocksDBMetrics->getReadPrefixGetHistogram(threadIndex)
				    ->sampleSeconds(timer_monotonic() - dbGetBeginTime);
			}

			if (a.debugID.present()) {
				traceBatch.get().addEvent("GetValuePrefixDebug",
				                          a.debugID.get().first(),
				                          "Reader.After"); //.detail("TaskID", g_network->getCurrentTask());
				traceBatch.get().dump();
			}
			if (s.ok()) {
				a.result.send(Value(StringRef(reinterpret_cast<const uint8_t*>(value.data()),
				                              std::min(value.size(), size_t(a.maxLength)))));
			} else if (s.IsNotFound()) {
				a.result.send(Optional<Value>());
			} else {
				logRocksDBError(s, "ReadValuePrefix");
				a.result.sendError(statusToError(s));
			}
			if (a.getHistograms) {
				double currTime = timer_monotonic();
				rocksDBMetrics->getReadPrefixActionHistogram(threadIndex)->sampleSeconds(currTime - readBeginTime);
				rocksDBMetrics->getReadPrefixLatencyHistogram(threadIndex)->sampleSeconds(currTime - a.startTime);
			}

			sample();
		}

		struct ReadRangeAction : TypedAction<Reader, ReadRangeAction>, FastAllocated<ReadRangeAction> {
			KeyRange keys;
			std::vector<std::pair<PhysicalShard*, KeyRange>> shardRanges;
			int rowLimit, byteLimit;
			double startTime;
			bool getHistograms;
			bool logShardMemUsage;
			ThreadReturnPromise<RangeResult> result;
			ReadRangeAction(KeyRange keys, std::vector<DataShard*> shards, int rowLimit, int byteLimit)
			  : keys(keys), rowLimit(rowLimit), byteLimit(byteLimit), startTime(timer_monotonic()),
			    getHistograms(
			        (deterministicRandom()->random01() < SERVER_KNOBS->ROCKSDB_HISTOGRAMS_SAMPLE_RATE) ? true : false) {
				std::set<PhysicalShard*> usedShards;
				for (const DataShard* shard : shards) {
					ASSERT(shard);
					shardRanges.emplace_back(shard->physicalShard, keys & shard->range);
					usedShards.insert(shard->physicalShard);
				}
				if (usedShards.size() != shards.size()) {
					TraceEvent("ReadRangeMetrics")
					    .detail("NumPhysicalShards", usedShards.size())
					    .detail("NumDataShards", shards.size());
				}
			}
			double getTimeEstimate() const override { return SERVER_KNOBS->READ_RANGE_TIME_ESTIMATE; }
		};

		void action(ReadRangeAction& a) {
			double readBeginTime = timer_monotonic();
			if (a.getHistograms) {
				rocksDBMetrics->getReadRangeQueueWaitHistogram(threadIndex)->sampleSeconds(readBeginTime - a.startTime);
			}
			if (SERVER_KNOBS->ROCKSDB_SET_READ_TIMEOUT && readBeginTime - a.startTime > readRangeTimeout) {
				TraceEvent(SevWarn, "ShardedRocksKVSReadTimeout")
				    .detail("Error", "Read range request timedout")
				    .detail("Method", "ReadRangeAction")
				    .detail("Timeout value", readRangeTimeout);
				a.result.sendError(key_value_store_deadline_exceeded());
				return;
			}

			int rowLimit = a.rowLimit;
			int byteLimit = a.byteLimit;
			RangeResult result;

			if (rowLimit == 0 || byteLimit == 0) {
				a.result.send(result);
			}
			if (rowLimit < 0) {
				// Reverses the shard order so we could read range in reverse direction.
				std::reverse(a.shardRanges.begin(), a.shardRanges.end());
			}

			// TODO: consider multi-thread reads. It's possible to read multiple shards in parallel. However, the
			// number of rows to read needs to be calculated based on the previous read result. We may read more
			// than we expected when parallel read is used when the previous result is not available. It's unlikely
			// to get to performance improvement when the actual number of rows to read is very small.
			int accumulatedBytes = 0;
			int numShards = 0;
			for (auto& [shard, range] : a.shardRanges) {
				if (shard == nullptr || !shard->initialized()) {
					TraceEvent(SevWarn, "ShardedRocksReadRangeShardNotReady", logId)
					    .detail("Range", range)
					    .detail("Reason", shard == nullptr ? "Not Exist" : "Not Initialized");
					continue;
				}
				auto bytesRead = readRangeInDb(shard, range, rowLimit, byteLimit, &result);
				if (bytesRead < 0) {
					// Error reading an instance.
					a.result.sendError(internal_error());
					return;
				}
				byteLimit -= bytesRead;
				accumulatedBytes += bytesRead;
				++numShards;
				if (result.size() >= abs(a.rowLimit) || accumulatedBytes >= a.byteLimit) {
					break;
				}

				if (SERVER_KNOBS->ROCKSDB_SET_READ_TIMEOUT && timer_monotonic() - a.startTime > readRangeTimeout) {
					TraceEvent(SevInfo, "ShardedRocksDBTimeout")
					    .detail("Action", "ReadRange")
					    .detail("ShardsRead", numShards)
					    .detail("BytesRead", accumulatedBytes);
					a.result.sendError(key_value_store_deadline_exceeded());
					return;
				}
			}

			result.more =
			    (result.size() == a.rowLimit) || (result.size() == -a.rowLimit) || (accumulatedBytes >= a.byteLimit);
			if (result.more) {
				result.readThrough = result[result.size() - 1].key;
			}
			a.result.send(result);
			if (a.getHistograms) {
				double currTime = timer_monotonic();
				rocksDBMetrics->getReadRangeActionHistogram(threadIndex)->sampleSeconds(currTime - readBeginTime);
				rocksDBMetrics->getReadRangeLatencyHistogram(threadIndex)->sampleSeconds(currTime - a.startTime);
				if (a.shardRanges.size() > 1) {
					TraceEvent(SevInfo, "ShardedRocksDB").detail("ReadRangeShards", a.shardRanges.size());
				}
			}

			sample();
		}
	};

	struct Counters {
		CounterCollection cc;
		Counter immediateThrottle;
		Counter failedToAcquire;

		Counters()
		  : cc("RocksDBThrottle"), immediateThrottle("ImmediateThrottle", cc), failedToAcquire("failedToAcquire", cc) {}
	};

	// Persist shard mappinng key range should not be in shardMap.
	explicit ShardedRocksDBKeyValueStore(const std::string& path, UID id)
	  : rState(std::make_shared<ShardedRocksDBState>()), path(path), id(id),
	    readSemaphore(SERVER_KNOBS->ROCKSDB_READ_QUEUE_SOFT_MAX),
	    fetchSemaphore(SERVER_KNOBS->ROCKSDB_FETCH_QUEUE_SOFT_MAX),
	    numReadWaiters(SERVER_KNOBS->ROCKSDB_READ_QUEUE_HARD_MAX - SERVER_KNOBS->ROCKSDB_READ_QUEUE_SOFT_MAX),
	    numFetchWaiters(SERVER_KNOBS->ROCKSDB_FETCH_QUEUE_HARD_MAX - SERVER_KNOBS->ROCKSDB_FETCH_QUEUE_SOFT_MAX),
	    errorListener(std::make_shared<RocksDBErrorListener>()), errorFuture(errorListener->getFuture()),
	    dbOptions(getOptions()), shardManager(path, id, dbOptions),
	    rocksDBMetrics(std::make_shared<RocksDBMetrics>(id, dbOptions.statistics)) {
		// In simluation, run the reader/writer threads as Coro threads (i.e. in the network thread. The storage
		// engine is still multi-threaded as background compaction threads are still present. Reads/writes to disk
		// will also block the network thread in a way that would be unacceptable in production but is a necessary
		// evil here. When performing the reads in background threads in simulation, the event loop thinks there is
		// no work to do and advances time faster than 1 sec/sec. By the time the blocking read actually finishes,
		// simulation has advanced time by more than 5 seconds, so every read fails with a transaction_too_old
		// error. Doing blocking IO on the main thread solves this issue. There are almost certainly better fixes,
		// but my goal was to get a less invasive change merged first and work on a more realistic version if/when
		// we think that would provide substantially more confidence in the correctness.
		// TODO: Adapt the simulation framework to not advance time quickly when background reads/writes are
		// occurring.
		if (g_network->isSimulated()) {
			TraceEvent(SevDebug, "ShardedRocksDB").detail("Info", "Use Coro threads in simulation.");
			writeThread = CoroThreadPool::createThreadPool();
			readThreads = CoroThreadPool::createThreadPool();
		} else {
			writeThread = createGenericThreadPool(/*stackSize=*/0, SERVER_KNOBS->ROCKSDB_WRITER_THREAD_PRIORITY);
			readThreads = createGenericThreadPool(/*stackSize=*/0, SERVER_KNOBS->ROCKSDB_READER_THREAD_PRIORITY);
		}
		writeThread->addThread(new Writer(id, 0, shardManager.getColumnFamilyMap(), rocksDBMetrics), "fdb-rocksdb-wr");
		TraceEvent("ShardedRocksDBReadThreads", id)
		    .detail("KnobRocksDBReadParallelism", SERVER_KNOBS->ROCKSDB_READ_PARALLELISM);
		for (unsigned i = 0; i < SERVER_KNOBS->ROCKSDB_READ_PARALLELISM; ++i) {
			readThreads->addThread(new Reader(id, i, rocksDBMetrics), "fdb-rocksdb-re");
		}
	}

	Future<Void> getError() const override { return errorFuture; }

	ACTOR static void doClose(ShardedRocksDBKeyValueStore* self, bool deleteOnClose) {
		self->rState->closing = true;
		// The metrics future retains a reference to the DB, so stop it before we delete it.
		self->metrics.reset();
		self->refreshHolder.cancel();
		self->cleanUpJob.cancel();

		wait(self->readThreads->stop());
		auto a = new Writer::CloseAction(&self->shardManager, deleteOnClose);
		auto f = a->done.getFuture();
		self->writeThread->post(a);
		wait(f);
		wait(self->writeThread->stop());
		if (self->closePromise.canBeSet())
			self->closePromise.send(Void());
		delete self;
	}

	Future<Void> onClosed() const override { return closePromise.getFuture(); }

	void dispose() override { doClose(this, true); }

	void close() override { doClose(this, false); }

	KeyValueStoreType getType() const override { return KeyValueStoreType(KeyValueStoreType::SSD_SHARDED_ROCKSDB); }

	bool shardAware() const override { return true; }

	Future<Void> init() override {
		if (openFuture.isValid()) {
			return openFuture;
			// Restore durable state if KVS is open. KVS will be re-initialized during rollback. To avoid the cost
			// of opening and closing multiple rocksdb instances, we reconcile the shard map using persist shard
			// mapping data.
		} else {
			auto a = std::make_unique<Writer::OpenAction>(
			    &shardManager, metrics, &readSemaphore, &fetchSemaphore, errorListener);
			openFuture = a->done.getFuture();
			this->metrics = ShardManager::shardMetricsLogger(this->rState, openFuture, &shardManager) &&
			                rocksDBAggregatedMetricsLogger(this->rState, openFuture, rocksDBMetrics, &shardManager);
			this->refreshHolder = refreshReadIteratorPools(this->rState, openFuture, shardManager.getAllShards());
			this->cleanUpJob = emptyShardCleaner(this->rState, openFuture, &shardManager, writeThread);
			writeThread->post(a.release());
			return openFuture;
		}
	}

	Future<Void> addRange(KeyRangeRef range, std::string id) override {
		auto shard = shardManager.addRange(range, id);
		if (shard->initialized()) {
			return Void();
		}
		auto a = new Writer::AddShardAction(shard);
		Future<Void> res = a->done.getFuture();
		writeThread->post(a);
		return res;
	}

	void set(KeyValueRef kv, const Arena*) override { shardManager.put(kv.key, kv.value); }

	void clear(KeyRangeRef range, const StorageServerMetrics*, const Arena*) override {
		if (range.singleKeyRange()) {
			shardManager.clear(range.begin);
		} else {
			shardManager.clearRange(range);
		}
	}

	Future<Void> commit(bool) override {
		auto a = new Writer::CommitAction(shardManager.getDb(),
		                                  shardManager.getWriteBatch(),
		                                  shardManager.getDirtyShards(),
		                                  shardManager.getColumnFamilyMap());
		auto res = a->done.getFuture();
		writeThread->post(a);
		return res;
	}

	void checkWaiters(const FlowLock& semaphore, int maxWaiters) {
		if (semaphore.waiters() > maxWaiters) {
			++counters.immediateThrottle;
			throw server_overloaded();
		}
	}

	// We don't throttle eager reads and reads to the FF keyspace because FDB struggles when those reads fail.
	// Thus far, they have been low enough volume to not cause an issue.
	static bool shouldThrottle(ReadType type, KeyRef key) {
		return type != ReadType::EAGER && !(key.startsWith(systemKeys.begin));
	}

	ACTOR template <class Action>
	static Future<Optional<Value>> read(Action* action, FlowLock* semaphore, IThreadPool* pool, Counter* counter) {
		state std::unique_ptr<Action> a(action);
		state Optional<Void> slot = wait(timeout(semaphore->take(), SERVER_KNOBS->ROCKSDB_READ_QUEUE_WAIT));
		if (!slot.present()) {
			++(*counter);
			throw server_overloaded();
		}

		state FlowLock::Releaser release(*semaphore);

		auto fut = a->result.getFuture();
		pool->post(a.release());
		Optional<Value> result = wait(fut);

		return result;
	}

	Future<Optional<Value>> readValue(KeyRef key, Optional<ReadOptions> options) override {
		auto* shard = shardManager.getDataShard(key);
		if (shard == nullptr || !shard->physicalShard->initialized()) {
			// TODO: read non-exist system key range should not cause an error.
			TraceEvent(SevWarn, "ShardedRocksDB", this->id)
			    .detail("Detail", "Read non-exist key range")
			    .detail("ReadKey", key);
			return Optional<Value>();
		}

		ReadType type = ReadType::NORMAL;
		Optional<UID> debugID;

		if (options.present()) {
			type = options.get().type;
			debugID = options.get().debugID;
		}

		if (!shouldThrottle(type, key)) {
			auto a = new Reader::ReadValueAction(key, shard->physicalShard, debugID);
			auto res = a->result.getFuture();
			readThreads->post(a);
			return res;
		}

		auto& semaphore = (type == ReadType::FETCH) ? fetchSemaphore : readSemaphore;
		int maxWaiters = (type == ReadType::FETCH) ? numFetchWaiters : numReadWaiters;

		checkWaiters(semaphore, maxWaiters);
		auto a = std::make_unique<Reader::ReadValueAction>(key, shard->physicalShard, debugID);
		return read(a.release(), &semaphore, readThreads.getPtr(), &counters.failedToAcquire);
	}

	Future<Optional<Value>> readValuePrefix(KeyRef key, int maxLength, Optional<ReadOptions> options) override {
		auto* shard = shardManager.getDataShard(key);
		if (shard == nullptr || !shard->physicalShard->initialized()) {
			// TODO: read non-exist system key range should not cause an error.
			TraceEvent(SevWarn, "ShardedRocksDB", this->id)
			    .detail("Detail", "Read non-exist key range")
			    .detail("ReadKey", key);
			return Optional<Value>();
		}

		ReadType type = ReadType::NORMAL;
		Optional<UID> debugID;

		if (options.present()) {
			type = options.get().type;
			debugID = options.get().debugID;
		}

		if (!shouldThrottle(type, key)) {
			auto a = new Reader::ReadValuePrefixAction(key, maxLength, shard->physicalShard, debugID);
			auto res = a->result.getFuture();
			readThreads->post(a);
			return res;
		}

		auto& semaphore = (type == ReadType::FETCH) ? fetchSemaphore : readSemaphore;
		int maxWaiters = (type == ReadType::FETCH) ? numFetchWaiters : numReadWaiters;

		checkWaiters(semaphore, maxWaiters);
		auto a = std::make_unique<Reader::ReadValuePrefixAction>(key, maxLength, shard->physicalShard, debugID);
		return read(a.release(), &semaphore, readThreads.getPtr(), &counters.failedToAcquire);
	}

	ACTOR static Future<Standalone<RangeResultRef>> read(Reader::ReadRangeAction* action,
	                                                     FlowLock* semaphore,
	                                                     IThreadPool* pool,
	                                                     Counter* counter) {
		state std::unique_ptr<Reader::ReadRangeAction> a(action);
		state Optional<Void> slot = wait(timeout(semaphore->take(), SERVER_KNOBS->ROCKSDB_READ_QUEUE_WAIT));
		if (!slot.present()) {
			++(*counter);
			throw server_overloaded();
		}

		state FlowLock::Releaser release(*semaphore);

		auto fut = a->result.getFuture();
		pool->post(a.release());
		Standalone<RangeResultRef> result = wait(fut);

		return result;
	}

	Future<RangeResult> readRange(KeyRangeRef keys,
	                              int rowLimit,
	                              int byteLimit,
	                              Optional<ReadOptions> options = Optional<ReadOptions>()) override {
		TraceEvent(SevVerbose, "ShardedRocksReadRangeBegin", this->id).detail("Range", keys);
		auto shards = shardManager.getDataShardsByRange(keys);

		ReadType type = ReadType::NORMAL;
		if (options.present()) {
			type = options.get().type;
		}

		if (!shouldThrottle(type, keys.begin)) {
			auto a = new Reader::ReadRangeAction(keys, shards, rowLimit, byteLimit);
			auto res = a->result.getFuture();
			readThreads->post(a);
			return res;
		}

		auto& semaphore = (type == ReadType::FETCH) ? fetchSemaphore : readSemaphore;
		int maxWaiters = (type == ReadType::FETCH) ? numFetchWaiters : numReadWaiters;
		checkWaiters(semaphore, maxWaiters);

		auto a = std::make_unique<Reader::ReadRangeAction>(keys, shards, rowLimit, byteLimit);
		return read(a.release(), &semaphore, readThreads.getPtr(), &counters.failedToAcquire);
	}

	ACTOR static Future<Void> emptyShardCleaner(std::shared_ptr<ShardedRocksDBState> rState,
	                                            Future<Void> openFuture,
	                                            ShardManager* shardManager,
	                                            Reference<IThreadPool> writeThread) {
		state double cleanUpDelay = SERVER_KNOBS->ROCKSDB_PHYSICAL_SHARD_CLEAN_UP_DELAY;
		state double cleanUpPeriod = cleanUpDelay * 2;
		try {
			wait(openFuture);
			loop {
				wait(delay(cleanUpPeriod));
				if (rState->closing) {
					break;
				}
				auto shards = shardManager->getPendingDeletionShards(cleanUpDelay);
				auto a = new Writer::RemoveShardAction(shards);
				Future<Void> f = a->done.getFuture();
				writeThread->post(a);
				TraceEvent(SevInfo, "ShardedRocksDB").detail("DeleteEmptyShards", shards.size());
				wait(f);
			}
		} catch (Error& e) {
			if (e.code() != error_code_actor_cancelled) {
				TraceEvent(SevError, "DeleteEmptyShardsError").errorUnsuppressed(e);
			}
		}
		return Void();
	}

	StorageBytes getStorageBytes() const override {
		uint64_t live = 0;
		ASSERT(shardManager.getDb()->GetAggregatedIntProperty(rocksdb::DB::Properties::kLiveSstFilesSize, &live));

		int64_t free;
		int64_t total;
		g_network->getDiskBytes(path, free, total);
		return StorageBytes(free, total, live, free);
	}

	Future<CheckpointMetaData> checkpoint(const CheckpointRequest& request) override {
		auto a = new Writer::CheckpointAction(&shardManager, request);

		auto res = a->reply.getFuture();
		writeThread->post(a);
		return res;
	}

	Future<Void> restore(const std::string& shardId,
	                     const std::vector<KeyRange>& ranges,
	                     const std::vector<CheckpointMetaData>& checkpoints) override {
		auto a = new Writer::RestoreAction(&shardManager, path, shardId, ranges, checkpoints);
		auto res = a->done.getFuture();
		writeThread->post(a);
		return res;
	}

	std::vector<std::string> removeRange(KeyRangeRef range) override { return shardManager.removeRange(range); }

	void persistRangeMapping(KeyRangeRef range, bool isAdd) override {
		return shardManager.persistRangeMapping(range, isAdd);
	}

	// Used for debugging shard mapping issue.
	std::vector<std::pair<KeyRange, std::string>> getDataMapping() { return shardManager.getDataMapping(); }

	std::shared_ptr<ShardedRocksDBState> rState;
	rocksdb::Options dbOptions;
	ShardManager shardManager;
	std::shared_ptr<RocksDBMetrics> rocksDBMetrics;
	std::string path;
	UID id;
	Reference<IThreadPool> writeThread;
	Reference<IThreadPool> readThreads;
	std::shared_ptr<RocksDBErrorListener> errorListener;
	Future<Void> errorFuture;
	Promise<Void> closePromise;
	Future<Void> openFuture;
	Optional<Future<Void>> metrics;
	FlowLock readSemaphore;
	int numReadWaiters;
	FlowLock fetchSemaphore;
	int numFetchWaiters;
	Counters counters;
	Future<Void> refreshHolder;
	Future<Void> cleanUpJob;
};

} // namespace

#endif // SSD_ROCKSDB_EXPERIMENTAL

IKeyValueStore* keyValueStoreShardedRocksDB(std::string const& path,
                                            UID logID,
                                            KeyValueStoreType storeType,
                                            bool checkChecksums,
                                            bool checkIntegrity) {
#ifdef SSD_ROCKSDB_EXPERIMENTAL
	return new ShardedRocksDBKeyValueStore(path, logID);
#else
	TraceEvent(SevError, "ShardedRocksDBEngineInitFailure").detail("Reason", "Built without RocksDB");
	ASSERT(false);
	return nullptr;
#endif // SSD_ROCKSDB_EXPERIMENTAL
}

#ifdef SSD_ROCKSDB_EXPERIMENTAL
#include "flow/UnitTest.h"

namespace {
TEST_CASE("noSim/ShardedRocksDB/Initialization") {
	state const std::string rocksDBTestDir = "sharded-rocksdb-test-db";
	platform::eraseDirectoryRecursive(rocksDBTestDir);

	state IKeyValueStore* kvStore =
	    new ShardedRocksDBKeyValueStore(rocksDBTestDir, deterministicRandom()->randomUniqueID());
	wait(kvStore->init());

	Future<Void> closed = kvStore->onClosed();
	kvStore->dispose();
	wait(closed);
	return Void();
}

TEST_CASE("noSim/ShardedRocksDB/SingleShardRead") {
	state const std::string rocksDBTestDir = "sharded-rocksdb-test-db";
	platform::eraseDirectoryRecursive(rocksDBTestDir);

	state IKeyValueStore* kvStore =
	    new ShardedRocksDBKeyValueStore(rocksDBTestDir, deterministicRandom()->randomUniqueID());
	wait(kvStore->init());

	KeyRangeRef range("a"_sr, "b"_sr);
	wait(kvStore->addRange(range, "shard-1"));

	kvStore->set({ "a"_sr, "foo"_sr });
	kvStore->set({ "ac"_sr, "bar"_sr });
	wait(kvStore->commit(false));

	Optional<Value> val = wait(kvStore->readValue("a"_sr));
	ASSERT(Optional<Value>("foo"_sr) == val);
	{
		Optional<Value> val = wait(kvStore->readValue("ac"_sr));
		ASSERT(Optional<Value>("bar"_sr) == val);
	}

	Future<Void> closed = kvStore->onClosed();
	kvStore->dispose();
	wait(closed);
	return Void();
}

TEST_CASE("noSim/ShardedRocksDB/RangeOps") {
	state std::string rocksDBTestDir = "sharded-rocksdb-kvs-test-db";
	platform::eraseDirectoryRecursive(rocksDBTestDir);

	state IKeyValueStore* kvStore =
	    new ShardedRocksDBKeyValueStore(rocksDBTestDir, deterministicRandom()->randomUniqueID());
	wait(kvStore->init());

	std::vector<Future<Void>> addRangeFutures;
	addRangeFutures.push_back(kvStore->addRange(KeyRangeRef("0"_sr, "3"_sr), "shard-1"));
	addRangeFutures.push_back(kvStore->addRange(KeyRangeRef("4"_sr, "7"_sr), "shard-2"));

	wait(waitForAll(addRangeFutures));

	kvStore->persistRangeMapping(KeyRangeRef("0"_sr, "7"_sr), true);

	// write to shard 1
	state RangeResult expectedRows;
	for (int i = 0; i < 30; ++i) {
		std::string key = format("%02d", i);
		std::string value = std::to_string(i);
		kvStore->set({ key, value });
		expectedRows.push_back_deep(expectedRows.arena(), { key, value });
	}

	// write to shard 2
	for (int i = 40; i < 70; ++i) {
		std::string key = format("%02d", i);
		std::string value = std::to_string(i);
		kvStore->set({ key, value });
		expectedRows.push_back_deep(expectedRows.arena(), { key, value });
	}

	wait(kvStore->commit(false));
	Future<Void> closed = kvStore->onClosed();
	kvStore->close();
	wait(closed);
	kvStore = new ShardedRocksDBKeyValueStore(rocksDBTestDir, deterministicRandom()->randomUniqueID());
	wait(kvStore->init());

	// Point read
	state int i = 0;
	for (i = 0; i < expectedRows.size(); ++i) {
		Optional<Value> val = wait(kvStore->readValue(expectedRows[i].key));
		ASSERT(val == Optional<Value>(expectedRows[i].value));
	}

	// Range read
	// Read forward full range.
	RangeResult result = wait(kvStore->readRange(KeyRangeRef("0"_sr, ":"_sr), 1000, 10000));
	ASSERT_EQ(result.size(), expectedRows.size());
	for (int i = 0; i < expectedRows.size(); ++i) {
		ASSERT(result[i] == expectedRows[i]);
	}

	// Read backward full range.
	{
		RangeResult result = wait(kvStore->readRange(KeyRangeRef("0"_sr, ":"_sr), -1000, 10000));
		ASSERT_EQ(result.size(), expectedRows.size());
		for (int i = 0; i < expectedRows.size(); ++i) {
			ASSERT(result[i] == expectedRows[59 - i]);
		}
	}

	// Forward with row limit.
	{
		RangeResult result = wait(kvStore->readRange(KeyRangeRef("2"_sr, "6"_sr), 10, 10000));
		ASSERT_EQ(result.size(), 10);
		for (int i = 0; i < 10; ++i) {
			ASSERT(result[i] == expectedRows[20 + i]);
		}
	}

	// Add another range on shard-1.
	wait(kvStore->addRange(KeyRangeRef("7"_sr, "9"_sr), "shard-1"));
	kvStore->persistRangeMapping(KeyRangeRef("7"_sr, "9"_sr), true);

	for (i = 70; i < 90; ++i) {
		std::string key = format("%02d", i);
		std::string value = std::to_string(i);
		kvStore->set({ key, value });
		expectedRows.push_back_deep(expectedRows.arena(), { key, value });
	}

	wait(kvStore->commit(false));

	{
		Future<Void> closed = kvStore->onClosed();
		kvStore->close();
		wait(closed);
	}
	kvStore = new ShardedRocksDBKeyValueStore(rocksDBTestDir, deterministicRandom()->randomUniqueID());
	wait(kvStore->init());

	// Read all values.
	{
		RangeResult result = wait(kvStore->readRange(KeyRangeRef("0"_sr, ":"_sr), 1000, 10000));
		ASSERT_EQ(result.size(), expectedRows.size());
		for (int i = 0; i < expectedRows.size(); ++i) {
			ASSERT(result[i] == expectedRows[i]);
		}
	}

	// Read partial range with row limit
	{
		RangeResult result = wait(kvStore->readRange(KeyRangeRef("5"_sr, ":"_sr), 35, 10000));
		ASSERT_EQ(result.size(), 35);
		for (int i = 0; i < result.size(); ++i) {
			ASSERT(result[i] == expectedRows[40 + i]);
		}
	}

	// Clear a range on a single shard.
	kvStore->clear(KeyRangeRef("40"_sr, "45"_sr));
	wait(kvStore->commit(false));

	{
		RangeResult result = wait(kvStore->readRange(KeyRangeRef("4"_sr, "5"_sr), 20, 10000));
		ASSERT_EQ(result.size(), 5);
	}

	// Clear a single value.
	kvStore->clear(KeyRangeRef("01"_sr, keyAfter("01"_sr)));
	wait(kvStore->commit(false));

	Optional<Value> val = wait(kvStore->readValue("01"_sr));
	ASSERT(!val.present());

	// Clear a range spanning on multiple shards.
	kvStore->clear(KeyRangeRef("1"_sr, "8"_sr));
	wait(kvStore->commit(false));

	{
		Future<Void> closed = kvStore->onClosed();
		kvStore->close();
		wait(closed);
	}
	kvStore = new ShardedRocksDBKeyValueStore(rocksDBTestDir, deterministicRandom()->randomUniqueID());
	wait(kvStore->init());

	{
		RangeResult result = wait(kvStore->readRange(KeyRangeRef("1"_sr, "8"_sr), 1000, 10000));
		ASSERT_EQ(result.size(), 0);
	}

	{
		RangeResult result = wait(kvStore->readRange(KeyRangeRef("0"_sr, ":"_sr), 1000, 10000));
		ASSERT_EQ(result.size(), 19);
	}

	{
		Future<Void> closed = kvStore->onClosed();
		kvStore->dispose();
		wait(closed);
	}

	return Void();
}

TEST_CASE("noSim/ShardedRocksDB/ShardOps") {
	state std::string rocksDBTestDir = "sharded-rocksdb-kvs-test-db";
	platform::eraseDirectoryRecursive(rocksDBTestDir);

	state ShardedRocksDBKeyValueStore* rocksdbStore =
	    new ShardedRocksDBKeyValueStore(rocksDBTestDir, deterministicRandom()->randomUniqueID());
	state IKeyValueStore* kvStore = rocksdbStore;
	wait(kvStore->init());

	// Add some ranges.
	{
		std::vector<Future<Void>> addRangeFutures;
		addRangeFutures.push_back(kvStore->addRange(KeyRangeRef("a"_sr, "c"_sr), "shard-1"));
		addRangeFutures.push_back(kvStore->addRange(KeyRangeRef("c"_sr, "f"_sr), "shard-2"));

		wait(waitForAll(addRangeFutures));
	}

	{
		std::vector<Future<Void>> addRangeFutures;
		addRangeFutures.push_back(kvStore->addRange(KeyRangeRef("x"_sr, "z"_sr), "shard-1"));
		addRangeFutures.push_back(kvStore->addRange(KeyRangeRef("l"_sr, "n"_sr), "shard-3"));

		wait(waitForAll(addRangeFutures));
	}

	// Remove single range.
	std::vector<std::string> shardsToCleanUp;
	auto shardIds = kvStore->removeRange(KeyRangeRef("b"_sr, "c"_sr));
	// Remove range didn't create empty shard.
	ASSERT_EQ(shardIds.size(), 0);

	// Remove range spanning on multiple shards.
	shardIds = kvStore->removeRange(KeyRangeRef("c"_sr, "m"_sr));
	sort(shardIds.begin(), shardIds.end());
	int count = std::unique(shardIds.begin(), shardIds.end()) - shardIds.begin();
	ASSERT_EQ(count, 1);
	ASSERT(shardIds[0] == "shard-2");
	shardsToCleanUp.insert(shardsToCleanUp.end(), shardIds.begin(), shardIds.end());

	// Clean up empty shards. shard-2 is empty now.
	Future<Void> cleanUpFuture = kvStore->cleanUpShardsIfNeeded(shardsToCleanUp);
	wait(cleanUpFuture);

	// Add more ranges.
	std::vector<Future<Void>> addRangeFutures;
	addRangeFutures.push_back(kvStore->addRange(KeyRangeRef("b"_sr, "g"_sr), "shard-1"));
	addRangeFutures.push_back(kvStore->addRange(KeyRangeRef("l"_sr, "m"_sr), "shard-2"));
	addRangeFutures.push_back(kvStore->addRange(KeyRangeRef("u"_sr, "v"_sr), "shard-3"));

	wait(waitForAll(addRangeFutures));

	auto dataMap = rocksdbStore->getDataMapping();
	state std::vector<std::pair<KeyRange, std::string>> mapping;
	mapping.push_back(std::make_pair(KeyRange(KeyRangeRef("a"_sr, "b"_sr)), "shard-1"));
	mapping.push_back(std::make_pair(KeyRange(KeyRangeRef("b"_sr, "g"_sr)), "shard-1"));
	mapping.push_back(std::make_pair(KeyRange(KeyRangeRef("l"_sr, "m"_sr)), "shard-2"));
	mapping.push_back(std::make_pair(KeyRange(KeyRangeRef("m"_sr, "n"_sr)), "shard-3"));
	mapping.push_back(std::make_pair(KeyRange(KeyRangeRef("u"_sr, "v"_sr)), "shard-3"));
	mapping.push_back(std::make_pair(KeyRange(KeyRangeRef("x"_sr, "z"_sr)), "shard-1"));
	mapping.push_back(std::make_pair(specialKeys, SPECIAL_KEYS_SHARD_ID));

	for (auto it = dataMap.begin(); it != dataMap.end(); ++it) {
		std::cout << "Begin " << it->first.begin.toString() << ", End " << it->first.end.toString() << ", id "
		          << it->second << "\n";
	}
	ASSERT(dataMap == mapping);

	kvStore->persistRangeMapping(KeyRangeRef("a"_sr, "z"_sr), true);
	wait(kvStore->commit(false));

	// Restart.
	Future<Void> closed = kvStore->onClosed();
	kvStore->close();
	wait(closed);

	rocksdbStore = new ShardedRocksDBKeyValueStore(rocksDBTestDir, deterministicRandom()->randomUniqueID());
	kvStore = rocksdbStore;
	wait(kvStore->init());

	{
		auto dataMap = rocksdbStore->getDataMapping();
		for (auto it = dataMap.begin(); it != dataMap.end(); ++it) {
			std::cout << "Begin " << it->first.begin.toString() << ", End " << it->first.end.toString() << ", id "
			          << it->second << "\n";
		}
		ASSERT(dataMap == mapping);
	}

	// Remove all the ranges.
	{
		state std::vector<std::string> shardsToCleanUp = kvStore->removeRange(KeyRangeRef("a"_sr, "z"_sr));
		ASSERT_EQ(shardsToCleanUp.size(), 3);

		// Add another range to shard-2.
		wait(kvStore->addRange(KeyRangeRef("h"_sr, "i"_sr), "shard-2"));

		// Clean up shards. Shard-2 should not be removed.
		wait(kvStore->cleanUpShardsIfNeeded(shardsToCleanUp));
	}
	{
		auto dataMap = rocksdbStore->getDataMapping();
		ASSERT_EQ(dataMap.size(), 2);
		ASSERT(dataMap[0].second == "shard-2");
	}

	{
		Future<Void> closed = kvStore->onClosed();
		kvStore->dispose();
		wait(closed);
	}
	return Void();
}

TEST_CASE("noSim/ShardedRocksDB/Metadata") {
	state std::string rocksDBTestDir = "sharded-rocksdb-kvs-test-db";
	state Key testSpecialKey = "\xff\xff/TestKey"_sr;
	state Value testSpecialValue = "\xff\xff/TestValue"_sr;
	platform::eraseDirectoryRecursive(rocksDBTestDir);

	state ShardedRocksDBKeyValueStore* rocksdbStore =
	    new ShardedRocksDBKeyValueStore(rocksDBTestDir, deterministicRandom()->randomUniqueID());
	state IKeyValueStore* kvStore = rocksdbStore;
	wait(kvStore->init());

	Optional<Value> val = wait(kvStore->readValue(testSpecialKey));
	ASSERT(!val.present());

	kvStore->set(KeyValueRef(testSpecialKey, testSpecialValue));
	wait(kvStore->commit(false));

	{
		Optional<Value> val = wait(kvStore->readValue(testSpecialKey));
		ASSERT(val.get() == testSpecialValue);
	}

	// Add some ranges.
	std::vector<Future<Void>> addRangeFutures;
	addRangeFutures.push_back(kvStore->addRange(KeyRangeRef("a"_sr, "c"_sr), "shard-1"));
	addRangeFutures.push_back(kvStore->addRange(KeyRangeRef("c"_sr, "f"_sr), "shard-2"));
	kvStore->persistRangeMapping(KeyRangeRef("a"_sr, "f"_sr), true);

	wait(waitForAll(addRangeFutures));
	kvStore->set(KeyValueRef("a1"_sr, "foo"_sr));
	kvStore->set(KeyValueRef("d1"_sr, "bar"_sr));
	wait(kvStore->commit(false));

	// Restart.
	Future<Void> closed = kvStore->onClosed();
	kvStore->close();
	wait(closed);
	rocksdbStore = new ShardedRocksDBKeyValueStore(rocksDBTestDir, deterministicRandom()->randomUniqueID());
	kvStore = rocksdbStore;
	wait(kvStore->init());

	{
		Optional<Value> val = wait(kvStore->readValue(testSpecialKey));
		ASSERT(val.get() == testSpecialValue);
	}

	// Read value back.
	{
		Optional<Value> val = wait(kvStore->readValue("a1"_sr));
		ASSERT(val == Optional<Value>("foo"_sr));
	}
	{
		Optional<Value> val = wait(kvStore->readValue("d1"_sr));
		ASSERT(val == Optional<Value>("bar"_sr));
	}

	// Remove range containing a1.
	kvStore->persistRangeMapping(KeyRangeRef("a"_sr, "b"_sr), false);
	auto shardIds = kvStore->removeRange(KeyRangeRef("a"_sr, "b"_sr));
	wait(kvStore->commit(false));

	// Read a1.
	{
		Optional<Value> val = wait(kvStore->readValue("a1"_sr));
		ASSERT(!val.present());
	}

	// Restart.
	{
		Future<Void> closed = kvStore->onClosed();
		kvStore->close();
		wait(closed);
	}
	rocksdbStore = new ShardedRocksDBKeyValueStore(rocksDBTestDir, deterministicRandom()->randomUniqueID());
	kvStore = rocksdbStore;
	wait(kvStore->init());

	// Read again.
	{
		Optional<Value> val = wait(kvStore->readValue("a1"_sr));
		ASSERT(!val.present());
	}
	{
		Optional<Value> val = wait(kvStore->readValue("d1"_sr));
		ASSERT(val == Optional<Value>("bar"_sr));
	}

	auto mapping = rocksdbStore->getDataMapping();
	ASSERT(mapping.size() == 3);

	// Remove all the ranges.
	kvStore->removeRange(KeyRangeRef("a"_sr, "f"_sr));
	mapping = rocksdbStore->getDataMapping();
	ASSERT(mapping.size() == 1);

	// Restart.
	{
		Future<Void> closed = kvStore->onClosed();
		kvStore->close();
		wait(closed);
	}
	rocksdbStore = new ShardedRocksDBKeyValueStore(rocksDBTestDir, deterministicRandom()->randomUniqueID());
	kvStore = rocksdbStore;
	wait(kvStore->init());

	// Because range metadata was not committed, ranges should be restored.
	{
		auto mapping = rocksdbStore->getDataMapping();
		ASSERT(mapping.size() == 3);

		// Remove ranges again.
		kvStore->persistRangeMapping(KeyRangeRef("a"_sr, "f"_sr), false);
		kvStore->removeRange(KeyRangeRef("a"_sr, "f"_sr));

		mapping = rocksdbStore->getDataMapping();
		ASSERT(mapping.size() == 1);

		wait(kvStore->commit(false));
	}

	// Restart.
	{
		Future<Void> closed = kvStore->onClosed();
		kvStore->close();
		wait(closed);
	}

	rocksdbStore = new ShardedRocksDBKeyValueStore(rocksDBTestDir, deterministicRandom()->randomUniqueID());
	kvStore = rocksdbStore;
	wait(kvStore->init());

	// No range available.
	{
		auto mapping = rocksdbStore->getDataMapping();
		for (auto it = mapping.begin(); it != mapping.end(); ++it) {
			std::cout << "Begin " << it->first.begin.toString() << ", End " << it->first.end.toString() << ", id "
			          << it->second << "\n";
		}
		ASSERT(mapping.size() == 1);
	}

	{
		Future<Void> closed = kvStore->onClosed();
		kvStore->dispose();
		wait(closed);
	}

	return Void();
}

} // namespace

#endif // SSD_ROCKSDB_EXPERIMENTAL<|MERGE_RESOLUTION|>--- conflicted
+++ resolved
@@ -764,12 +764,8 @@
 
 		// Add default column family if it's a newly opened database.
 		if (descriptors.size() == 0) {
-<<<<<<< HEAD
-			descriptors.push_back(rocksdb::ColumnFamilyDescriptor{ SPECIAL_KEYS_SHARD_ID, cfOptions });
-=======
 			descriptors.push_back(
-			    rocksdb::ColumnFamilyDescriptor{ "default", rocksdb::ColumnFamilyOptions(dbOptions) });
->>>>>>> fc1d29f4
+			    rocksdb::ColumnFamilyDescriptor{ SPECIAL_KEYS_SHARD_ID, rocksdb::ColumnFamilyOptions(dbOptions) });
 		}
 
 		std::vector<rocksdb::ColumnFamilyHandle*> handles;
