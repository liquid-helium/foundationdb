--- conflicted
+++ resolved
@@ -539,17 +539,10 @@
 					auto& tags = self->keyInfo[m.param1].tags;
 	
 					if(self->singleKeyMutationEvent->enabled) {
-<<<<<<< HEAD
-						KeyRangeRef shard = self->keyTags.rangeContaining(m.param1).range();
+						KeyRangeRef shard = self->keyInfo.rangeContaining(m.param1).range();
 						self->singleKeyMutationEvent->tag1 = (int64_t)tags[0].id;
 						self->singleKeyMutationEvent->tag2 = (int64_t)tags[1].id;
 						self->singleKeyMutationEvent->tag3 = (int64_t)tags[2].id;
-=======
-						KeyRangeRef shard = self->keyInfo.rangeContaining(m.param1).range();
-						self->singleKeyMutationEvent->tag1 = (int64_t)tags[0];
-						self->singleKeyMutationEvent->tag2 = (int64_t)tags[1];
-						self->singleKeyMutationEvent->tag3 = (int64_t)tags[2];
->>>>>>> e11f461c
 						self->singleKeyMutationEvent->shardBegin = shard.begin;
 						self->singleKeyMutationEvent->shardEnd = shard.end;
 						self->singleKeyMutationEvent->log();
@@ -1058,29 +1051,15 @@
 					GetStorageServerRejoinInfoReply rep;
 					rep.version = commitData->version;
 					rep.tag = decodeServerTagValue( commitData->txnStateStore->readValue(serverTagKeyFor(req.id)).get().get() );
-					req.reply.send(rep);
-				} else
+					if(commitData->txnStateStore->readValue(tagLocalityListKeyFor(req.dcId)).get().present() && decodeTagLocalityListValue(commitData->txnStateStore->readValue(tagLocalityListKeyFor(req.dcId)).get().get()) == rep.tag.locality) {
+						req.reply.send(rep);
+					} else {
+						req.reply.sendError(storage_changed_locality());
+					}
+				} else {
 					req.reply.sendError(worker_removed());
-			}
-<<<<<<< HEAD
-
-			req.send(shards);
-		}
-		when(GetStorageServerRejoinInfoRequest req = waitNext(proxy.getStorageServerRejoinInfo.getFuture())) {
-			if (commitData->txnStateStore->readValue(serverListKeyFor(req.id)).get().present()) {
-				GetStorageServerRejoinInfoReply rep;
-				rep.version = commitData->version;
-				rep.tag = decodeServerTagValue( commitData->txnStateStore->readValue(serverTagKeyFor(req.id)).get().get() );
-				if(commitData->txnStateStore->readValue(tagLocalityListKeyFor(req.dcId)).get().present() && decodeTagLocalityListValue(commitData->txnStateStore->readValue(tagLocalityListKeyFor(req.dcId)).get().get()) == rep.tag.locality) {
-					req.reply.send(rep);
-				} else {
-					req.reply.sendError(storage_changed_locality());
 				}
-			} else {
-				req.reply.sendError(worker_removed());
-			}
-=======
->>>>>>> e11f461c
+			}
 		}
 		Void _ = wait(yield());
 	}
