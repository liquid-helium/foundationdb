--- conflicted
+++ resolved
@@ -2480,23 +2480,15 @@
 	}
 
 	state ICheckpointReader* reader = nullptr;
-<<<<<<< HEAD
-	{
-		auto crIt = self->liveCheckpointReaders.find(req.checkpointID);
-		if (crIt != self->liveCheckpointReaders.end()) {
-			reader = crIt->second;
-		} else {
-			reader = newCheckpointReader(it->second, CheckpointAsKeyValues::True, self->thisServerID);
-		}
+	auto crIt = self->liveCheckpointReaders.find(req.checkpointID);
+	if (crIt != self->liveCheckpointReaders.end()) {
+		reader = crIt->second;
+	} else {
+		reader = newCheckpointReader(it->second, CheckpointAsKeyValues::True, self->thisServerID);
 	}
 
 	state std::unique_ptr<ICheckpointIterator> iter;
 	try {
-=======
-	state std::unique_ptr<ICheckpointIterator> iter;
-	try {
-		reader = newCheckpointReader(it->second, CheckpointAsKeyValues::True, self->thisServerID);
->>>>>>> 2024237e
 		wait(reader->init(BinaryWriter::toValue(req.range, IncludeVersion())));
 		iter = reader->getIterator(req.range);
 
@@ -2543,10 +2535,7 @@
 
 	iter.reset();
 	if (!reader->inUse()) {
-<<<<<<< HEAD
 		self->liveCheckpointReaders.erase(req.checkpointID);
-=======
->>>>>>> 2024237e
 		wait(reader->close());
 	}
 	return Void();
