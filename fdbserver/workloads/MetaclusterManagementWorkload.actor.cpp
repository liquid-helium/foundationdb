/*
 * MetaclusterManagementWorkload.actor.cpp
 *
 * This source file is part of the FoundationDB open source project
 *
 * Copyright 2013-2022 Apple Inc. and the FoundationDB project authors
 *
 * Licensed under the Apache License, Version 2.0 (the "License");
 * you may not use this file except in compliance with the License.
 * You may obtain a copy of the License at
 *
 *     http://www.apache.org/licenses/LICENSE-2.0
 *
 * Unless required by applicable law or agreed to in writing, software
 * distributed under the License is distributed on an "AS IS" BASIS,
 * WITHOUT WARRANTIES OR CONDITIONS OF ANY KIND, either express or implied.
 * See the License for the specific language governing permissions and
 * limitations under the License.
 */

#include <cstdint>
#include <limits>
#include "fdbclient/ClusterConnectionMemoryRecord.h"
#include "fdbclient/FDBOptions.g.h"
#include "fdbclient/GenericManagementAPI.actor.h"
#include "fdbclient/Metacluster.h"
#include "fdbclient/MetaclusterManagement.actor.h"
#include "fdbclient/ReadYourWrites.h"
#include "fdbclient/RunRYWTransaction.actor.h"
#include "fdbclient/TenantManagement.actor.h"
#include "fdbclient/ThreadSafeTransaction.h"
#include "fdbrpc/simulator.h"
#include "fdbserver/workloads/MetaclusterConsistency.actor.h"
#include "fdbserver/workloads/workloads.actor.h"
#include "fdbserver/Knobs.h"
#include "flow/BooleanParam.h"
#include "flow/Error.h"
#include "flow/IRandom.h"
#include "flow/ThreadHelper.actor.h"
#include "flow/flow.h"
#include "flow/actorcompiler.h" // This must be the last #include.

FDB_DEFINE_BOOLEAN_PARAM(AllowPartialMetaclusterOperations);

struct MetaclusterManagementWorkload : TestWorkload {
	static constexpr auto NAME = "MetaclusterManagement";

	struct DataClusterData {
		Database db;
		bool registered = false;
		bool detached = false;
		int tenantGroupCapacity = 0;

		std::set<TenantName> tenants;
		std::set<TenantGroupName> tenantGroups;
		std::set<TenantName> ungroupedTenants;

		DataClusterData() {}
		DataClusterData(Database db) : db(db) {}
	};

	struct TenantData {
		ClusterName cluster;
		Optional<TenantGroupName> tenantGroup;

		TenantData() {}
		TenantData(ClusterName cluster, Optional<TenantGroupName> tenantGroup)
		  : cluster(cluster), tenantGroup(tenantGroup) {}
	};

	struct TenantGroupData {
		ClusterName cluster;
		std::set<TenantName> tenants;

		TenantGroupData() {}
		TenantGroupData(ClusterName cluster) : cluster(cluster) {}
	};

	Reference<IDatabase> managementDb;
	std::map<ClusterName, DataClusterData> dataDbs;
	std::map<TenantGroupName, TenantGroupData> tenantGroups;
	std::set<TenantName> ungroupedTenants;
	std::vector<ClusterName> dataDbIndex;

	int64_t totalTenantGroupCapacity = 0;
	std::map<TenantName, TenantData> createdTenants;

	int maxTenants;
	int maxTenantGroups;
	int64_t tenantIdPrefix;
	double testDuration;

	MetaclusterManagementWorkload(WorkloadContext const& wcx) : TestWorkload(wcx) {
		maxTenants = std::min<int>(1e8 - 1, getOption(options, "maxTenants"_sr, 1000));
		maxTenantGroups = std::min<int>(2 * maxTenants, getOption(options, "maxTenantGroups"_sr, 20));
		testDuration = getOption(options, "testDuration"_sr, 120.0);
		tenantIdPrefix = getOption(options,
		                           "tenantIdPrefix"_sr,
		                           deterministicRandom()->randomInt(TenantAPI::TENANT_ID_PREFIX_MIN_VALUE,
		                                                            TenantAPI::TENANT_ID_PREFIX_MAX_VALUE + 1));
	}

	void disableFailureInjectionWorkloads(std::set<std::string>& out) const override { out.insert("Attrition"); }

	Future<Void> setup(Database const& cx) override {
		if (clientId == 0) {
			if (g_network->isSimulated() && BUGGIFY) {
				IKnobCollection::getMutableGlobalKnobCollection().setKnob(
				    "max_tenants_per_cluster", KnobValueRef::create(int{ deterministicRandom()->randomInt(20, 100) }));
			}
			return _setup(cx, this);
		} else {
			return Void();
		}
	}
	ACTOR static Future<Void> _setup(Database cx, MetaclusterManagementWorkload* self) {
		Reference<IDatabase> threadSafeHandle =
		    wait(unsafeThreadFutureToFuture(ThreadSafeDatabase::createFromExistingDatabase(cx)));

		MultiVersionApi::api->selectApiVersion(cx->apiVersion.version());
		self->managementDb = MultiVersionDatabase::debugCreateFromExistingDatabase(threadSafeHandle);

		ASSERT(g_simulator->extraDatabases.size() > 0);
		for (auto connectionString : g_simulator->extraDatabases) {
			ClusterConnectionString ccs(connectionString);
			self->dataDbIndex.push_back(ClusterName(format("cluster_%08d", self->dataDbs.size())));
			self->dataDbs[self->dataDbIndex.back()] =
			    DataClusterData(Database::createSimulatedExtraDatabase(connectionString, cx->defaultTenant));
		}
		wait(success(
		    MetaclusterAPI::createMetacluster(cx.getReference(), "management_cluster"_sr, self->tenantIdPrefix)));
		return Void();
	}

	ClusterName chooseClusterName() { return dataDbIndex[deterministicRandom()->randomInt(0, dataDbIndex.size())]; }

	TenantName chooseTenantName() {
		TenantName tenant(format("tenant%08d", deterministicRandom()->randomInt(0, maxTenants)));
		return tenant;
	}

	Optional<TenantGroupName> chooseTenantGroup() {
		Optional<TenantGroupName> tenantGroup;
		if (deterministicRandom()->coinflip()) {
			tenantGroup =
			    TenantGroupNameRef(format("tenantgroup%08d", deterministicRandom()->randomInt(0, maxTenantGroups)));
		}

		return tenantGroup;
	}

	ACTOR static Future<Void> registerCluster(MetaclusterManagementWorkload* self) {
		state ClusterName clusterName = self->chooseClusterName();
		state DataClusterData* dataDb = &self->dataDbs[clusterName];
		state bool retried = false;

		try {
			state DataClusterEntry entry;
			entry.capacity.numTenantGroups = deterministicRandom()->randomInt(0, 4);

			loop {
				try {
					Future<Void> registerFuture =
					    MetaclusterAPI::registerCluster(self->managementDb,
					                                    clusterName,
					                                    dataDb->db->getConnectionRecord()->getConnectionString(),
					                                    entry);

					Optional<Void> result = wait(timeout(registerFuture, deterministicRandom()->randomInt(1, 30)));
					if (result.present()) {
						break;
					} else {
						retried = true;
					}
				} catch (Error& e) {
					if (e.code() == error_code_cluster_already_exists && retried && !dataDb->registered) {
						Optional<DataClusterMetadata> clusterMetadata =
						    wait(MetaclusterAPI::tryGetCluster(self->managementDb, clusterName));
						ASSERT(clusterMetadata.present());
						break;
					} else {
						throw;
					}
				}
			}

			ASSERT(!dataDb->registered);
			ASSERT(!dataDb->detached || dataDb->tenants.empty());

			dataDb->tenantGroupCapacity = entry.capacity.numTenantGroups;
			self->totalTenantGroupCapacity += entry.capacity.numTenantGroups;
			dataDb->registered = true;

			// Get a version to know that the cluster has recovered
			wait(success(runTransaction(dataDb->db.getReference(),
			                            [](Reference<ReadYourWritesTransaction> tr) { return tr->getReadVersion(); })));
		} catch (Error& e) {
			if (e.code() == error_code_cluster_already_exists) {
				ASSERT(dataDb->registered);
				return Void();
			} else if (e.code() == error_code_cluster_not_empty) {
				ASSERT(dataDb->detached && !dataDb->tenants.empty());
				return Void();
			}

			TraceEvent(SevError, "RegisterClusterFailure").error(e).detail("ClusterName", clusterName);
			ASSERT(false);
		}

		return Void();
	}

	ACTOR static Future<Void> removeCluster(MetaclusterManagementWorkload* self) {
		state ClusterName clusterName = self->chooseClusterName();
		state DataClusterData* dataDb = &self->dataDbs[clusterName];
		state bool retried = false;
		state bool detachCluster = false;

		try {
			loop {
				Future<bool> removeFuture = MetaclusterAPI::removeCluster(
				    self->managementDb, clusterName, ClusterType::METACLUSTER_MANAGEMENT, detachCluster);
				try {
					Optional<bool> result = wait(timeout(removeFuture, deterministicRandom()->randomInt(1, 30)));
					if (result.present()) {
						ASSERT(result.get());
						break;
					} else {
						retried = true;
					}
				} catch (Error& e) {
					if (e.code() == error_code_cluster_not_found && retried && dataDb->registered) {
						Optional<DataClusterMetadata> clusterMetadata =
						    wait(MetaclusterAPI::tryGetCluster(self->managementDb, clusterName));

						ASSERT(!clusterMetadata.present());
						break;
					} else {
						throw;
					}
				}
			}

			ASSERT(dataDb->registered);
			ASSERT(detachCluster || dataDb->tenants.empty());

			self->totalTenantGroupCapacity -= dataDb->tenantGroupCapacity;
			if (!detachCluster) {
				dataDb->tenantGroupCapacity = 0;
				dataDb->registered = false;
			} else {
				dataDb->registered = false;
				dataDb->detached = true;
			}

			// Get a version to know that the cluster has recovered
			wait(success(runTransaction(dataDb->db.getReference(),
			                            [](Reference<ReadYourWritesTransaction> tr) { return tr->getReadVersion(); })));
		} catch (Error& e) {
			if (e.code() == error_code_cluster_not_found) {
				ASSERT(!dataDb->registered);
				return Void();
			} else if (e.code() == error_code_cluster_not_empty) {
				ASSERT(!dataDb->tenants.empty());
				return Void();
			}

			TraceEvent(SevError, "RemoveClusterFailure").error(e).detail("ClusterName", clusterName);
			ASSERT(false);
		}

		return Void();
	}

	ACTOR static Future<Void> restoreCluster(MetaclusterManagementWorkload* self) {
		state ClusterName clusterName = self->chooseClusterName();
		state DataClusterData* dataDb = &self->dataDbs[clusterName];
		state bool dryRun = deterministicRandom()->coinflip();
		state bool forceJoin = deterministicRandom()->coinflip();

		state std::vector<std::string> messages;
<<<<<<< HEAD
		try {
			state bool retried = false;
			loop {
				try {
					Future<Void> restoreFuture =
					    MetaclusterAPI::restoreCluster(self->managementDb,
					                                   clusterName,
					                                   dataDb->db->getConnectionRecord()->getConnectionString(),
					                                   ApplyManagementClusterUpdates::True,
					                                   RestoreDryRun(dryRun),
					                                   ForceJoinNewMetacluster(forceJoin),
					                                   &messages);
					Optional<Void> result = wait(timeout(restoreFuture, deterministicRandom()->randomInt(1, 30)));
					if (result.present()) {
						break;
					}
					retried = true;
				} catch (Error& e) {
					if (e.code() == error_code_conflicting_restore) {
						ASSERT(retried);
						CODE_PROBE(true, "MetaclusterRestore: 2 restores on the same cluster simultaneously");
						continue;
					}
					throw;
=======
		state bool retried = false;
		loop {
			try {
				Future<Void> restoreFuture =
				    MetaclusterAPI::restoreCluster(self->managementDb,
				                                   clusterName,
				                                   dataDb->db->getConnectionRecord()->getConnectionString(),
				                                   ApplyManagementClusterUpdates::True,
				                                   RestoreDryRun(dryRun),
				                                   ForceJoinNewMetacluster(forceJoin),
				                                   &messages);
				Optional<Void> result = wait(timeout(restoreFuture, deterministicRandom()->randomInt(1, 30)));
				if (result.present()) {
					break;
>>>>>>> 2497aa57
				}
				retried = true;
			} catch (Error& e) {
				if (e.code() == error_code_conflicting_restore) {
					ASSERT(retried);
					CODE_PROBE(true, "MetaclusterManagementWorkload: timed out restore conflicts with retried restore");
					continue;
				} else if (e.code() == error_code_cluster_not_found) {
					ASSERT(!dataDb->registered);
					return Void();
				}

				TraceEvent(SevError, "RestoreClusterFailure").error(e).detail("ClusterName", clusterName);
				ASSERT(false);
			}
		}

		return Void();
	}

	ACTOR static Future<Void> listClusters(MetaclusterManagementWorkload* self) {
		state ClusterName clusterName1 = self->chooseClusterName();
		state ClusterName clusterName2 = self->chooseClusterName();
		state int limit = deterministicRandom()->randomInt(1, self->dataDbs.size() + 1);

		try {
			std::map<ClusterName, DataClusterMetadata> clusterList =
			    wait(MetaclusterAPI::listClusters(self->managementDb, clusterName1, clusterName2, limit));

			ASSERT(clusterName1 <= clusterName2);

			auto resultItr = clusterList.begin();

			int count = 0;
			for (auto localItr = self->dataDbs.find(clusterName1);
			     localItr != self->dataDbs.find(clusterName2) && count < limit;
			     ++localItr) {
				if (localItr->second.registered) {
					ASSERT(resultItr != clusterList.end());
					ASSERT(resultItr->first == localItr->first);
					ASSERT(resultItr->second.connectionString ==
					       localItr->second.db->getConnectionRecord()->getConnectionString());
					++resultItr;
					++count;
				}
			}

			ASSERT(resultItr == clusterList.end());
		} catch (Error& e) {
			if (e.code() == error_code_inverted_range) {
				ASSERT(clusterName1 > clusterName2);
				return Void();
			}
			TraceEvent(SevError, "ListClustersFailure")
			    .error(e)
			    .detail("BeginClusterName", clusterName1)
			    .detail("EndClusterName", clusterName2)
			    .detail("Limit", limit);
			ASSERT(false);
		}

		return Void();
	}

	ACTOR static Future<Void> getCluster(MetaclusterManagementWorkload* self) {
		state ClusterName clusterName = self->chooseClusterName();
		state DataClusterData* dataDb = &self->dataDbs[clusterName];

		try {
			DataClusterMetadata clusterMetadata = wait(MetaclusterAPI::getCluster(self->managementDb, clusterName));
			ASSERT(dataDb->registered);
			ASSERT(dataDb->db->getConnectionRecord()->getConnectionString() == clusterMetadata.connectionString);
		} catch (Error& e) {
			if (e.code() == error_code_cluster_not_found) {
				ASSERT(!dataDb->registered);
				return Void();
			}
			TraceEvent(SevError, "GetClusterFailure").error(e).detail("ClusterName", clusterName);
			ASSERT(false);
		}

		return Void();
	}

	ACTOR static Future<Optional<DataClusterEntry>> configureImpl(MetaclusterManagementWorkload* self,
	                                                              ClusterName clusterName,
	                                                              DataClusterData* dataDb,
	                                                              Optional<int64_t> numTenantGroups,
	                                                              Optional<ClusterConnectionString> connectionString) {
		state Reference<ITransaction> tr = self->managementDb->createTransaction();
		loop {
			try {
				tr->setOption(FDBTransactionOptions::ACCESS_SYSTEM_KEYS);
				Optional<DataClusterMetadata> clusterMetadata =
				    wait(MetaclusterAPI::tryGetClusterTransaction(tr, clusterName));
				state Optional<DataClusterEntry> entry;

				if (clusterMetadata.present()) {
					if (numTenantGroups.present()) {
						entry = clusterMetadata.get().entry;
						entry.get().capacity.numTenantGroups = numTenantGroups.get();
					}
					MetaclusterAPI::updateClusterMetadata(
					    tr, clusterName, clusterMetadata.get(), connectionString, entry);

					wait(buggifiedCommit(tr, BUGGIFY_WITH_PROB(0.1)));
				}

				return entry;
			} catch (Error& e) {
				wait(safeThreadFutureToFuture(tr->onError(e)));
			}
		}
	}

	ACTOR static Future<Void> configureCluster(MetaclusterManagementWorkload* self) {
		state ClusterName clusterName = self->chooseClusterName();
		state DataClusterData* dataDb = &self->dataDbs[clusterName];
		state Optional<DataClusterEntry> updatedEntry;

		state Optional<int64_t> newNumTenantGroups;
		state Optional<ClusterConnectionString> connectionString;
		if (deterministicRandom()->coinflip()) {
			newNumTenantGroups = deterministicRandom()->randomInt(0, 4);
		}
		if (deterministicRandom()->coinflip()) {
			connectionString = dataDb->db->getConnectionRecord()->getConnectionString();
		}

		try {
			loop {
				Optional<Optional<DataClusterEntry>> result =
				    wait(timeout(configureImpl(self, clusterName, dataDb, newNumTenantGroups, connectionString),
				                 deterministicRandom()->randomInt(1, 30)));
				if (result.present()) {
					updatedEntry = result.get();
					break;
				}
			}

			if (updatedEntry.present()) {
				int allocatedGroups = dataDb->tenantGroups.size() + dataDb->ungroupedTenants.size();
				int64_t tenantGroupDelta =
				    std::max<int64_t>(updatedEntry.get().capacity.numTenantGroups, allocatedGroups) -
				    std::max<int64_t>(dataDb->tenantGroupCapacity, allocatedGroups);

				self->totalTenantGroupCapacity += tenantGroupDelta;
				dataDb->tenantGroupCapacity = updatedEntry.get().capacity.numTenantGroups;
			}
		} catch (Error& e) {
			TraceEvent(SevError, "ConfigureClusterFailure").error(e).detail("ClusterName", clusterName);
			ASSERT(false);
		}

		return Void();
	}

	ACTOR static Future<Void> verifyListFilter(MetaclusterManagementWorkload* self,
	                                           TenantName tenant,
	                                           const char* context) {
		try {
			state MetaclusterTenantMapEntry checkEntry = wait(MetaclusterAPI::getTenant(self->managementDb, tenant));
			state TenantAPI::TenantState checkState = checkEntry.tenantState;
			state std::vector<TenantAPI::TenantState> filters;
			filters.push_back(checkState);

			state std::vector<std::pair<TenantName, MetaclusterTenantMapEntry>> tenantList =
			    wait(MetaclusterAPI::listTenantMetadata(self->managementDb, ""_sr, "\xff\xff"_sr, 10e6, 0, filters));
			// Possible to have changed state between now and the getTenant call above
			state MetaclusterTenantMapEntry checkEntry2 = wait(MetaclusterAPI::getTenant(self->managementDb, tenant));
			DisabledTraceEvent(SevDebug, "VerifyListFilter")
			    .detail("Context", context)
			    .detail("Tenant", tenant)
			    .detail("CheckState", (int)checkState)
			    .detail("Entry2State", (int)checkEntry2.tenantState);

			bool found = false;
			for (auto pair : tenantList) {
				ASSERT(pair.second.tenantState == checkState);
				if (pair.first == tenant) {
					found = true;
				}
			}
			ASSERT(found || checkEntry2.tenantState != checkState);
		} catch (Error& e) {
			if (e.code() != error_code_tenant_not_found) {
				TraceEvent(SevError, "VerifyListFilterFailure").error(e).detail("Tenant", tenant);
				throw;
			}
		}
		return Void();
	}

	ACTOR static Future<Void> createTenant(MetaclusterManagementWorkload* self) {
		state TenantName tenant = self->chooseTenantName();
		state Optional<TenantGroupName> tenantGroup = self->chooseTenantGroup();
		state AssignClusterAutomatically assignClusterAutomatically(deterministicRandom()->coinflip());

		auto itr = self->createdTenants.find(tenant);
		state bool exists = itr != self->createdTenants.end();
		state bool tenantGroupExists = tenantGroup.present() && self->tenantGroups.count(tenantGroup.get());
		state bool hasCapacity = tenantGroupExists || self->ungroupedTenants.size() + self->tenantGroups.size() <
		                                                  self->totalTenantGroupCapacity;
		state bool retried = false;

		state MetaclusterTenantMapEntry tenantMapEntry;
		tenantMapEntry.tenantName = tenant;
		tenantMapEntry.tenantGroup = tenantGroup;

		// Choose between two preferred clusters because if we get a partial completion and
		// retry, we want the operation to eventually succeed instead of having a chance of
		// never re-visiting the original preferred cluster.
		state std::vector<ClusterName> preferredClusters;
		state int preferredClusterIndex = 0;
		if (!assignClusterAutomatically) {
			preferredClusters.push_back(self->chooseClusterName());
			preferredClusters.push_back(self->chooseClusterName());
			tenantMapEntry.assignedCluster = preferredClusters[preferredClusterIndex];
		}

		try {
			loop {
				try {
					if (!assignClusterAutomatically && deterministicRandom()->coinflip()) {
						preferredClusterIndex = deterministicRandom()->randomInt(0, preferredClusters.size());
						tenantMapEntry.assignedCluster = preferredClusters[preferredClusterIndex];
					}
					Future<Void> createFuture =
					    MetaclusterAPI::createTenant(self->managementDb, tenantMapEntry, assignClusterAutomatically);
					Optional<Void> result = wait(timeout(createFuture, deterministicRandom()->randomInt(1, 30)));
					if (result.present()) {
						break;
					} else {
						retried = true;
						wait(verifyListFilter(self, tenant, "createTenant"));
					}
				} catch (Error& e) {
					if (e.code() == error_code_tenant_already_exists && retried && !exists) {
						Optional<MetaclusterTenantMapEntry> entry =
						    wait(MetaclusterAPI::tryGetTenant(self->managementDb, tenant));
						ASSERT(entry.present());
						tenantMapEntry = entry.get();
						break;
					} else if (!assignClusterAutomatically && (e.code() == error_code_cluster_no_capacity ||
					                                           e.code() == error_code_cluster_not_found ||
					                                           e.code() == error_code_invalid_tenant_configuration)) {
						state Error error = e;
						Optional<MetaclusterTenantMapEntry> entry =
						    wait(MetaclusterAPI::tryGetTenant(self->managementDb, tenant));

						// When picking a different assigned cluster, it is possible to leave the
						// tenant creation in a partially completed state, which we want to avoid.
						// Continue retrying if the new preferred cluster throws errors rather than
						// exiting immediately so we can allow the operation to finish.
						if (preferredClusters.size() > 1 &&
						    (!entry.present() || entry.get().assignedCluster != tenantMapEntry.assignedCluster)) {
							preferredClusters.erase(preferredClusters.begin() + preferredClusterIndex);
							preferredClusterIndex = 0;
							tenantMapEntry.assignedCluster = preferredClusters[preferredClusterIndex];

							continue;
						}

						throw error;
					} else {
						throw;
					}
				}
			}

			MetaclusterTenantMapEntry entry = wait(MetaclusterAPI::getTenant(self->managementDb, tenant));

			ASSERT(!exists);
			ASSERT(hasCapacity);
			ASSERT(entry.tenantGroup == tenantGroup);
			ASSERT(TenantAPI::getTenantIdPrefix(entry.id) == self->tenantIdPrefix);

			if (tenantGroup.present()) {
				auto tenantGroupData = self->tenantGroups.try_emplace(tenantGroup.get(), entry.assignedCluster).first;
				ASSERT(tenantGroupData->second.cluster == entry.assignedCluster);
				tenantGroupData->second.tenants.insert(tenant);
			} else {
				self->ungroupedTenants.insert(tenant);
			}

			auto assignedCluster = self->dataDbs.find(entry.assignedCluster);
			ASSERT(assignClusterAutomatically || tenantMapEntry.assignedCluster == assignedCluster->first);
			ASSERT(assignedCluster != self->dataDbs.end());
			ASSERT(assignedCluster->second.tenants.insert(tenant).second);

			if (tenantGroup.present()) {
				assignedCluster->second.tenantGroups.insert(tenantGroup.get());
			} else {
				assignedCluster->second.ungroupedTenants.insert(tenant);
			}

			ASSERT(tenantGroupExists ||
			       assignedCluster->second.tenantGroupCapacity >=
			           assignedCluster->second.tenantGroups.size() + assignedCluster->second.ungroupedTenants.size());

			self->createdTenants[tenant] = TenantData(entry.assignedCluster, tenantGroup);
		} catch (Error& e) {
			if (e.code() == error_code_tenant_already_exists) {
				ASSERT(exists);
				return Void();
			} else if (e.code() == error_code_metacluster_no_capacity) {
				ASSERT(!hasCapacity && !exists);
				return Void();
			} else if (e.code() == error_code_cluster_no_capacity) {
				ASSERT(!assignClusterAutomatically);
				return Void();
			} else if (e.code() == error_code_cluster_not_found) {
				ASSERT(!assignClusterAutomatically);
				return Void();
			} else if (e.code() == error_code_invalid_tenant_configuration) {
				ASSERT(tenantGroup.present());
				auto itr = self->tenantGroups.find(tenantGroup.get());
				ASSERT(itr != self->tenantGroups.end());
				ASSERT(itr->second.cluster != tenantMapEntry.assignedCluster);
				return Void();
			}

			TraceEvent(SevError, "CreateTenantFailure").error(e).detail("TenantName", tenant);
			ASSERT(false);
		}

		return Void();
	}

	ACTOR static Future<Void> deleteTenant(MetaclusterManagementWorkload* self) {
		state TenantName tenant = self->chooseTenantName();

		auto itr = self->createdTenants.find(tenant);
		state bool exists = itr != self->createdTenants.end();
		state bool retried = false;

		try {
			loop {
				try {
					Future<Void> deleteFuture = MetaclusterAPI::deleteTenant(self->managementDb, tenant);
					Optional<Void> result = wait(timeout(deleteFuture, deterministicRandom()->randomInt(1, 30)));

					if (result.present()) {
						break;
					} else {
						retried = true;
						wait(verifyListFilter(self, tenant, "deleteTenant"));
					}
				} catch (Error& e) {
					if (e.code() == error_code_tenant_not_found && retried && exists) {
						Optional<MetaclusterTenantMapEntry> entry =
						    wait(MetaclusterAPI::tryGetTenant(self->managementDb, tenant));
						ASSERT(!entry.present());
						break;
					} else {
						throw;
					}
				}
			}

			ASSERT(exists);
			auto tenantData = self->createdTenants.find(tenant);
			ASSERT(tenantData != self->createdTenants.end());

			bool erasedTenantGroup = false;
			if (tenantData->second.tenantGroup.present()) {
				auto tenantGroupData = self->tenantGroups.find(tenantData->second.tenantGroup.get());
				ASSERT(tenantGroupData != self->tenantGroups.end());
				tenantGroupData->second.tenants.erase(tenant);
				if (tenantGroupData->second.tenants.empty()) {
					erasedTenantGroup = true;
					self->tenantGroups.erase(tenantData->second.tenantGroup.get());
				}
			} else {
				self->ungroupedTenants.erase(tenant);
			}

			auto& dataDb = self->dataDbs[tenantData->second.cluster];
			ASSERT(dataDb.registered);
			auto tenantItr = dataDb.tenants.find(tenant);
			ASSERT(tenantItr != dataDb.tenants.end());

			bool reducedAllocatedCount = false;
			if (erasedTenantGroup) {
				reducedAllocatedCount = true;
				dataDb.tenantGroups.erase(tenantData->second.tenantGroup.get());
			} else if (!tenantData->second.tenantGroup.present()) {
				reducedAllocatedCount = true;
				dataDb.ungroupedTenants.erase(tenant);
			}

			if (reducedAllocatedCount &&
			    dataDb.ungroupedTenants.size() + dataDb.tenantGroups.size() >= dataDb.tenantGroupCapacity) {
				--self->totalTenantGroupCapacity;
			}
			dataDb.tenants.erase(tenantItr);
			self->createdTenants.erase(tenant);
		} catch (Error& e) {
			if (e.code() == error_code_tenant_not_found) {
				ASSERT(!exists);
				return Void();
			}

			TraceEvent(SevError, "DeleteTenantFailure").error(e).detail("TenantName", tenant);
			ASSERT(false);
		}

		return Void();
	}

	ACTOR static Future<Void> configureTenant(MetaclusterManagementWorkload* self) {
		state TenantName tenant = self->chooseTenantName();
		state Optional<TenantGroupName> newTenantGroup = self->chooseTenantGroup();

		auto itr = self->createdTenants.find(tenant);
		state bool exists = itr != self->createdTenants.end();
		state bool tenantGroupExists =
		    newTenantGroup.present() && self->tenantGroups.find(newTenantGroup.get()) != self->tenantGroups.end();

		state bool hasCapacity = false;
		state Optional<ClusterName> oldClusterName;
		if (exists) {
			auto& dataDb = self->dataDbs[itr->second.cluster];
			hasCapacity = dataDb.ungroupedTenants.size() + dataDb.tenantGroups.size() < dataDb.tenantGroupCapacity;
			oldClusterName = itr->second.cluster;
		}

		state Optional<ClusterName> newClusterName = oldClusterName;
		if (deterministicRandom()->coinflip()) {
			newClusterName = self->chooseClusterName();
		}

		state std::map<Standalone<StringRef>, Optional<Value>> configurationParameters = {
			{ "assigned_cluster"_sr, newClusterName }, { "tenant_group"_sr, newTenantGroup }
		};

		try {
			loop {
				Future<Void> configureFuture =
				    MetaclusterAPI::configureTenant(self->managementDb, tenant, configurationParameters);
				Optional<Void> result = wait(timeout(configureFuture, deterministicRandom()->randomInt(1, 30)));

				if (result.present()) {
					break;
				}
				wait(verifyListFilter(self, tenant, "configureTenant"));
			}

			ASSERT(exists);
			auto tenantData = self->createdTenants.find(tenant);
			ASSERT(tenantData != self->createdTenants.end());

			auto& dataDb = self->dataDbs[tenantData->second.cluster];
			ASSERT(dataDb.registered);

			bool allocationRemoved = false;
			bool allocationAdded = false;
			if (tenantData->second.tenantGroup != newTenantGroup) {
				if (tenantData->second.tenantGroup.present()) {
					auto& tenantGroupData = self->tenantGroups[tenantData->second.tenantGroup.get()];
					tenantGroupData.tenants.erase(tenant);
					if (tenantGroupData.tenants.empty()) {
						allocationRemoved = true;
						self->tenantGroups.erase(tenantData->second.tenantGroup.get());
						dataDb.tenantGroups.erase(tenantData->second.tenantGroup.get());
					}
				} else {
					allocationRemoved = true;
					self->ungroupedTenants.erase(tenant);
					dataDb.ungroupedTenants.erase(tenant);
				}

				if (newTenantGroup.present()) {
					auto [tenantGroupData, inserted] = self->tenantGroups.try_emplace(
					    newTenantGroup.get(), TenantGroupData(tenantData->second.cluster));
					tenantGroupData->second.tenants.insert(tenant);
					if (inserted) {
						allocationAdded = true;
						dataDb.tenantGroups.insert(newTenantGroup.get());
					}
				} else {
					allocationAdded = true;
					self->ungroupedTenants.insert(tenant);
					dataDb.ungroupedTenants.insert(tenant);
				}

				tenantData->second.tenantGroup = newTenantGroup;

				if (allocationAdded && !allocationRemoved) {
					ASSERT(hasCapacity);
				} else if (allocationRemoved && !allocationAdded &&
				           dataDb.ungroupedTenants.size() + dataDb.tenantGroups.size() >= dataDb.tenantGroupCapacity) {
					--self->totalTenantGroupCapacity;
				}
			}
			ASSERT(oldClusterName == newClusterName);
		} catch (Error& e) {
			if (e.code() == error_code_tenant_not_found) {
				ASSERT(!exists);
				return Void();
			} else if (e.code() == error_code_cluster_no_capacity) {
				ASSERT(exists && !hasCapacity);
				return Void();
			} else if (e.code() == error_code_invalid_tenant_configuration) {
				ASSERT(exists);
				if (oldClusterName == newClusterName) {
					ASSERT(tenantGroupExists &&
					       self->createdTenants[tenant].cluster != self->tenantGroups[newTenantGroup.get()].cluster);
				}
				return Void();
			}

			TraceEvent(SevError, "ConfigureTenantFailure")
			    .error(e)
			    .detail("TenantName", tenant)
			    .detail("TenantGroup", newTenantGroup);
			ASSERT(false);
		}

		return Void();
	}

	ACTOR static Future<Void> renameTenant(MetaclusterManagementWorkload* self) {
		state TenantName tenant = self->chooseTenantName();
		state TenantName newTenantName = self->chooseTenantName();

		auto itr = self->createdTenants.find(tenant);
		state bool exists = itr != self->createdTenants.end();

		itr = self->createdTenants.find(newTenantName);
		state bool newTenantExists = itr != self->createdTenants.end();

		try {
			state bool retried = false;
			loop {
				try {
					Future<Void> renameFuture = MetaclusterAPI::renameTenant(self->managementDb, tenant, newTenantName);
					Optional<Void> result = wait(timeout(renameFuture, deterministicRandom()->randomInt(1, 30)));

					if (result.present()) {
						break;
					}

					retried = true;
					wait(verifyListFilter(self, tenant, "renameTenant"));
				} catch (Error& e) {
					// If we retry the rename after it had succeeded, we will get an error that we should ignore
					if (e.code() == error_code_tenant_not_found && exists && !newTenantExists && retried) {
						break;
					}
					throw e;
				}
			}
			wait(verifyListFilter(self, newTenantName, "renameTenantNew"));

			ASSERT(exists);
			ASSERT(!newTenantExists);

			Optional<MetaclusterTenantMapEntry> oldEntry =
			    wait(MetaclusterAPI::tryGetTenant(self->managementDb, tenant));
			ASSERT(!oldEntry.present());

			MetaclusterTenantMapEntry newEntry = wait(MetaclusterAPI::getTenant(self->managementDb, newTenantName));

			auto tenantData = self->createdTenants.find(tenant);
			ASSERT(tenantData != self->createdTenants.end());
			ASSERT(tenantData->second.tenantGroup == newEntry.tenantGroup);
			ASSERT(tenantData->second.cluster == newEntry.assignedCluster);

			self->createdTenants[newTenantName] = tenantData->second;
			self->createdTenants.erase(tenantData);

			auto& dataDb = self->dataDbs[newEntry.assignedCluster];
			ASSERT(dataDb.registered);

			dataDb.tenants.erase(tenant);
			dataDb.tenants.insert(newTenantName);

			if (newEntry.tenantGroup.present()) {
				auto& tenantGroup = self->tenantGroups[newEntry.tenantGroup.get()];
				tenantGroup.tenants.erase(tenant);
				tenantGroup.tenants.insert(newTenantName);
			} else {
				dataDb.ungroupedTenants.erase(tenant);
				dataDb.ungroupedTenants.insert(newTenantName);
				self->ungroupedTenants.erase(tenant);
				self->ungroupedTenants.insert(newTenantName);
			}
		} catch (Error& e) {
			if (e.code() == error_code_tenant_not_found) {
				ASSERT(!exists);
				return Void();
			} else if (e.code() == error_code_tenant_already_exists) {
				ASSERT(newTenantExists);
				return Void();
			}

			TraceEvent(SevError, "RenameTenantFailure")
			    .error(e)
			    .detail("OldTenantName", tenant)
			    .detail("NewTenantName", newTenantName);
			ASSERT(false);
		}

		return Void();
	}

	Future<Void> start(Database const& cx) override {
		if (clientId == 0) {
			return _start(cx, this);
		} else {
			return Void();
		}
	}
	ACTOR static Future<Void> _start(Database cx, MetaclusterManagementWorkload* self) {
		state double start = now();

		// Run a random sequence of operations for the duration of the test
		while (now() < start + self->testDuration) {
			state int operation = deterministicRandom()->randomInt(0, 10);
			if (operation == 0) {
				wait(registerCluster(self));
			} else if (operation == 1) {
				wait(removeCluster(self));
			} else if (operation == 2) {
				wait(listClusters(self));
			} else if (operation == 3) {
				wait(getCluster(self));
			} else if (operation == 4) {
				wait(configureCluster(self));
			} else if (operation == 5) {
				wait(createTenant(self));
			} else if (operation == 6) {
				wait(deleteTenant(self));
			} else if (operation == 7) {
				wait(configureTenant(self));
			} else if (operation == 8) {
				wait(renameTenant(self));
			} else if (operation == 9) {
				wait(restoreCluster(self));
			}
		}

		return Void();
	}

	// Checks that the data cluster state matches our local state
	ACTOR static Future<Void> checkDataCluster(MetaclusterManagementWorkload* self,
	                                           ClusterName clusterName,
	                                           DataClusterData clusterData) {
		state Optional<MetaclusterRegistrationEntry> metaclusterRegistration;
		state std::vector<std::pair<TenantName, TenantMapEntry>> tenants;
		state Reference<ReadYourWritesTransaction> tr = clusterData.db->createTransaction();

		loop {
			try {
				tr->setOption(FDBTransactionOptions::READ_SYSTEM_KEYS);
				wait(store(metaclusterRegistration, MetaclusterMetadata::metaclusterRegistration().get(tr)) &&
				     store(tenants,
				           TenantAPI::listTenantMetadataTransaction(
				               tr, ""_sr, "\xff\xff"_sr, clusterData.tenants.size() + 1)));
				break;
			} catch (Error& e) {
				wait(safeThreadFutureToFuture(tr->onError(e)));
			}
		}

		if (clusterData.registered) {
			ASSERT(metaclusterRegistration.present() &&
			       metaclusterRegistration.get().clusterType == ClusterType::METACLUSTER_DATA);
		} else {
			ASSERT(!metaclusterRegistration.present());
		}

		ASSERT(tenants.size() == clusterData.tenants.size());
		for (auto [tenantName, tenantEntry] : tenants) {
			ASSERT(clusterData.tenants.count(tenantName));
			auto tenantData = self->createdTenants[tenantName];
			ASSERT(tenantData.cluster == clusterName);
			ASSERT(tenantData.tenantGroup == tenantEntry.tenantGroup);
		}

		return Void();
	}

	ACTOR static Future<Void> decommissionMetacluster(MetaclusterManagementWorkload* self) {
		state Reference<ITransaction> tr = self->managementDb->createTransaction();

		state bool deleteTenants = deterministicRandom()->coinflip();

		if (deleteTenants) {
			state std::vector<std::pair<TenantName, int64_t>> tenants =
			    wait(MetaclusterAPI::listTenants(self->managementDb, ""_sr, "\xff\xff"_sr, 10e6));

			state std::vector<Future<Void>> deleteTenantFutures;
			for (auto [tenantName, tid] : tenants) {
				deleteTenantFutures.push_back(MetaclusterAPI::deleteTenant(self->managementDb, tenantName));
			}

			wait(waitForAll(deleteTenantFutures));
		}

		state std::map<ClusterName, DataClusterMetadata> dataClusters = wait(
		    MetaclusterAPI::listClusters(self->managementDb, ""_sr, "\xff\xff"_sr, CLIENT_KNOBS->MAX_DATA_CLUSTERS));

		std::vector<Future<Void>> removeClusterFutures;
		for (auto [clusterName, clusterMetadata] : dataClusters) {
			removeClusterFutures.push_back(success(MetaclusterAPI::removeCluster(
			    self->managementDb, clusterName, ClusterType::METACLUSTER_MANAGEMENT, !deleteTenants)));
		}

		wait(waitForAll(removeClusterFutures));
		wait(MetaclusterAPI::decommissionMetacluster(self->managementDb));

		Optional<MetaclusterRegistrationEntry> entry =
		    wait(MetaclusterMetadata::metaclusterRegistration().get(self->managementDb));
		ASSERT(!entry.present());

		return Void();
	}

	Future<bool> check(Database const& cx) override {
		if (clientId == 0) {
			return _check(this);
		} else {
			return true;
		}
	}
	ACTOR static Future<bool> _check(MetaclusterManagementWorkload* self) {
		// The metacluster consistency check runs the tenant consistency check for each cluster
		state MetaclusterConsistencyCheck<IDatabase> metaclusterConsistencyCheck(
		    self->managementDb, AllowPartialMetaclusterOperations::False);
		wait(metaclusterConsistencyCheck.run());

		std::map<ClusterName, DataClusterMetadata> dataClusters = wait(MetaclusterAPI::listClusters(
		    self->managementDb, ""_sr, "\xff\xff"_sr, CLIENT_KNOBS->MAX_DATA_CLUSTERS + 1));

		int totalTenantGroupsAllocated = 0;
		std::vector<Future<Void>> dataClusterChecks;
		for (auto [clusterName, dataClusterData] : self->dataDbs) {
			auto dataClusterItr = dataClusters.find(clusterName);
			if (dataClusterData.registered) {
				ASSERT(dataClusterItr != dataClusters.end());
				ASSERT(dataClusterItr->second.entry.capacity.numTenantGroups == dataClusterData.tenantGroupCapacity);
				totalTenantGroupsAllocated +=
				    dataClusterData.tenantGroups.size() + dataClusterData.ungroupedTenants.size();
			} else {
				ASSERT(dataClusterItr == dataClusters.end());
			}

			dataClusterChecks.push_back(checkDataCluster(self, clusterName, dataClusterData));
		}
		auto capacityNumbers = MetaclusterAPI::metaclusterCapacity(dataClusters);
		ASSERT(capacityNumbers.first.numTenantGroups == self->totalTenantGroupCapacity);
		ASSERT(capacityNumbers.second.numTenantGroups == totalTenantGroupsAllocated);

		wait(waitForAll(dataClusterChecks));

		wait(decommissionMetacluster(self));

		return true;
	}

	void getMetrics(std::vector<PerfMetric>& m) override {}
};

WorkloadFactory<MetaclusterManagementWorkload> MetaclusterManagementWorkloadFactory;<|MERGE_RESOLUTION|>--- conflicted
+++ resolved
@@ -279,7 +279,6 @@
 		state bool forceJoin = deterministicRandom()->coinflip();
 
 		state std::vector<std::string> messages;
-<<<<<<< HEAD
 		try {
 			state bool retried = false;
 			loop {
@@ -300,41 +299,20 @@
 				} catch (Error& e) {
 					if (e.code() == error_code_conflicting_restore) {
 						ASSERT(retried);
-						CODE_PROBE(true, "MetaclusterRestore: 2 restores on the same cluster simultaneously");
+						CODE_PROBE(true, "MetaclusterManagementWorkload: timed out restore conflicts with retried restore");
 						continue;
 					}
 					throw;
-=======
-		state bool retried = false;
-		loop {
-			try {
-				Future<Void> restoreFuture =
-				    MetaclusterAPI::restoreCluster(self->managementDb,
-				                                   clusterName,
-				                                   dataDb->db->getConnectionRecord()->getConnectionString(),
-				                                   ApplyManagementClusterUpdates::True,
-				                                   RestoreDryRun(dryRun),
-				                                   ForceJoinNewMetacluster(forceJoin),
-				                                   &messages);
-				Optional<Void> result = wait(timeout(restoreFuture, deterministicRandom()->randomInt(1, 30)));
-				if (result.present()) {
-					break;
->>>>>>> 2497aa57
-				}
-				retried = true;
-			} catch (Error& e) {
-				if (e.code() == error_code_conflicting_restore) {
-					ASSERT(retried);
-					CODE_PROBE(true, "MetaclusterManagementWorkload: timed out restore conflicts with retried restore");
-					continue;
-				} else if (e.code() == error_code_cluster_not_found) {
-					ASSERT(!dataDb->registered);
-					return Void();
-				}
-
-				TraceEvent(SevError, "RestoreClusterFailure").error(e).detail("ClusterName", clusterName);
-				ASSERT(false);
-			}
+				}
+			}
+		} catch (Error& e) {
+			if (e.code() == error_code_cluster_not_found) {
+				ASSERT(!dataDb->registered);
+				return Void();
+			}
+
+			TraceEvent(SevError, "RestoreClusterFailure").error(e).detail("ClusterName", clusterName);
+			ASSERT(false);
 		}
 
 		return Void();
