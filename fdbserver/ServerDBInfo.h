--- conflicted
+++ resolved
@@ -22,77 +22,6 @@
 #define FDBSERVER_SERVERDBINFO_H
 #pragma once
 
-<<<<<<< HEAD
-#include "fdbserver/DataDistributorInterface.h"
-#include "fdbserver/MasterInterface.h"
-#include "fdbserver/LogSystemConfig.h"
-#include "fdbserver/RatekeeperInterface.h"
-#include "fdbserver/RecoveryState.h"
-#include "fdbserver/LatencyBandConfig.h"
-#include "fdbserver/WorkerInterface.actor.h"
-
-struct ServerDBInfo {
-	constexpr static FileIdentifier file_identifier = 13838807;
-	// This structure contains transient information which is broadcast to all workers for a database,
-	// permitting them to communicate with each other.  It is not available to the client.  This mechanism
-	// (see GetServerDBInfoRequest) is closely parallel to OpenDatabaseRequest for the client.
-
-	UID id;  // Changes each time any other member changes
-	ClusterControllerFullInterface clusterInterface;
-	ClientDBInfo client;           // After a successful recovery, eventually proxies that communicate with it
-	Optional<DataDistributorInterface> distributor;  // The best guess of current data distributor.
-	MasterInterface master;        // The best guess as to the most recent master, which might still be recovering
-	Optional<RatekeeperInterface> ratekeeper;
-	std::vector<ResolverInterface> resolvers;
-	DBRecoveryCount recoveryCount; // A recovery count from DBCoreState.  A successful master recovery increments it twice; unsuccessful recoveries may increment it once. Depending on where the current master is in its recovery process, this might not have been written by the current master.
-	RecoveryState recoveryState;
-	LifetimeToken masterLifetime;  // Used by masterserver to detect not being the currently chosen master
-	LocalityData myLocality;       // (Not serialized) Locality information, if available, for the *local* process
-	LogSystemConfig logSystemConfig;
-	std::vector<UID> priorCommittedLogServers;   // If !fullyRecovered and logSystemConfig refers to a new log system which may not have been committed to the coordinated state yet, then priorCommittedLogServers are the previous, fully committed generation which need to stay alive in case this recovery fails
-	Optional<LatencyBandConfig> latencyBandConfig;
-	int64_t infoGeneration;
-
-	ServerDBInfo() : recoveryCount(0), recoveryState(RecoveryState::UNINITIALIZED), logSystemConfig(0), infoGeneration(0) {}
-
-	bool operator == (ServerDBInfo const& r) const { return id == r.id; }
-	bool operator != (ServerDBInfo const& r) const { return id != r.id; }
-
-	template <class Ar>
-	void serialize( Ar& ar ) {
-		serializer(ar, id, clusterInterface, client, distributor, master, ratekeeper, resolvers, recoveryCount, recoveryState, masterLifetime, logSystemConfig, priorCommittedLogServers, latencyBandConfig, infoGeneration);
-	}
-};
-
-struct UpdateServerDBInfoRequest {
-	constexpr static FileIdentifier file_identifier = 9467438;
-	Standalone<StringRef> serializedDbInfo;
-	std::vector<Endpoint> broadcastInfo;
-	ReplyPromise<std::vector<Endpoint>> reply;
-
-	template <class Ar>
-	void serialize(Ar& ar) {
-		serializer(ar, serializedDbInfo, broadcastInfo, reply);
-	}
-};
-
-struct GetServerDBInfoRequest {
-	constexpr static FileIdentifier file_identifier = 9467439;
-	UID knownServerInfoID;
-	ReplyPromise<struct ServerDBInfo> reply;
-
-	template <class Ar>
-	void serialize(Ar& ar) {
-		serializer(ar, knownServerInfoID, reply);
-	}
-};
-
-
-Future<Void> broadcastTxnRequest(TxnStateRequest const& req, int const& sendAmount, bool const& sendReply);
-
-Future<std::vector<Endpoint>> broadcastDBInfoRequest(UpdateServerDBInfoRequest const& req, int const& sendAmount, Optional<Endpoint> const& sender, bool const& sendReply);
-=======
 #include "fdbserver/ServerDBInfo.actor.h"
->>>>>>> a08bbcc5
 
 #endif