/*
 * WorkerInterface.actor.h
 *
 * This source file is part of the FoundationDB open source project
 *
 * Copyright 2013-2018 Apple Inc. and the FoundationDB project authors
 *
 * Licensed under the Apache License, Version 2.0 (the "License");
 * you may not use this file except in compliance with the License.
 * You may obtain a copy of the License at
 *
 *     http://www.apache.org/licenses/LICENSE-2.0
 *
 * Unless required by applicable law or agreed to in writing, software
 * distributed under the License is distributed on an "AS IS" BASIS,
 * WITHOUT WARRANTIES OR CONDITIONS OF ANY KIND, either express or implied.
 * See the License for the specific language governing permissions and
 * limitations under the License.
 */

#pragma once
#if defined(NO_INTELLISENSE) && !defined(FDBSERVER_WORKERINTERFACE_ACTOR_G_H)
#define FDBSERVER_WORKERINTERFACE_ACTOR_G_H
#include "fdbserver/WorkerInterface.actor.g.h"
#elif !defined(FDBSERVER_WORKERINTERFACE_ACTOR_H)
#define FDBSERVER_WORKERINTERFACE_ACTOR_H

#include "fdbserver/BackupInterface.h"
#include "fdbserver/DataDistributorInterface.h"
#include "fdbserver/MasterInterface.h"
#include "fdbserver/TLogInterface.h"
#include "fdbserver/RatekeeperInterface.h"
#include "fdbserver/ResolverInterface.h"
#include "fdbclient/StorageServerInterface.h"
#include "fdbserver/TesterInterface.actor.h"
#include "fdbclient/FDBTypes.h"
#include "fdbserver/LogSystemConfig.h"
#include "fdbrpc/MultiInterface.h"
#include "fdbclient/ClientWorkerInterface.h"
#include "fdbserver/RecoveryState.h"
#include "flow/actorcompiler.h"

struct WorkerInterface {
	constexpr static FileIdentifier file_identifier = 14712718;
	ClientWorkerInterface clientInterface;
	LocalityData locality;
	RequestStream<struct InitializeTLogRequest> tLog;
	RequestStream<struct RecruitMasterRequest> master;
	RequestStream<struct InitializeCommitProxyRequest> commitProxy;
	RequestStream<struct InitializeGrvProxyRequest> grvProxy;
	RequestStream<struct InitializeDataDistributorRequest> dataDistributor;
	RequestStream<struct InitializeRatekeeperRequest> ratekeeper;
	RequestStream<struct InitializeResolverRequest> resolver;
	RequestStream<struct InitializeStorageRequest> storage;
	RequestStream<struct InitializeLogRouterRequest> logRouter;
	RequestStream<struct InitializeBackupRequest> backup;

	RequestStream<struct LoadedPingRequest> debugPing;
	RequestStream<struct CoordinationPingMessage> coordinationPing;
	RequestStream<ReplyPromise<Void>> waitFailure;
	RequestStream<struct SetMetricsLogRateRequest> setMetricsRate;
	RequestStream<struct EventLogRequest> eventLogRequest;
	RequestStream<struct TraceBatchDumpRequest> traceBatchDumpRequest;
	RequestStream<struct DiskStoreRequest> diskStoreRequest;
	RequestStream<struct ExecuteRequest> execReq;
	RequestStream<struct WorkerSnapRequest> workerSnapReq;
	RequestStream<struct UpdateServerDBInfoRequest> updateServerDBInfo;

	TesterInterface testerInterface;

	UID id() const { return tLog.getEndpoint().token; }
	NetworkAddress address() const { return tLog.getEndpoint().getPrimaryAddress(); }
	NetworkAddress stableAddress() const { return tLog.getEndpoint().getStableAddress(); }
	Optional<NetworkAddress> secondaryAddress() const { return tLog.getEndpoint().addresses.secondaryAddress; }
	NetworkAddressList addresses() const { return tLog.getEndpoint().addresses; }

	WorkerInterface() {}
	WorkerInterface(const LocalityData& locality) : locality(locality) {}

	void initEndpoints() {
		clientInterface.initEndpoints();
		tLog.getEndpoint(TaskPriority::Worker);
		master.getEndpoint(TaskPriority::Worker);
		commitProxy.getEndpoint(TaskPriority::Worker);
		grvProxy.getEndpoint(TaskPriority::Worker);
		resolver.getEndpoint(TaskPriority::Worker);
		logRouter.getEndpoint(TaskPriority::Worker);
		debugPing.getEndpoint(TaskPriority::Worker);
		coordinationPing.getEndpoint(TaskPriority::Worker);
		updateServerDBInfo.getEndpoint(TaskPriority::Worker);
		eventLogRequest.getEndpoint(TaskPriority::Worker);
	}

	template <class Ar>
	void serialize(Ar& ar) {
		serializer(ar,
		           clientInterface,
		           locality,
		           tLog,
		           master,
		           commitProxy,
		           grvProxy,
		           dataDistributor,
		           ratekeeper,
		           resolver,
		           storage,
		           logRouter,
		           debugPing,
		           coordinationPing,
		           waitFailure,
		           setMetricsRate,
		           eventLogRequest,
		           traceBatchDumpRequest,
		           testerInterface,
		           diskStoreRequest,
		           execReq,
		           workerSnapReq,
		           backup,
		           updateServerDBInfo);
	}
};

struct WorkerDetails {
	constexpr static FileIdentifier file_identifier = 9973980;
	WorkerInterface interf;
	ProcessClass processClass;
	bool degraded;

	WorkerDetails() : degraded(false) {}
	WorkerDetails(const WorkerInterface& interf, ProcessClass processClass, bool degraded)
	  : interf(interf), processClass(processClass), degraded(degraded) {}

	bool operator<(const WorkerDetails& r) const { return interf.id() < r.interf.id(); }

	template <class Ar>
	void serialize(Ar& ar) {
		serializer(ar, interf, processClass, degraded);
	}
};

// This interface and its serialization depend on slicing, since the client will deserialize only the first part of this
// structure
struct ClusterControllerFullInterface {
	constexpr static FileIdentifier file_identifier = ClusterControllerClientInterface::file_identifier;
	ClusterInterface clientInterface;
	RequestStream<struct RecruitFromConfigurationRequest> recruitFromConfiguration;
	RequestStream<struct RecruitRemoteFromConfigurationRequest> recruitRemoteFromConfiguration;
	RequestStream<struct RecruitStorageRequest> recruitStorage;
	RequestStream<struct RegisterWorkerRequest> registerWorker;
	RequestStream<struct GetWorkersRequest> getWorkers;
	RequestStream<struct RegisterMasterRequest> registerMaster;
	RequestStream<struct GetServerDBInfoRequest>
	    getServerDBInfo; // only used by testers; the cluster controller will send the serverDBInfo to workers
	RequestStream<struct UpdateWorkerHealthRequest> updateWorkerHealth;

	UID id() const { return clientInterface.id(); }
	bool operator==(ClusterControllerFullInterface const& r) const { return id() == r.id(); }
	bool operator!=(ClusterControllerFullInterface const& r) const { return id() != r.id(); }

	bool hasMessage() const {
		return clientInterface.hasMessage() || recruitFromConfiguration.getFuture().isReady() ||
		       recruitRemoteFromConfiguration.getFuture().isReady() || recruitStorage.getFuture().isReady() ||
		       registerWorker.getFuture().isReady() || getWorkers.getFuture().isReady() ||
		       registerMaster.getFuture().isReady() || getServerDBInfo.getFuture().isReady() ||
		       updateWorkerHealth.getFuture().isReady();
	}

	void initEndpoints() {
		clientInterface.initEndpoints();
		recruitFromConfiguration.getEndpoint(TaskPriority::ClusterControllerRecruit);
		recruitRemoteFromConfiguration.getEndpoint(TaskPriority::ClusterControllerRecruit);
		recruitStorage.getEndpoint(TaskPriority::ClusterController);
		registerWorker.getEndpoint(TaskPriority::ClusterControllerWorker);
		getWorkers.getEndpoint(TaskPriority::ClusterController);
		registerMaster.getEndpoint(TaskPriority::ClusterControllerRegister);
		getServerDBInfo.getEndpoint(TaskPriority::ClusterController);
		updateWorkerHealth.getEndpoint(TaskPriority::ClusterController);
	}

	template <class Ar>
	void serialize(Ar& ar) {
		if constexpr (!is_fb_function<Ar>) {
			ASSERT(ar.protocolVersion().isValid());
		}
		serializer(ar,
		           clientInterface,
		           recruitFromConfiguration,
		           recruitRemoteFromConfiguration,
		           recruitStorage,
		           registerWorker,
		           getWorkers,
		           registerMaster,
		           getServerDBInfo,
		           updateWorkerHealth);
	}
};

struct RegisterWorkerReply {
	constexpr static FileIdentifier file_identifier = 16475696;
	ProcessClass processClass;
	ClusterControllerPriorityInfo priorityInfo;

	RegisterWorkerReply()
	  : priorityInfo(ProcessClass::UnsetFit, false, ClusterControllerPriorityInfo::FitnessUnknown) {}
	RegisterWorkerReply(ProcessClass processClass, ClusterControllerPriorityInfo priorityInfo)
	  : processClass(processClass), priorityInfo(priorityInfo) {}

	template <class Ar>
	void serialize(Ar& ar) {
		serializer(ar, processClass, priorityInfo);
	}
};

struct RegisterMasterRequest {
	constexpr static FileIdentifier file_identifier = 10773445;
	UID id;
	LocalityData mi;
	LogSystemConfig logSystemConfig;
	std::vector<CommitProxyInterface> commitProxies;
	std::vector<GrvProxyInterface> grvProxies;
	std::vector<ResolverInterface> resolvers;
	DBRecoveryCount recoveryCount;
	int64_t registrationCount;
	Optional<DatabaseConfiguration> configuration;
	std::vector<UID> priorCommittedLogServers;
	RecoveryState recoveryState;
	bool recoveryStalled;

	ReplyPromise<Void> reply;

	RegisterMasterRequest() : logSystemConfig(0) {}

	template <class Ar>
	void serialize(Ar& ar) {
		if constexpr (!is_fb_function<Ar>) {
			ASSERT(ar.protocolVersion().isValid());
		}
		serializer(ar,
		           id,
		           mi,
		           logSystemConfig,
		           commitProxies,
		           grvProxies,
		           resolvers,
		           recoveryCount,
		           registrationCount,
		           configuration,
		           priorCommittedLogServers,
		           recoveryState,
		           recoveryStalled,
		           reply);
	}
};

struct RecruitFromConfigurationReply {
	constexpr static FileIdentifier file_identifier = 2224085;
	std::vector<WorkerInterface> backupWorkers;
	std::vector<WorkerInterface> tLogs;
	std::vector<WorkerInterface> satelliteTLogs;
	std::vector<WorkerInterface> commitProxies;
	std::vector<WorkerInterface> grvProxies;
	std::vector<WorkerInterface> resolvers;
	std::vector<WorkerInterface> storageServers;
	std::vector<WorkerInterface> oldLogRouters; // During recovery, log routers for older generations will be recruited.
	Optional<Key> dcId; // dcId is where master is recruited. It prefers to be in configuration.primaryDcId, but
	                    // it can be recruited from configuration.secondaryDc: The dcId will be the secondaryDcId and
	                    // this generation's primaryDC in memory is different from configuration.primaryDcId.
	bool satelliteFallback;

	RecruitFromConfigurationReply() : satelliteFallback(false) {}

	template <class Ar>
	void serialize(Ar& ar) {
		serializer(ar,
		           tLogs,
		           satelliteTLogs,
		           commitProxies,
		           grvProxies,
		           resolvers,
		           storageServers,
		           oldLogRouters,
		           dcId,
		           satelliteFallback,
		           backupWorkers);
	}
};

struct RecruitFromConfigurationRequest {
	constexpr static FileIdentifier file_identifier = 2023046;
	DatabaseConfiguration configuration;
	bool recruitSeedServers;
	int maxOldLogRouters;
	ReplyPromise<RecruitFromConfigurationReply> reply;

	RecruitFromConfigurationRequest() {}
	explicit RecruitFromConfigurationRequest(DatabaseConfiguration const& configuration,
	                                         bool recruitSeedServers,
	                                         int maxOldLogRouters)
	  : configuration(configuration), recruitSeedServers(recruitSeedServers), maxOldLogRouters(maxOldLogRouters) {}

	template <class Ar>
	void serialize(Ar& ar) {
		serializer(ar, configuration, recruitSeedServers, maxOldLogRouters, reply);
	}
};

struct RecruitRemoteFromConfigurationReply {
	constexpr static FileIdentifier file_identifier = 9091392;
	std::vector<WorkerInterface> remoteTLogs;
	std::vector<WorkerInterface> logRouters;

	template <class Ar>
	void serialize(Ar& ar) {
		serializer(ar, remoteTLogs, logRouters);
	}
};

struct RecruitRemoteFromConfigurationRequest {
	constexpr static FileIdentifier file_identifier = 3235995;
	DatabaseConfiguration configuration;
	Optional<Key> dcId;
	int logRouterCount;
	std::vector<UID> exclusionWorkerIds;
	ReplyPromise<RecruitRemoteFromConfigurationReply> reply;

	RecruitRemoteFromConfigurationRequest() {}
	RecruitRemoteFromConfigurationRequest(DatabaseConfiguration const& configuration,
	                                      Optional<Key> const& dcId,
	                                      int logRouterCount,
	                                      const std::vector<UID>& exclusionWorkerIds)
	  : configuration(configuration), dcId(dcId), logRouterCount(logRouterCount),
	    exclusionWorkerIds(exclusionWorkerIds) {}

	template <class Ar>
	void serialize(Ar& ar) {
		serializer(ar, configuration, dcId, logRouterCount, exclusionWorkerIds, reply);
	}
};

struct RecruitStorageReply {
	constexpr static FileIdentifier file_identifier = 15877089;
	WorkerInterface worker;
	ProcessClass processClass;

	template <class Ar>
	void serialize(Ar& ar) {
		serializer(ar, worker, processClass);
	}
};

struct RecruitStorageRequest {
	constexpr static FileIdentifier file_identifier = 905920;
	std::vector<Optional<Standalone<StringRef>>> excludeMachines; //< Don't recruit any of these machines
	std::vector<AddressExclusion> excludeAddresses; //< Don't recruit any of these addresses
	std::vector<Optional<Standalone<StringRef>>> includeDCs;
	bool criticalRecruitment; //< True if machine classes are to be ignored
	ReplyPromise<RecruitStorageReply> reply;

	template <class Ar>
	void serialize(Ar& ar) {
		serializer(ar, excludeMachines, excludeAddresses, includeDCs, criticalRecruitment, reply);
	}
};

struct RegisterWorkerRequest {
	constexpr static FileIdentifier file_identifier = 14332605;
	WorkerInterface wi;
	ProcessClass initialClass;
	ProcessClass processClass;
	ClusterControllerPriorityInfo priorityInfo;
	Generation generation;
	Optional<DataDistributorInterface> distributorInterf;
	Optional<RatekeeperInterface> ratekeeperInterf;
	Standalone<VectorRef<StringRef>> issues;
	std::vector<NetworkAddress> incompatiblePeers;
	ReplyPromise<RegisterWorkerReply> reply;
	bool degraded;

	RegisterWorkerRequest()
	  : priorityInfo(ProcessClass::UnsetFit, false, ClusterControllerPriorityInfo::FitnessUnknown), degraded(false) {}
	RegisterWorkerRequest(WorkerInterface wi,
	                      ProcessClass initialClass,
	                      ProcessClass processClass,
	                      ClusterControllerPriorityInfo priorityInfo,
	                      Generation generation,
	                      Optional<DataDistributorInterface> ddInterf,
	                      Optional<RatekeeperInterface> rkInterf,
	                      bool degraded)
	  : wi(wi), initialClass(initialClass), processClass(processClass), priorityInfo(priorityInfo),
	    generation(generation), distributorInterf(ddInterf), ratekeeperInterf(rkInterf), degraded(degraded) {}

	template <class Ar>
	void serialize(Ar& ar) {
		serializer(ar,
		           wi,
		           initialClass,
		           processClass,
		           priorityInfo,
		           generation,
		           distributorInterf,
		           ratekeeperInterf,
		           issues,
		           incompatiblePeers,
		           reply,
		           degraded);
	}
};

struct GetWorkersRequest {
	constexpr static FileIdentifier file_identifier = 1254174;
	enum { TESTER_CLASS_ONLY = 0x1, NON_EXCLUDED_PROCESSES_ONLY = 0x2 };

	int flags;
	ReplyPromise<vector<WorkerDetails>> reply;

	GetWorkersRequest() : flags(0) {}
	explicit GetWorkersRequest(int fl) : flags(fl) {}

	template <class Ar>
	void serialize(Ar& ar) {
		serializer(ar, flags, reply);
	}
};

<<<<<<< HEAD
namespace ptxn {

struct TLogGroup {
	TLogGroupID logGroupId;
	std::unordered_map<StorageTeamID, std::vector<Tag>> storageTeams;

	TLogGroup() {}
	explicit TLogGroup(TLogGroupID logGroupId) : logGroupId(logGroupId) {}

	template <class Ar>
	void serialize(Ar& ar) {
		serializer(ar, logGroupId, storageTeams);
	}
};

} // namespace ptxn

=======
struct UpdateWorkerHealthRequest {
	constexpr static FileIdentifier file_identifier = 5789927;
	NetworkAddress address;
	std::vector<NetworkAddress> degradedPeers;

	template <class Ar>
	void serialize(Ar& ar) {
		if constexpr (!is_fb_function<Ar>) {
			ASSERT(ar.protocolVersion().isValid());
		}
		serializer(ar, address, degradedPeers);
	}
};

>>>>>>> 436ab6cb
struct InitializeTLogRequest {
	constexpr static FileIdentifier file_identifier = 15604392;
	UID recruitmentID;
	LogSystemConfig recoverFrom;
	Version knownCommittedVersion;
	Version startVersion;
	Version recoverAt; // This log generation need to store [startVersion, recoverAt] either from old disk queue or
					   // other TLogs.
	LogEpoch epoch;
	std::vector<Tag> recoverTags; // The tags we need to recover for the above version range.
	std::vector<Tag> allTags;
	TLogVersion logVersion;
	KeyValueStoreType storeType;
	TLogSpillType spillType;
	Tag remoteTag;
	int8_t locality;
	bool isPrimary;

	int logRouterTags;
	int txsTags;

	LogSystemType logSystemType; // can be group partitioned.

	ReplyPromise<struct TLogInterface> reply;

	// ptxn related state
	std::vector<ptxn::TLogGroup> tlogGroups;
	ReplyPromise<struct ptxn::TLogInterface_PassivelyPull> ptxnReply;

	InitializeTLogRequest() : recoverFrom(0) {}

	template <class Ar>
	void serialize(Ar& ar) {
		serializer(ar,
		           recruitmentID,
		           recoverFrom,
		           recoverAt,
		           knownCommittedVersion,
		           epoch,
		           recoverTags,
		           allTags,
		           storeType,
		           remoteTag,
		           locality,
		           isPrimary,
		           startVersion,
		           logRouterTags,
		           reply,
		           logVersion,
		           spillType,
		           txsTags,
		           logSystemType,
		           tlogGroups,
		           ptxnReply);
	}
};

struct InitializeLogRouterRequest {
	constexpr static FileIdentifier file_identifier = 2976228;
	uint64_t recoveryCount;
	Tag routerTag;
	Version startVersion;
	std::vector<LocalityData> tLogLocalities;
	Reference<IReplicationPolicy> tLogPolicy;
	int8_t locality;
	ReplyPromise<struct TLogInterface> reply;

	template <class Ar>
	void serialize(Ar& ar) {
		serializer(ar, recoveryCount, routerTag, startVersion, tLogLocalities, tLogPolicy, locality, reply);
	}
};

struct InitializeBackupReply {
	constexpr static FileIdentifier file_identifier = 13511909;
	struct BackupInterface interf;
	LogEpoch backupEpoch;

	InitializeBackupReply() = default;
	InitializeBackupReply(BackupInterface bi, LogEpoch e) : interf(bi), backupEpoch(e) {}

	template <class Ar>
	void serialize(Ar& ar) {
		serializer(ar, interf, backupEpoch);
	}
};

struct InitializeBackupRequest {
	constexpr static FileIdentifier file_identifier = 1245415;
	UID reqId;
	LogEpoch recruitedEpoch; // The epoch the worker is recruited.
	LogEpoch backupEpoch; // The epoch the worker should work on. If different from the recruitedEpoch, then it refers
	                      // to some previous epoch with unfinished work.
	Tag routerTag;
	int totalTags;
	Version startVersion;
	Optional<Version> endVersion;
	ReplyPromise<struct InitializeBackupReply> reply;

	InitializeBackupRequest() = default;
	explicit InitializeBackupRequest(UID id) : reqId(id) {}

	template <class Ar>
	void serialize(Ar& ar) {
		serializer(ar, reqId, recruitedEpoch, backupEpoch, routerTag, totalTags, startVersion, endVersion, reply);
	}
};

// FIXME: Rename to InitializeMasterRequest, etc
struct RecruitMasterRequest {
	constexpr static FileIdentifier file_identifier = 12684574;
	Arena arena;
	LifetimeToken lifetime;
	bool forceRecovery;
	ReplyPromise<struct MasterInterface> reply;

	template <class Ar>
	void serialize(Ar& ar) {
		if constexpr (!is_fb_function<Ar>) {
			ASSERT(ar.protocolVersion().isValid());
		}
		serializer(ar, lifetime, forceRecovery, reply, arena);
	}
};

struct InitializeCommitProxyRequest {
	constexpr static FileIdentifier file_identifier = 10344153;
	MasterInterface master;
	uint64_t recoveryCount;
	Version recoveryTransactionVersion;
	bool firstProxy;
	ReplyPromise<CommitProxyInterface> reply;

	template <class Ar>
	void serialize(Ar& ar) {
		serializer(ar, master, recoveryCount, recoveryTransactionVersion, firstProxy, reply);
	}
};

struct InitializeGrvProxyRequest {
	constexpr static FileIdentifier file_identifier = 8265613;
	MasterInterface master;
	uint64_t recoveryCount;
	ReplyPromise<GrvProxyInterface> reply;

	template <class Ar>
	void serialize(Ar& ar) {
		serializer(ar, master, recoveryCount, reply);
	}
};

struct InitializeDataDistributorRequest {
	constexpr static FileIdentifier file_identifier = 8858952;
	UID reqId;
	ReplyPromise<DataDistributorInterface> reply;

	InitializeDataDistributorRequest() {}
	explicit InitializeDataDistributorRequest(UID uid) : reqId(uid) {}
	template <class Ar>
	void serialize(Ar& ar) {
		serializer(ar, reqId, reply);
	}
};

struct InitializeRatekeeperRequest {
	constexpr static FileIdentifier file_identifier = 6416816;
	UID reqId;
	ReplyPromise<RatekeeperInterface> reply;

	InitializeRatekeeperRequest() {}
	explicit InitializeRatekeeperRequest(UID uid) : reqId(uid) {}
	template <class Ar>
	void serialize(Ar& ar) {
		serializer(ar, reqId, reply);
	}
};

struct InitializeResolverRequest {
	constexpr static FileIdentifier file_identifier = 7413317;
	uint64_t recoveryCount;
	int commitProxyCount;
	int resolverCount;
	ReplyPromise<ResolverInterface> reply;

	template <class Ar>
	void serialize(Ar& ar) {
		serializer(ar, recoveryCount, commitProxyCount, resolverCount, reply);
	}
};

struct InitializeStorageReply {
	constexpr static FileIdentifier file_identifier = 10390645;
	StorageServerInterface interf;
	Version addedVersion;

	template <class Ar>
	void serialize(Ar& ar) {
		serializer(ar, interf, addedVersion);
	}
};

struct InitializeStorageRequest {
	constexpr static FileIdentifier file_identifier = 16665642;
	Tag seedTag; //< If this server will be passed to seedShardServers, this will be a tag, otherwise it is invalidTag
	UID reqId;
	UID interfaceId;
	KeyValueStoreType storeType;
	Optional<std::pair<UID, Version>>
	    tssPairIDAndVersion; // Only set if recruiting a tss. Will be the UID and Version of its SS pair.
	ReplyPromise<InitializeStorageReply> reply;

	template <class Ar>
	void serialize(Ar& ar) {
		serializer(ar, seedTag, reqId, interfaceId, storeType, reply, tssPairIDAndVersion);
	}
};

struct TraceBatchDumpRequest {
	constexpr static FileIdentifier file_identifier = 8184121;
	ReplyPromise<Void> reply;

	template <class Ar>
	void serialize(Ar& ar) {
		serializer(ar, reply);
	}
};

struct ExecuteRequest {
	constexpr static FileIdentifier file_identifier = 8184128;
	ReplyPromise<Void> reply;

	Arena arena;
	StringRef execPayload;

	ExecuteRequest(StringRef execPayload) : execPayload(execPayload) {}

	ExecuteRequest() : execPayload() {}

	template <class Ar>
	void serialize(Ar& ar) {
		serializer(ar, reply, execPayload, arena);
	}
};

struct WorkerSnapRequest {
	constexpr static FileIdentifier file_identifier = 8194122;
	ReplyPromise<Void> reply;
	Arena arena;
	StringRef snapPayload;
	UID snapUID;
	StringRef role;

	WorkerSnapRequest(StringRef snapPayload, UID snapUID, StringRef role)
	  : snapPayload(snapPayload), snapUID(snapUID), role(role) {}
	WorkerSnapRequest() = default;

	template <class Ar>
	void serialize(Ar& ar) {
		serializer(ar, reply, snapPayload, snapUID, role, arena);
	}
};

struct LoadedReply {
	constexpr static FileIdentifier file_identifier = 9956350;
	Standalone<StringRef> payload;
	UID id;

	template <class Ar>
	void serialize(Ar& ar) {
		serializer(ar, payload, id);
	}
};

struct LoadedPingRequest {
	constexpr static FileIdentifier file_identifier = 4590979;
	UID id;
	bool loadReply;
	Standalone<StringRef> payload;
	ReplyPromise<LoadedReply> reply;

	template <class Ar>
	void serialize(Ar& ar) {
		serializer(ar, id, loadReply, payload, reply);
	}
};

struct CoordinationPingMessage {
	constexpr static FileIdentifier file_identifier = 9982747;
	UID clusterControllerId;
	int64_t timeStep;

	CoordinationPingMessage() : timeStep(0) {}
	CoordinationPingMessage(UID ccId, uint64_t step) : clusterControllerId(ccId), timeStep(step) {}

	template <class Ar>
	void serialize(Ar& ar) {
		serializer(ar, clusterControllerId, timeStep);
	}
};

struct SetMetricsLogRateRequest {
	constexpr static FileIdentifier file_identifier = 4245995;
	uint32_t metricsLogsPerSecond;

	SetMetricsLogRateRequest() : metricsLogsPerSecond(1) {}
	explicit SetMetricsLogRateRequest(uint32_t logsPerSecond) : metricsLogsPerSecond(logsPerSecond) {}

	template <class Ar>
	void serialize(Ar& ar) {
		serializer(ar, metricsLogsPerSecond);
	}
};

struct EventLogRequest {
	constexpr static FileIdentifier file_identifier = 122319;
	bool getLastError;
	Standalone<StringRef> eventName;
	ReplyPromise<TraceEventFields> reply;

	EventLogRequest() : getLastError(true) {}
	explicit EventLogRequest(Standalone<StringRef> eventName) : eventName(eventName), getLastError(false) {}

	template <class Ar>
	void serialize(Ar& ar) {
		serializer(ar, getLastError, eventName, reply);
	}
};

struct DebugEntryRef {
	double time;
	NetworkAddress address;
	StringRef context;
	Version version;
	MutationRef mutation;
	DebugEntryRef() {}
	DebugEntryRef(const char* c, Version v, MutationRef const& m)
	  : context((const uint8_t*)c, strlen(c)), version(v), mutation(m), time(now()),
	    address(g_network->getLocalAddress()) {}
	DebugEntryRef(Arena& a, DebugEntryRef const& d)
	  : time(d.time), address(d.address), context(d.context), version(d.version), mutation(a, d.mutation) {}

	size_t expectedSize() const { return context.expectedSize() + mutation.expectedSize(); }

	template <class Ar>
	void serialize(Ar& ar) {
		serializer(ar, time, address, context, version, mutation);
	}
};

struct DiskStoreRequest {
	constexpr static FileIdentifier file_identifier = 1986262;
	bool includePartialStores;
	ReplyPromise<Standalone<VectorRef<UID>>> reply;

	DiskStoreRequest(bool includePartialStores = false) : includePartialStores(includePartialStores) {}

	template <class Ar>
	void serialize(Ar& ar) {
		serializer(ar, includePartialStores, reply);
	}
};

struct Role {
	static const Role WORKER;
	static const Role STORAGE_SERVER;
	static const Role TESTING_STORAGE_SERVER;
	static const Role TRANSACTION_LOG;
	static const Role SHARED_TRANSACTION_LOG;
	static const Role COMMIT_PROXY;
	static const Role GRV_PROXY;
	static const Role MASTER;
	static const Role RESOLVER;
	static const Role CLUSTER_CONTROLLER;
	static const Role TESTER;
	static const Role LOG_ROUTER;
	static const Role DATA_DISTRIBUTOR;
	static const Role RATEKEEPER;
	static const Role STORAGE_CACHE;
	static const Role COORDINATOR;
	static const Role BACKUP;

	std::string roleName;
	std::string abbreviation;
	bool includeInTraceRoles;

	bool operator==(const Role& r) const { return roleName == r.roleName; }
	bool operator!=(const Role& r) const { return !(*this == r); }

private:
	Role(std::string roleName, std::string abbreviation, bool includeInTraceRoles = true)
	  : roleName(roleName), abbreviation(abbreviation), includeInTraceRoles(includeInTraceRoles) {
		ASSERT(abbreviation.size() == 2); // Having a fixed size makes log queries more straightforward
	}
};

void startRole(const Role& role,
               UID roleId,
               UID workerId,
               const std::map<std::string, std::string>& details = std::map<std::string, std::string>(),
               const std::string& origination = "Recruited");
void endRole(const Role& role, UID id, std::string reason, bool ok = true, Error e = Error());
ACTOR Future<Void> traceRole(Role role, UID roleId);

struct ServerDBInfo;

class Database openDBOnServer(Reference<AsyncVar<ServerDBInfo>> const& db,
                              TaskPriority taskID = TaskPriority::DefaultEndpoint,
                              bool enableLocalityLoadBalance = true,
                              bool lockAware = false);
ACTOR Future<Void> extractClusterInterface(Reference<AsyncVar<Optional<struct ClusterControllerFullInterface>>> a,
                                           Reference<AsyncVar<Optional<struct ClusterInterface>>> b);

ACTOR Future<Void> fdbd(Reference<ClusterConnectionFile> ccf,
                        LocalityData localities,
                        ProcessClass processClass,
                        std::string dataFolder,
                        std::string coordFolder,
                        int64_t memoryLimit,
                        std::string metricsConnFile,
                        std::string metricsPrefix,
                        int64_t memoryProfilingThreshold,
                        std::string whitelistBinPaths,
                        std::string configPath,
                        std::map<std::string, std::string> manualKnobOverrides,
                        UseConfigDB useConfigDB);

ACTOR Future<Void> clusterController(Reference<ClusterConnectionFile> ccf,
                                     Reference<AsyncVar<Optional<ClusterControllerFullInterface>>> currentCC,
                                     Reference<AsyncVar<ClusterControllerPriorityInfo>> asyncPriorityInfo,
                                     Future<Void> recoveredDiskFiles,
                                     LocalityData locality,
                                     UseConfigDB useConfigDB);

// These servers are started by workerServer
class IKeyValueStore;
class ServerCoordinators;
class IDiskQueue;
struct MockLogSystem;
ACTOR Future<Void> storageServer(
    IKeyValueStore* persistentData,
    StorageServerInterface ssi,
    Tag seedTag,
    Version tssSeedVersion,
    ReplyPromise<InitializeStorageReply> recruitReply,
    Reference<AsyncVar<ServerDBInfo>> db,
    std::string folder,
    // Only applicable when logSystemType is mock.
    // This has to be a shared_ptr rather than unique_ptr or Reference because MockLogSystem is only forward declared.
    std::shared_ptr<MockLogSystem> mockLogSystem = nullptr);
ACTOR Future<Void> storageServer(
    IKeyValueStore* persistentData,
    StorageServerInterface ssi,
    Reference<AsyncVar<ServerDBInfo>> db,
    std::string folder,
    Promise<Void> recovered,
    Reference<ClusterConnectionFile>
        connFile); // changes pssi->id() to be the recovered ID); // changes pssi->id() to be the recovered ID
ACTOR Future<Void> masterServer(MasterInterface mi,
                                Reference<AsyncVar<ServerDBInfo>> db,
                                Reference<AsyncVar<Optional<ClusterControllerFullInterface>>> ccInterface,
                                ServerCoordinators serverCoordinators,
                                LifetimeToken lifetime,
                                bool forceRecovery);
ACTOR Future<Void> commitProxyServer(CommitProxyInterface proxy,
                                     InitializeCommitProxyRequest req,
                                     Reference<AsyncVar<ServerDBInfo>> db,
                                     std::string whitelistBinPaths);
ACTOR Future<Void> grvProxyServer(GrvProxyInterface proxy,
                                  InitializeGrvProxyRequest req,
                                  Reference<AsyncVar<ServerDBInfo>> db);
ACTOR Future<Void> tLog(std::vector<std::pair<IKeyValueStore*, IDiskQueue*>> persistentDataAndQueues,
                        Reference<AsyncVar<ServerDBInfo>> db,
                        LocalityData locality,
                        PromiseStream<InitializeTLogRequest> tlogRequests,
                        UID tlogId,
                        UID workerID,
                        bool restoreFromDisk,
                        Promise<Void> oldLog,
                        Promise<Void> recovered,
                        std::string folder,
                        Reference<AsyncVar<bool>> degraded,
                        Reference<AsyncVar<UID>> activeSharedTLog);
ACTOR Future<Void> resolver(ResolverInterface resolver,
                            InitializeResolverRequest initReq,
                            Reference<AsyncVar<ServerDBInfo>> db);
ACTOR Future<Void> logRouter(TLogInterface interf,
                             InitializeLogRouterRequest req,
                             Reference<AsyncVar<ServerDBInfo>> db);
ACTOR Future<Void> dataDistributor(DataDistributorInterface ddi, Reference<AsyncVar<ServerDBInfo>> db);
ACTOR Future<Void> ratekeeper(RatekeeperInterface rki, Reference<AsyncVar<ServerDBInfo>> db);
ACTOR Future<Void> storageCacheServer(StorageServerInterface interf, uint16_t id, Reference<AsyncVar<ServerDBInfo>> db);
ACTOR Future<Void> backupWorker(BackupInterface bi, InitializeBackupRequest req, Reference<AsyncVar<ServerDBInfo>> db);

void registerThreadForProfiling();
void updateCpuProfiler(ProfilerRequest req);

namespace oldTLog_4_6 {
ACTOR Future<Void> tLog(IKeyValueStore* persistentData,
                        IDiskQueue* persistentQueue,
                        Reference<AsyncVar<ServerDBInfo>> db,
                        LocalityData locality,
                        UID tlogId,
                        UID workerID);
}
namespace oldTLog_6_0 {
ACTOR Future<Void> tLog(std::vector<std::pair<IKeyValueStore*, IDiskQueue*>> persistentDataAndQueues,
                        Reference<AsyncVar<ServerDBInfo>> db,
                        LocalityData locality,
                        PromiseStream<InitializeTLogRequest> tlogRequests,
                        UID tlogId,
                        UID workerID,
                        bool restoreFromDisk,
                        Promise<Void> oldLog,
                        Promise<Void> recovered,
                        std::string folder,
                        Reference<AsyncVar<bool>> degraded,
                        Reference<AsyncVar<UID>> activeSharedTLog);
}
namespace oldTLog_6_2 {
ACTOR Future<Void> tLog(std::vector<std::pair<IKeyValueStore*, IDiskQueue*>> persistentDataAndQueues,
                        Reference<AsyncVar<ServerDBInfo>> db,
                        LocalityData locality,
                        PromiseStream<InitializeTLogRequest> tlogRequests,
                        UID tlogId,
                        UID workerID,
                        bool restoreFromDisk,
                        Promise<Void> oldLog,
                        Promise<Void> recovered,
                        std::string folder,
                        Reference<AsyncVar<bool>> degraded,
                        Reference<AsyncVar<UID>> activeSharedTLog);
}

namespace ptxn {
ACTOR Future<Void> tLog(std::vector<std::pair<IKeyValueStore*, IDiskQueue*>> persistentDataAndQueues,
                        Reference<AsyncVar<ServerDBInfo>> db,
                        LocalityData locality,
                        PromiseStream<InitializeTLogRequest> tlogRequests,
                        UID tlogId,
                        UID workerID,
                        bool restoreFromDisk,
                        Promise<Void> oldLog,
                        Promise<Void> recovered,
                        std::string folder,
                        Reference<AsyncVar<bool>> degraded,
                        Reference<AsyncVar<UID>> activeSharedTLog);
}

typedef decltype(&tLog) TLogFn;

#include "fdbserver/ServerDBInfo.h"
#include "flow/unactorcompiler.h"
#endif<|MERGE_RESOLUTION|>--- conflicted
+++ resolved
@@ -422,7 +422,6 @@
 	}
 };
 
-<<<<<<< HEAD
 namespace ptxn {
 
 struct TLogGroup {
@@ -440,7 +439,6 @@
 
 } // namespace ptxn
 
-=======
 struct UpdateWorkerHealthRequest {
 	constexpr static FileIdentifier file_identifier = 5789927;
 	NetworkAddress address;
@@ -455,7 +453,6 @@
 	}
 };
 
->>>>>>> 436ab6cb
 struct InitializeTLogRequest {
 	constexpr static FileIdentifier file_identifier = 15604392;
 	UID recruitmentID;
