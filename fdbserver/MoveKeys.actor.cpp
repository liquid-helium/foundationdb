--- conflicted
+++ resolved
@@ -1392,11 +1392,7 @@
 
 		TraceEvent(SevDebug, interval.end(), relocationIntervalId);
 	} catch (Error& e) {
-<<<<<<< HEAD
 		TraceEvent(SevWarnAlways, "FinishMoveKeysError", relocationIntervalId).error(e, true);
-=======
-		TraceEvent(SevDebug, interval.end(), relocationIntervalId).errorUnsuppressed(e);
->>>>>>> a818191a
 		throw;
 	}
 	return Void();
