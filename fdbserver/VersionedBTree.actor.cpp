/*
 * VersionedBTree.actor.cpp
 *
 * This source file is part of the FoundationDB open source project
 *
 * Copyright 2013-2018 Apple Inc. and the FoundationDB project authors
 *
 * Licensed under the Apache License, Version 2.0 (the "License");
 * you may not use this file except in compliance with the License.
 * You may obtain a copy of the License at
 *
 *     http://www.apache.org/licenses/LICENSE-2.0
 *
 * Unless required by applicable law or agreed to in writing, software
 * distributed under the License is distributed on an "AS IS" BASIS,
 * WITHOUT WARRANTIES OR CONDITIONS OF ANY KIND, either express or implied.
 * See the License for the specific language governing permissions and
 * limitations under the License.
 */

#include "flow/flow.h"
#include "fdbserver/IPager.h"
#include "fdbclient/Tuple.h"
#include "flow/serialize.h"
#include "flow/genericactors.actor.h"
#include "flow/UnitTest.h"
#include "fdbserver/IPager.h"
#include "fdbrpc/IAsyncFile.h"
#include "flow/ActorCollection.h"
#include <map>
#include <vector>
#include "fdbclient/CommitTransaction.h"
#include "fdbserver/IKeyValueStore.h"
#include "fdbserver/DeltaTree.h"
#include <string.h>
#include "flow/actorcompiler.h"
#include <cinttypes>
#include <boost/intrusive/list.hpp>

#define REDWOOD_DEBUG 0

// Only print redwood debug statements for a certain address. Useful in simulation with many redwood processes to reduce
// log size.
#define REDWOOD_DEBUG_ADDR 0
// example addr:  "[abcd::4:0:1:4]:1"
#define REDWOOD_DEBUG_ADDR_VAL "";

#define debug_printf_stream stdout
#define debug_printf_always(...)                                                                                       \
	{                                                                                                                  \
		std::string prefix = format("%s %f %04d ", g_network->getLocalAddress().toString().c_str(), now(), __LINE__);  \
		std::string msg = format(__VA_ARGS__);                                                                         \
		writePrefixedLines(debug_printf_stream, prefix, msg);                                                          \
		fflush(debug_printf_stream);                                                                                   \
	}

#define debug_printf_addr(...)                                                                                         \
	{                                                                                                                  \
		std::string addr = REDWOOD_DEBUG_ADDR_VAL;                                                                     \
		if (!memcmp(addr.c_str(), g_network->getLocalAddress().toString().c_str(), addr.size())) {                     \
			std::string prefix =                                                                                       \
			    format("%s %f %04d ", g_network->getLocalAddress().toString().c_str(), now(), __LINE__);               \
			std::string msg = format(__VA_ARGS__);                                                                     \
			writePrefixedLines(debug_printf_stream, prefix, msg);                                                      \
			fflush(debug_printf_stream);                                                                               \
		}                                                                                                              \
	}

#define debug_printf_noop(...)

#if defined(NO_INTELLISENSE)
#if REDWOOD_DEBUG
#define debug_printf debug_printf_always
#elif REDWOOD_DEBUG_ADDR
#define debug_printf debug_printf_addr
#else
#define debug_printf debug_printf_noop
#endif
#else
// To get error-checking on debug_printf statements in IDE
#define debug_printf printf
#endif

#define BEACON debug_printf_always("HERE\n")
#define TRACE                                                                                                          \
	debug_printf_always("%s: %s line %d %s\n", __FUNCTION__, __FILE__, __LINE__, platform::get_backtrace().c_str());

// Writes prefix:line for each line in msg to fout
void writePrefixedLines(FILE* fout, std::string prefix, std::string msg) {
	StringRef m = msg;
	while (m.size() != 0) {
		StringRef line = m.eat("\n");
		fprintf(fout, "%s %s\n", prefix.c_str(), line.toString().c_str());
	}
}

// Some convenience functions for debugging to stringify various structures
// Classes can add compatibility by either specializing toString<T> or implementing
//   std::string toString() const;
template <typename T>
std::string toString(const T& o) {
	return o.toString();
}

std::string toString(StringRef s) {
	return s.printable();
}

std::string toString(LogicalPageID id) {
	if (id == invalidLogicalPageID) {
		return "LogicalPageID{invalid}";
	}
	return format("LogicalPageID{%u}", id);
}

std::string toString(Version v) {
	if (v == invalidVersion) {
		return "invalidVersion";
	}
	return format("@%" PRId64, v);
}

std::string toString(bool b) {
	return b ? "true" : "false";
}

template <typename T>
std::string toString(const Standalone<T>& s) {
	return toString((T)s);
}

template <typename T>
std::string toString(const T* begin, const T* end) {
	std::string r = "{";

	bool comma = false;
	while (begin != end) {
		if (comma) {
			r += ", ";
		} else {
			comma = true;
		}
		r += toString(*begin++);
	}

	r += "}";
	return r;
}

template <typename T>
std::string toString(const std::vector<T>& v) {
	return toString(&v.front(), &v.back() + 1);
}

template <typename T>
std::string toString(const VectorRef<T>& v) {
	return toString(v.begin(), v.end());
}

template <typename K, typename V>
std::string toString(const std::map<K, V>& m) {
	std::string r = "{";
	bool comma = false;
	for (const auto& [key, value] : m) {
		if (comma) {
			r += ", ";
		} else {
			comma = true;
		}
		r += toString(value);
		r += " ";
		r += toString(key);
	}
	r += "}\n";
	return r;
}

template <typename K, typename V>
std::string toString(const std::unordered_map<K, V>& u) {
	std::string r = "{";
	bool comma = false;
	for (const auto& n : u) {
		if (comma) {
			r += ", ";
		} else {
			comma = true;
		}
		r += toString(n.first);
		r += " => ";
		r += toString(n.second);
	}
	r += "}";
	return r;
}

template <typename T>
std::string toString(const Optional<T>& o) {
	if (o.present()) {
		return toString(o.get());
	}
	return "<not present>";
}

template <typename F, typename S>
std::string toString(const std::pair<F, S>& o) {
	return format("{%s, %s}", toString(o.first).c_str(), toString(o.second).c_str());
}

// A FIFO queue of T stored as a linked list of pages.
// Main operations are pop(), pushBack(), pushFront(), and flush().
//
// flush() will ensure all queue pages are written to the pager and move the unflushed
// pushFront()'d records onto the front of the queue, in FIFO order.
//
// pop() will only return records that have been flushed, and pops
// from the front of the queue.
//
// Each page contains some number of T items and a link to the next page and starting position on that page.
// When the queue is flushed, the last page in the chain is ended and linked to a newly allocated
// but not-yet-written-to pageID, which future writes after the flush will write to.
// Items pushed onto the front of the queue are written to a separate linked list until flushed,
// at which point that list becomes the new front of the queue.
//
// The write pattern is designed such that no page is ever expected to be valid after
// being written to or updated but not fsync'd.  This is why a new unused page is added
// to the queue, linked to by the last data page, before commit.  The new page can't be
// added and filled with data as part of the next commit because that would mean modifying
// the previous tail page to update its next link, which risks corrupting it and losing
// data that was not yet popped if that write is never fsync'd.
//
// Requirements on T
//   - must be trivially copyable
//     OR have a specialization for FIFOQueueCodec<T>
//     OR have the following methods
//       // Deserialize from src into *this, return number of bytes from src consumed
//       int readFromBytes(const uint8_t *src);
//       // Return the size of *this serialized
//       int bytesNeeded() const;
//       // Serialize *this to dst, return number of bytes written to dst
//       int writeToBytes(uint8_t *dst) const;
//  - must be supported by toString(object) (see above)
template <typename T, typename Enable = void>
struct FIFOQueueCodec {
	static T readFromBytes(const uint8_t* src, int& bytesRead) {
		T x;
		bytesRead = x.readFromBytes(src);
		return x;
	}
	static int bytesNeeded(const T& x) { return x.bytesNeeded(); }
	static int writeToBytes(uint8_t* dst, const T& x) { return x.writeToBytes(dst); }
};

template <typename T>
struct FIFOQueueCodec<T, typename std::enable_if<std::is_trivially_copyable<T>::value>::type> {
	static_assert(std::is_trivially_copyable<T>::value);
	static T readFromBytes(const uint8_t* src, int& bytesRead) {
		bytesRead = sizeof(T);
		return *(T*)src;
	}
	static int bytesNeeded(const T& x) { return sizeof(T); }
	static int writeToBytes(uint8_t* dst, const T& x) {
		*(T*)dst = x;
		return sizeof(T);
	}
};

template <typename T, typename Codec = FIFOQueueCodec<T>>
class FIFOQueue {
public:
#pragma pack(push, 1)
	struct QueueState {
		bool operator==(const QueueState& rhs) const { return memcmp(this, &rhs, sizeof(QueueState)) == 0; }
		QueueID queueID = invalidQueueID;
		LogicalPageID headPageID = invalidLogicalPageID;
		LogicalPageID tailPageID = invalidLogicalPageID;
		uint16_t headOffset;
		// Note that there is no tail index because the tail page is always never-before-written and its index will
		// start at 0
		int64_t numPages;
		int64_t numEntries;
		bool usesExtents = false; // Is this an extent based queue?
		LogicalPageID prevExtentEndPageID = invalidLogicalPageID;
		bool tailPageNewExtent = false;
		KeyRef asKeyRef() const { return KeyRef((uint8_t*)this, sizeof(QueueState)); }

		void fromKeyRef(KeyRef k) { memcpy(this, k.begin(), k.size()); }

		std::string toString() const {
			return format("{queueID: %u head: %s:%d  tail: %s  numPages: %" PRId64 "  numEntries: %" PRId64
			              "  usesExtents:%d}",
			              queueID,
			              ::toString(headPageID).c_str(),
			              (int)headOffset,
			              ::toString(tailPageID).c_str(),
			              numPages,
			              numEntries,
			              usesExtents);
		}
	};

	struct RawPage {
		// The next page of the queue after this one
		LogicalPageID nextPageID;
		// The start offset of the next page
		uint16_t nextOffset;
		// The end offset of the current page
		uint16_t endOffset;
		// Current page within the extent
		LogicalPageID extentCurPageID;
		// The nd page within the extent
		LogicalPageID extentEndPageID;
		// Get pointer to data after page header
		uint8_t* begin() { return (uint8_t*)(this + 1); }
	};
#pragma pack(pop)

	struct Cursor {
		// Queue mode
		enum Mode { NONE, POP, READONLY, WRITE };
		Mode mode;

		// Queue this cursor is accessing
		FIFOQueue* queue;

		// The current page and pageID being read or written to
		LogicalPageID pageID;
		Reference<ArenaPage> page;

		// The first page ID to be written to the pager, if this cursor has written anything
		LogicalPageID firstPageIDWritten;

		// Offset after RawPage header in page to next read from or write to
		int offset;

		// A read cursor will not read this page (or beyond)
		LogicalPageID endPageID;

		// Page future and corresponding page ID for the expected next page to be used.  It may not
		// match the current page's next page link because queues can prepended with new front pages.
		Future<Reference<ArenaPage>> nextPageReader;
		LogicalPageID nextPageID;

		// Future that represents all outstanding write operations previously issued
		// This exists because writing the queue returns void, not a future
		Future<Void> writeOperations;

		FlowMutex mutex;

		Cursor() : mode(NONE) {}

		// Initialize a cursor.
		void init(FIFOQueue* q = nullptr,
		          Mode m = NONE,
		          LogicalPageID initialPageID = invalidLogicalPageID,
		          bool initExtentInfo = true,
		          bool tailPageNewExtent = false,
		          LogicalPageID endPage = invalidLogicalPageID,
		          int readOffset = 0,
		          LogicalPageID prevExtentEndPageID = invalidLogicalPageID) {
			queue = q;
			mode = m;
			firstPageIDWritten = invalidLogicalPageID;
			offset = readOffset;
			endPageID = endPage;
			page.clear();
			writeOperations = Void();

			if (mode == POP || mode == READONLY) {
				// If cursor is not pointed at the end page then start loading it.
				// The end page will not have been written to disk yet.
				pageID = initialPageID;
				if (pageID != endPageID) {
					// For extent based queues, we loads extents at a time during recovery
					if (queue->usesExtents && initExtentInfo)
						loadExtent();
					else
						startNextPageLoad(pageID);
				} else {
					nextPageID = invalidLogicalPageID;
				}
			} else {
				pageID = invalidLogicalPageID;
				ASSERT(mode == WRITE ||
				       (initialPageID == invalidLogicalPageID && readOffset == 0 && endPage == invalidLogicalPageID));
			}

			debug_printf("FIFOQueue::Cursor(%s) initialized\n", toString().c_str());

			if (mode == WRITE && initialPageID != invalidLogicalPageID) {
				debug_printf("FIFOQueue::Cursor(%s) init. Adding new page %u\n", toString().c_str(), initialPageID);
				addNewPage(initialPageID, 0, true, initExtentInfo, tailPageNewExtent, prevExtentEndPageID);
			}
		}

		// Reset the read cursor (this is used only for extent based remap queue after recovering the remap
		// queue contents via fastpath extent reads)
		void resetRead() {
			ASSERT(mode == POP || mode == READONLY);
			page.clear();
			if (pageID != endPageID) {
				startNextPageLoad(pageID);
			}
		}

		// Since cursors can have async operations pending which modify their state they can't be copied cleanly
		Cursor(const Cursor& other) = delete;

		~Cursor() { writeOperations.cancel(); }

		// A read cursor can be initialized from a pop cursor
		void initReadOnly(const Cursor& c, bool readExtents = false) {
			ASSERT(c.mode == READONLY || c.mode == POP);
			init(c.queue, READONLY, c.pageID, readExtents, false, c.endPageID, c.offset);
		}

		std::string toString() const {
			if (mode == WRITE) {
				return format("{WriteCursor %s:%p pos=%s:%d rawEndOffset=%d}",
				              queue->name.c_str(),
				              this,
				              ::toString(pageID).c_str(),
				              offset,
				              page ? raw()->endOffset : -1);
			}
			if (mode == POP || mode == READONLY) {
				return format("{ReadCursor %s:%p pos=%s:%d rawEndOffset=%d endPage=%s nextPage=%s}",
				              queue->name.c_str(),
				              this,
				              ::toString(pageID).c_str(),
				              offset,
				              page ? raw()->endOffset : -1,
				              ::toString(endPageID).c_str(),
				              ::toString(nextPageID).c_str());
			}
			ASSERT(mode == NONE);
			return format("{NullCursor=%p}", this);
		}

		// Returns true if the mutex cannot be immediately taken.
		bool isBusy() { return !mutex.available(); }

		// Wait for all operations started before now to be ready, which is done by
		// obtaining and releasing the mutex.
		Future<Void> notBusy() {
			return isBusy() ? map(mutex.take(),
			                      [&](FlowMutex::Lock lock) {
				                      lock.release();
				                      return Void();
			                      })
			                : Void();
		}

		// Returns true if any items have been written to the last page
		bool pendingTailWrites() const { return mode == WRITE && offset != 0; }

		RawPage* raw() const { return ((RawPage*)(page->begin())); }

		void setNext(LogicalPageID pageID, int offset) {
			ASSERT(mode == WRITE);
			RawPage* p = raw();
			p->nextPageID = pageID;
			p->nextOffset = offset;
		}

		void startNextPageLoad(LogicalPageID id) {
			nextPageID = id;
			debug_printf(
			    "FIFOQueue::Cursor(%s) loadPage start id=%s\n", toString().c_str(), ::toString(nextPageID).c_str());
			nextPageReader = waitOrError(queue->pager->readPage(nextPageID, true), queue->pagerError);
		}

		Future<Void> loadExtent() {
			ASSERT(mode == POP | mode == READONLY);
			debug_printf("FIFOQueue::Cursor(%s) loadExtent\n", toString().c_str());
			return map(queue->pager->readExtent(pageID), [=](Reference<ArenaPage> p) {
				page = p;
				debug_printf("FIFOQueue::Cursor(%s) loadExtent done. Page: %p\n", toString().c_str(), page->begin());
				return Void();
			});
		}

		void writePage() {
			ASSERT(mode == WRITE);
			debug_printf("FIFOQueue::Cursor(%s) writePage\n", toString().c_str());
			VALGRIND_MAKE_MEM_DEFINED(raw()->begin(), offset);
			VALGRIND_MAKE_MEM_DEFINED(raw()->begin() + offset, queue->dataBytesPerPage - raw()->endOffset);
			queue->pager->updatePage(pageID, page);
			if (firstPageIDWritten == invalidLogicalPageID) {
				firstPageIDWritten = pageID;
			}
		}

		// Link the current page to newPageID:newOffset and then write it to the pager.
		// The link destination could be a new page at the end of the queue, or the beginning of
		// an existing chain of queue pages.
		// If initializeNewPage is true a page buffer will be allocated for the new page and it will be initialized
		// as a new tail page.
		// if initializeExtentInfo is true in addition to initializeNewPage, update the extentEndPageID info
		// in the mew page being added using newExtentPage and prevExtentEndPageID parameters
		void addNewPage(LogicalPageID newPageID,
		                int newOffset,
		                bool initializeNewPage,
		                bool initializeExtentInfo = false,
		                bool newExtentPage = false,
		                LogicalPageID prevExtentEndPageID = invalidLogicalPageID) {
			ASSERT(mode == WRITE);
			ASSERT(newPageID != invalidLogicalPageID);
			debug_printf("FIFOQueue::Cursor(%s) Adding page %s initPage=%d initExtentInfo=%d newExtentPage=%d\n",
			             toString().c_str(),
			             ::toString(newPageID).c_str(),
			             initializeNewPage,
			             initializeExtentInfo,
			             newExtentPage);

			// Update existing page/newLastPageID and write, if it exists
			if (page) {
				setNext(newPageID, newOffset);
				debug_printf("FIFOQueue::Cursor(%s) Linked new page %s:%d\n",
				             toString().c_str(),
				             ::toString(newPageID).c_str(),
				             newOffset);
				writePage();
				auto p = raw();
				prevExtentEndPageID = p->extentEndPageID;
				if (pageID == prevExtentEndPageID)
					newExtentPage = true;
				debug_printf(
				    "FIFOQueue::Cursor(%s) Linked new page. pageID %u, newPageID %u,  prevExtentEndPageID %u\n",
				    toString().c_str(),
				    pageID,
				    newPageID,
				    prevExtentEndPageID);
			}

			pageID = newPageID;
			offset = newOffset;

			if (BUGGIFY) {
				// Randomly change the byte limit for queue pages.  The min here must be large enough for at least one
				// queue item of any type.  This change will suddenly make some pages being written to seem overfilled
				// but this won't break anything, the next write will just be detected as not fitting and the page will
				// end.
				queue->dataBytesPerPage =
				    deterministicRandom()->randomInt(50, queue->pager->getUsablePageSize() - sizeof(RawPage));
			}

			if (initializeNewPage) {
				debug_printf("FIFOQueue::Cursor(%s) Initializing new page. usesExtents: %d, initializeExtentInfo: %d\n",
				             toString().c_str(),
				             queue->usesExtents,
				             initializeExtentInfo);
				page = queue->pager->newPageBuffer();
				setNext(0, 0);
				auto p = raw();
				ASSERT(newOffset == 0);
				p->endOffset = 0;
				// For extent based queue, update the index of current page within the extent
				if (queue->usesExtents) {
					debug_printf("FIFOQueue::Cursor(%s) Adding page %s init=%d pageCount %d\n",
					             toString().c_str(),
					             ::toString(newPageID).c_str(),
					             initializeNewPage,
					             queue->pager->getPageCount());
					p->extentCurPageID = newPageID;
					if (initializeExtentInfo) {
						int pagesPerExtent = queue->pagesPerExtent;
						if (newExtentPage) {
							p->extentEndPageID = newPageID + pagesPerExtent - 1;
							debug_printf("FIFOQueue::Cursor(%s) newExtentPage. newPageID %u, pagesPerExtent %d, "
							             "ExtentEndPageID: %s\n",
							             toString().c_str(),
							             newPageID,
							             pagesPerExtent,
							             ::toString(p->extentEndPageID).c_str());
						} else {
							p->extentEndPageID = prevExtentEndPageID;
							debug_printf("FIFOQueue::Cursor(%s) Copied ExtentEndPageID: %s\n",
							             toString().c_str(),
							             ::toString(p->extentEndPageID).c_str());
						}
					}
				}
			} else {
				debug_printf("FIFOQueue::Cursor(%s) Clearing new page\n", toString().c_str());
				page.clear();
			}
		}

		// Write item to the next position in the current page or, if it won't fit, add a new page and write it there.
		ACTOR static Future<Void> write_impl(Cursor* self, T item) {
			ASSERT(self->mode == WRITE);

			state FlowMutex::Lock lock;
			state bool mustWait = self->isBusy();
			state int bytesNeeded = Codec::bytesNeeded(item);
			state bool needNewPage =
			    self->pageID == invalidLogicalPageID || self->offset + bytesNeeded > self->queue->dataBytesPerPage;

			if (BUGGIFY) {
				// Sometimes (1% probability) decide a new page is needed as long as at least 1 item has been
				// written (indicated by non-zero offset) to the current page.
				if ((self->offset > 0) && deterministicRandom()->random01() < 0.01) {
					needNewPage = true;
				}
			}

			debug_printf("FIFOQueue::Cursor(%s) write(%s) mustWait=%d needNewPage=%d\n",
			             self->toString().c_str(),
			             ::toString(item).c_str(),
			             mustWait,
			             needNewPage);

			// If we have to wait for the mutex because it's busy, or we need a new page, then wait for the mutex.
			if (mustWait || needNewPage) {
				FlowMutex::Lock _lock = wait(self->mutex.take());
				lock = _lock;

				// If we had to wait because the mutex was busy, then update needNewPage as another writer
				// would have changed the cursor state
				// Otherwise, taking the mutex would be immediate so no other writer could have run
				if (mustWait) {
					needNewPage = self->pageID == invalidLogicalPageID ||
					              self->offset + bytesNeeded > self->queue->dataBytesPerPage;
					if (BUGGIFY) {
						// Sometimes (1% probability) decide a new page is needed as long as at least 1 item has been
						// written (indicated by non-zero offset) to the current page.
						if ((self->offset > 0) && deterministicRandom()->random01() < 0.01) {
							needNewPage = true;
						}
					}
				}
			}

			// If we need a new page, add one.
			if (needNewPage) {
				debug_printf("FIFOQueue::Cursor(%s) write(%s) page is full, adding new page\n",
				             self->toString().c_str(),
				             ::toString(item).c_str(),
				             ::toString(self->pageID).c_str(),
				             bytesNeeded,
				             self->queue->dataBytesPerPage);
				state LogicalPageID newPageID;
				// If this is an extent based queue, check if there is an available page in current extent
				if (self->queue->usesExtents) {
					bool allocateNewExtent = false;
					if (self->pageID != invalidLogicalPageID) {
						auto praw = self->raw();
						if (praw->extentCurPageID < praw->extentEndPageID) {
							newPageID = praw->extentCurPageID + 1;
						} else {
							allocateNewExtent = true;
						}
					} else
						allocateNewExtent = true;
					if (allocateNewExtent) {
						LogicalPageID newPID = wait(self->queue->pager->newExtentPageID(self->queue->queueID));
						newPageID = newPID;
					}
				} else {
					LogicalPageID newPID = wait(self->queue->pager->newPageID());
					newPageID = newPID;
				}
				self->addNewPage(newPageID, 0, true, true);

				++self->queue->numPages;
			}

			debug_printf(
			    "FIFOQueue::Cursor(%s) write(%s) writing\n", self->toString().c_str(), ::toString(item).c_str());
			auto p = self->raw();
			Codec::writeToBytes(p->begin() + self->offset, item);
			self->offset += bytesNeeded;
			p->endOffset = self->offset;
			++self->queue->numEntries;

			if (mustWait || needNewPage) {
				// Prevent possible stack overflow if too many waiters which require no IO are queued up
				// Using static because multiple Cursors can be involved
				static int sinceYield = 0;
				if (++sinceYield == 1000) {
					sinceYield = 0;
					wait(yield());
				}

				lock.release();
			}

			return Void();
		}

		void write(const T& item) {
			// Start the write.  It may complete immediately if no IO was being waited on
			Future<Void> w = write_impl(this, item);
			// If it didn't complete immediately, then store the future in operation
			if (!w.isReady()) {
				writeOperations = writeOperations && w;
			}
		}

		// If readNext() cannot complete immediately, it will route to here
		// The mutex will be taken if locked is false
		// The next page will be waited for if load is true
		// Only mutex holders will wait on the page read.
		ACTOR static Future<Optional<T>> waitThenReadNext(Cursor* self,
		                                                  Optional<T> upperBound,
		                                                  FlowMutex::Lock* lock,
		                                                  bool load) {
			state FlowMutex::Lock localLock;

			// Lock the mutex if it wasn't already locked, so we didn't get a lock pointer
			if (lock == nullptr) {
				debug_printf("FIFOQueue::Cursor(%s) waitThenReadNext locking mutex\n", self->toString().c_str());
				FlowMutex::Lock newLock = wait(self->mutex.take());
				localLock = newLock;
			}

			if (load) {
				debug_printf("FIFOQueue::Cursor(%s) waitThenReadNext waiting for page load\n",
				             self->toString().c_str());
				wait(success(self->nextPageReader));
			}

			state Optional<T> result = wait(self->readNext(upperBound, &localLock));

			// If a lock was not passed in, so this actor locked the mutex above, then unlock it
			if (lock == nullptr) {
				// Prevent possible stack overflow if too many waiters which require no IO are queued up
				// Using static because multiple Cursors can be involved
				static int sinceYield = 0;
				if (++sinceYield == 1000) {
					sinceYield = 0;
					wait(yield());
				}

				debug_printf("FIFOQueue::Cursor(%s) waitThenReadNext unlocking mutex\n", self->toString().c_str());
				localLock.release();
			}

			return result;
		}

		// Read the next item at the cursor (if < upperBound), moving to a new page first if the current page is
		// exhausted If locked is true, this call owns the mutex, which would have been locked by readNext() before a
		// recursive call
		Future<Optional<T>> readNext(const Optional<T>& upperBound = {}, FlowMutex::Lock* lock = nullptr) {
			if ((mode != POP && mode != READONLY) || pageID == invalidLogicalPageID || pageID == endPageID) {
				debug_printf("FIFOQueue::Cursor(%s) readNext returning nothing\n", toString().c_str());
				return Optional<T>();
			}

			// If we don't have a lock and the mutex isn't available then acquire it
			if (lock == nullptr && isBusy()) {
				return waitThenReadNext(this, upperBound, lock, false);
			}

			// We now know pageID is valid and should be used, but page might not point to it yet
			if (!page) {
				debug_printf("FIFOQueue::Cursor(%s) loading\n", toString().c_str());

				// If the next pageID loading or loaded is not the page we should be reading then restart the load
				// nextPageID coud be different because it could be invalid or it could be no longer relevant
				// if the previous commit added new pages to the front of the queue.
				if (pageID != nextPageID) {
					debug_printf("FIFOQueue::Cursor(%s) reloading\n", toString().c_str());
					startNextPageLoad(pageID);
				}

				if (!nextPageReader.isReady()) {
					return waitThenReadNext(this, upperBound, lock, true);
				}

				page = nextPageReader.get();

				// Start loading the next page if it's not the end page
				auto p = raw();
				if (p->nextPageID != endPageID) {
					startNextPageLoad(p->nextPageID);
				} else {
					// Prevent a future next page read from reusing the same result as page would have to be updated
					// before the queue would read it again
					nextPageID = invalidLogicalPageID;
				}
			}

			auto p = raw();
			debug_printf("FIFOQueue::Cursor(%s) readNext reading at current position\n", toString().c_str());
			ASSERT(offset < p->endOffset);
			int bytesRead;
			const T result = Codec::readFromBytes(p->begin() + offset, bytesRead);

			if (upperBound.present() && upperBound.get() < result) {
				debug_printf("FIFOQueue::Cursor(%s) not popping %s, exceeds upper bound %s\n",
				             toString().c_str(),
				             ::toString(result).c_str(),
				             ::toString(upperBound.get()).c_str());

				return Optional<T>();
			}

			offset += bytesRead;
			if (mode == POP) {
				--queue->numEntries;
			}
			debug_printf("FIFOQueue::Cursor(%s) after read of %s\n", toString().c_str(), ::toString(result).c_str());
			ASSERT(offset <= p->endOffset);

			// If this page is exhausted, start reading the next page for the next readNext() to use, unless it's the
			// tail page
			if (offset == p->endOffset) {
				debug_printf("FIFOQueue::Cursor(%s) Page exhausted\n", toString().c_str());
				LogicalPageID oldPageID = pageID;
				LogicalPageID extentCurPageID = p->extentCurPageID;
				LogicalPageID extentEndPageID = p->extentEndPageID;
				pageID = p->nextPageID;
				offset = p->nextOffset;

				// If pageID isn't the tail page and nextPageID isn't pageID then start loading the next page
				if (pageID != endPageID && nextPageID != pageID) {
					startNextPageLoad(pageID);
				}

				if (mode == POP) {
					--queue->numPages;
				}

				page.clear();
				debug_printf("FIFOQueue::Cursor(%s) readNext page exhausted, moved to new page\n", toString().c_str());
				if (mode == POP) {
					if(!queue->usesExtents) {
						// Freeing the old page must happen after advancing the cursor and clearing the page reference
						// because freePage() could cause a push onto a queue that causes a newPageID() call which could
						// pop() from this very same queue. Queue pages are freed at version 0 because they can be reused
						// after the next commit.
						queue->pager->freePage(oldPageID, 0);
					} else if (extentCurPageID == extentEndPageID) {
						// Figure out the beginning of the extent
						int pagesPerExtent = queue->pagesPerExtent;
						queue->pager->freeExtent(oldPageID - pagesPerExtent + 1);
					}
				}
			}

			debug_printf("FIFOQueue(%s) %s(upperBound=%s) -> %s\n",
			             queue->name.c_str(),
			             (mode == POP ? "pop" : "peek"),
			             ::toString(upperBound).c_str(),
			             ::toString(result).c_str());
			return Optional<T>(result);
		}
	};

public:
	FIFOQueue() : pager(nullptr) {}

	~FIFOQueue() { newTailPage.cancel(); }

	FIFOQueue(const FIFOQueue& other) = delete;
	void operator=(const FIFOQueue& rhs) = delete;

	// Create a new queue at newPageID
	void create(IPager2* p, LogicalPageID newPageID, std::string queueName, QueueID id, bool extent) {
		debug_printf("FIFOQueue(%s) create from page %s. usesExtents %d\n",
		             queueName.c_str(),
		             toString(newPageID).c_str(),
		             extent);
		pager = p;
		pagerError = pager->getError();
		name = queueName;
		queueID = id;
		numPages = 1;
		numEntries = 0;
		dataBytesPerPage = pager->getUsablePageSize() - sizeof(RawPage);
		usesExtents = extent;
		pagesPerExtent = pager->getPagesPerExtent();
		headReader.init(this, Cursor::POP, newPageID, false, false, newPageID, 0);
		tailWriter.init(this, Cursor::WRITE, newPageID, true, true);
		headWriter.init(this, Cursor::WRITE);
		newTailPage = invalidLogicalPageID;
		debug_printf("FIFOQueue(%s) created\n", queueName.c_str());
	}

	// Load an existing queue from its queue state
	void recover(IPager2* p, const QueueState& qs, std::string queueName, bool loadExtents = true) {
		debug_printf("FIFOQueue(%s) recover from queue state %s\n", queueName.c_str(), qs.toString().c_str());
		pager = p;
		pagerError = pager->getError();
		name = queueName;
		queueID = qs.queueID;
		numPages = qs.numPages;
		numEntries = qs.numEntries;
		dataBytesPerPage = pager->getUsablePageSize() - sizeof(RawPage);
		usesExtents = qs.usesExtents;
		pagesPerExtent = pager->getPagesPerExtent();
		headReader.init(this, Cursor::POP, qs.headPageID, loadExtents, false, qs.tailPageID, qs.headOffset);
		tailWriter.init(this,
		                Cursor::WRITE,
		                qs.tailPageID,
		                true,
		                qs.tailPageNewExtent,
		                invalidLogicalPageID,
		                0,
		                qs.prevExtentEndPageID);
		headWriter.init(this, Cursor::WRITE);
		newTailPage = invalidLogicalPageID;
		debug_printf("FIFOQueue(%s) recovered\n", queueName.c_str());
	}

	// Reset the head reader (this is used only for extent based remap queue after recovering the remap
	// queue contents via fastpath extent reads)
	void resetHeadReader() {
		headReader.resetRead();
		debug_printf("FIFOQueue(%s) read cursor reset\n", name.c_str());
	}

	// Fast path extent peekAll (this zooms through the queue reading extents at a time)
	// Output interface is a promise stream and one vector of results per extent found is sent to the promise stream
	// Once we are finished reading all the extents of the queue, end_of_stream() is sent to mark completion
	ACTOR static Future<Void> peekAll_ext(FIFOQueue* self, PromiseStream<Standalone<VectorRef<T>>> res) {
		state Cursor c;
		c.initReadOnly(self->headReader, true);

		debug_printf("FIFOQueue::Cursor(%s) peekAllExt begin\n", c.toString().c_str());
		if (c.pageID == invalidLogicalPageID || c.pageID == c.endPageID) {
			debug_printf("FIFOQueue::Cursor(%s) peekAllExt returning nothing\n", c.toString().c_str());
			res.sendError(end_of_stream());
			return Void();
		}

		state int entriesRead = 0;
		// Loop over all the extents in this queue
		loop {
			// We now know we are pointing to PageID and it should be read and used, but it may not be loaded yet.
			if (!c.page) {
				debug_printf("FIFOQueue::Cursor(%s) peekAllExt going to Load Extent %s.\n",
				             c.toString().c_str(),
				             ::toString(c.pageID).c_str());
				wait(c.loadExtent());
				wait(yield());
			}

			state Standalone<VectorRef<T>> results;
			results.reserve(results.arena(), self->pagesPerExtent * self->pager->getPhysicalPageSize() / sizeof(T));

			// Loop over all the pages in this extent
			int pageIdx = 0;
			loop {
				// Position the page pointer to current page in the extent
				Reference<ArenaPage> page =
				    c.page->subPage(pageIdx++ * self->pager->getPhysicalPageSize(), self->pager->getLogicalPageSize());
				debug_printf("FIFOQueue::Cursor(%s) peekALLExt %s. Offset %d, CalculateChecksum %d ChecksumInPage %d\n",
				             c.toString().c_str(),
				             toString(c.pageID).c_str(),
				             c.pageID * self->pager->getPhysicalPageSize(),
				             page->calculateChecksum(c.pageID),
				             page->getChecksum());
				if (!page->verifyChecksum(c.pageID)) {
					debug_printf("FIFOQueue::Cursor(%s) peekALLExt checksum failed for %s. Offset %d, "
					             "CalculateChecksum %d ChecksumInPage %d\n",
					             c.toString().c_str(),
					             toString(c.pageID).c_str(),
					             c.pageID * self->pager->getPhysicalPageSize(),
					             page->calculateChecksum(c.pageID),
					             page->getChecksum());
					Error e = checksum_failed();
					TraceEvent(SevError, "RedwoodChecksumFailed")
					    .detail("PageID", c.pageID)
					    .detail("PageSize", self->pager->getPhysicalPageSize())
					    .detail("Offset", c.pageID * self->pager->getPhysicalPageSize())
					    .detail("CalculatedChecksum", page->calculateChecksum(c.pageID))
					    .detail("ChecksumInPage", page->getChecksum())
					    .error(e);
					throw e;
				}

				RawPage* p = (RawPage*)(page->begin());
				int bytesRead;

				// Now loop over all entries inside the current page
				loop {
					ASSERT(c.offset < p->endOffset);
					T result = Codec::readFromBytes(p->begin() + c.offset, bytesRead);
					debug_printf(
					    "FIFOQueue::Cursor(%s) after read of %s\n", c.toString().c_str(), ::toString(result).c_str());
					results.push_back(results.arena(), result);
					entriesRead++;

					c.offset += bytesRead;
					ASSERT(c.offset <= p->endOffset);

					if (c.offset == p->endOffset) {
						c.pageID = p->nextPageID;
						c.offset = p->nextOffset;
						debug_printf("FIFOQueue::Cursor(%s) peekAllExt page exhausted, moved to new page\n",
						             c.toString().c_str());
						debug_printf("FIFOQueue:: nextPageID=%s, extentCurPageID=%s, extentEndPageID=%s\n",
						             ::toString(p->nextPageID).c_str(),
						             ::toString(p->extentCurPageID).c_str(),
						             ::toString(p->extentEndPageID).c_str());
						break;
					}
				} // End of Page

				// Check if we have reached the end of the queue
				if (c.pageID == invalidLogicalPageID || c.pageID == c.endPageID) {
					debug_printf("FIFOQueue::Cursor(%s) peekAllExt Queue exhausted\n", c.toString().c_str());
					res.send(results);

					// Since we have reached the end of the queue, verify that the number of entries read matches
					// the queue metadata. If it does, send end_of_stream() to mark completion, else throw an error
					if (entriesRead != self->numEntries) {
						Error e = internal_error(); // TODO:  Something better?
						TraceEvent(SevError, "RedwoodQueueNumEntriesMisMatch")
						    .detail("EntriesRead", entriesRead)
						    .detail("ExpectedEntries", self->numEntries)
						    .error(e);
						throw e;
					}
					res.sendError(end_of_stream());
					return Void();
				}

				// Check if we have reached the end of current extent
				if (p->extentCurPageID == p->extentEndPageID) {
					c.page.clear();
					debug_printf("FIFOQueue::Cursor(%s) peekAllExt extent exhausted, moved to new extent\n",
					             c.toString().c_str());

					// send an extent worth of entries to the promise stream
					res.send(results);
					self->pager->releaseExtentReadLock();
					break;
				}
			} // End of Extent
		} // End of Queue
	}

	Future<Void> peekAllExt(PromiseStream<Standalone<VectorRef<T>>> resStream) { return peekAll_ext(this, resStream); }

	ACTOR static Future<Standalone<VectorRef<T>>> peekAll_impl(FIFOQueue* self) {
		state Standalone<VectorRef<T>> results;
		state Cursor c;
		c.initReadOnly(self->headReader);
		results.reserve(results.arena(), self->numEntries);

		state int sinceYield = 0;
		loop {
			Optional<T> x = wait(c.readNext());
			if (!x.present()) {
				break;
			}
			results.push_back(results.arena(), x.get());

			// yield periodically to avoid overflowing the stack
			if (++sinceYield >= 100) {
				sinceYield = 0;
				wait(yield());
			}
		}

		return results;
	}

	Future<Standalone<VectorRef<T>>> peekAll() { return peekAll_impl(this); }

	ACTOR static Future<Optional<T>> peek_impl(FIFOQueue* self) {
		state Cursor c;
		c.initReadOnly(self->headReader);

		Optional<T> x = wait(c.readNext());
		return x;
	}

	Future<Optional<T>> peek() { return peek_impl(this); }

	// Pop the next item on front of queue if it is <= upperBound or if upperBound is not present
	Future<Optional<T>> pop(Optional<T> upperBound = {}) { return headReader.readNext(upperBound); }

	QueueState getState() const {
		QueueState s;
		s.queueID = queueID;
		s.headOffset = headReader.offset;
		s.headPageID = headReader.pageID;
		s.tailPageID = tailWriter.pageID;
		s.numEntries = numEntries;
		s.numPages = numPages;
		s.usesExtents = usesExtents;
		s.tailPageNewExtent = tailPageNewExtent;
		s.prevExtentEndPageID = prevExtentEndPageID;

		debug_printf("FIFOQueue(%s) getState(): %s\n", name.c_str(), s.toString().c_str());
		return s;
	}

	void pushBack(const T& item) {
		debug_printf("FIFOQueue(%s) pushBack(%s)\n", name.c_str(), toString(item).c_str());
		tailWriter.write(item);
	}

	void pushFront(const T& item) {
		debug_printf("FIFOQueue(%s) pushFront(%s)\n", name.c_str(), toString(item).c_str());
		headWriter.write(item);
	}

	bool isBusy() {
		return headWriter.isBusy() || headReader.isBusy() || tailWriter.isBusy() || !newTailPage.isReady();
	}

	// Wait until all previously started operations on each cursor are done and the new tail page is ready
	Future<Void> notBusy() {
		auto f = headWriter.notBusy() && headReader.notBusy() && tailWriter.notBusy() && ready(newTailPage);
		debug_printf("FIFOQueue(%s) notBusy future ready=%d\n", name.c_str(), f.isReady());
		return f;
	}

	// preFlush() prepares this queue to be flushed to disk, but doesn't actually do it so the queue can still
	// be pushed and popped after this operation. It returns whether or not any operations were pending or
	// started during execution.
	//
	// If one or more queues are used by their pager in newPageID() or freePage() operations, then preFlush()
	// must be called on each of them inside a loop that runs until each of the preFlush() calls have returned
	// false twice in a row.
	//
	// The reason for all this is that:
	//   - queue pop() can call pager->freePage() which can call push() on the same or another queue
	//   - queue push() can call pager->newPageID() which can call pop() on the same or another queue
	// This creates a circular dependency with 1 or more queues when those queues are used by the pager
	// to manage free page IDs.
	ACTOR static Future<bool> preFlush_impl(FIFOQueue* self) {
		debug_printf("FIFOQueue(%s) preFlush begin\n", self->name.c_str());
		wait(self->notBusy());

		// Completion of the pending operations as of the start of notBusy() could have began new operations,
		// so see if any work is pending now.
		bool workPending = self->isBusy();

		if (!workPending) {
			// A newly created or flushed queue starts out in a state where its tail page to be written to is empty.
			// After pushBack() is called, this is no longer the case and never will be again until the queue is
			// flushed. Before the non-empty tail page is written it must be linked to a new empty page for use after
			// the next flush.  (This is explained more at the top of FIFOQueue but it is because queue pages can only
			// be written once because once they contain durable data a second write to link to a new page could corrupt
			// the existing data if the subsequent commit never succeeds.)
			//
			// If the newTailPage future is ready but it's an invalid page and the tail page we are currently pointed to
			// has had items added to it, then get a new tail page ID.
			if (self->newTailPage.isReady() && self->newTailPage.get() == invalidLogicalPageID) {
				if (self->tailWriter.pendingTailWrites()) {
					debug_printf("FIFOQueue(%s) preFlush starting to get new page ID\n", self->name.c_str());
					if (self->usesExtents) {
						if (self->tailWriter.pageID == invalidLogicalPageID) {
							self->newTailPage = self->pager->newExtentPageID(self->queueID);
							self->tailPageNewExtent = true;
							self->prevExtentEndPageID = invalidLogicalPageID;
						} else {
							auto p = self->tailWriter.raw();
							debug_printf(
							    "FIFOQueue(%s) newTailPage tailWriterPage %u extentCurPageID %u, extentEndPageID %u\n",
							    self->name.c_str(),
							    self->tailWriter.pageID,
							    p->extentCurPageID,
							    p->extentEndPageID);
							if (p->extentCurPageID < p->extentEndPageID) {
								self->newTailPage = p->extentCurPageID + 1;
								self->tailPageNewExtent = false;
								self->prevExtentEndPageID = p->extentEndPageID;
							} else {
								self->newTailPage = self->pager->newExtentPageID(self->queueID);
								self->tailPageNewExtent = true;
								self->prevExtentEndPageID = invalidLogicalPageID;
							}
						}
						debug_printf("FIFOQueue(%s) newTailPage tailPageNewExtent:%d prevExtentEndPageID: %u "
						             "tailWriterPage %u\n",
						             self->name.c_str(),
						             self->tailPageNewExtent,
						             self->prevExtentEndPageID,
						             self->tailWriter.pageID);
					} else
						self->newTailPage = self->pager->newPageID();
					workPending = true;
				} else {
					if (self->usesExtents) {
						auto p = self->tailWriter.raw();
						self->prevExtentEndPageID = p->extentEndPageID;
						self->tailPageNewExtent = false;
						debug_printf("FIFOQueue(%s) newTailPage tailPageNewExtent: %d prevExtentEndPageID: %u "
						             "tailWriterPage %u\n",
						             self->name.c_str(),
						             self->tailPageNewExtent,
						             self->prevExtentEndPageID,
						             self->tailWriter.pageID);
					}
				}
			}
		}

		debug_printf("FIFOQueue(%s) preFlush returning %d\n", self->name.c_str(), workPending);
		return workPending;
	}

	Future<bool> preFlush() { return preFlush_impl(this); }

	void finishFlush() {
		debug_printf("FIFOQueue(%s) finishFlush start\n", name.c_str());
		ASSERT(!isBusy());
		bool initTailWriter = true;

		// If a new tail page was allocated, link the last page of the tail writer to it.
		if (newTailPage.get() != invalidLogicalPageID) {
			tailWriter.addNewPage(newTailPage.get(), 0, false, false);
			// The flush sequence allocated a page and added it to the queue so increment numPages
			++numPages;

			// newPage() should be ready immediately since a pageID is being explicitly passed.
			ASSERT(!tailWriter.isBusy());

			newTailPage = invalidLogicalPageID;
			initTailWriter = true;
		}

		// If the headWriter wrote anything, link its tail page to the headReader position and point the headReader
		// to the start of the headWriter
		if (headWriter.pendingTailWrites()) {
			headWriter.addNewPage(headReader.pageID, headReader.offset, false);
			headReader.pageID = headWriter.firstPageIDWritten;
			headReader.offset = 0;
			headReader.page.clear();
		}

		// Update headReader's end page to the new tail page
		headReader.endPageID = tailWriter.pageID;

		// Reset the write cursors
		debug_printf("FIFOQueue(%s) Reset tailWriter cursor. tailPageNewExtent: %d\n", name.c_str(), tailPageNewExtent);
		tailWriter.init(this,
		                Cursor::WRITE,
		                tailWriter.pageID,
		                initTailWriter /*false*/,
		                tailPageNewExtent,
		                invalidLogicalPageID,
		                0,
		                prevExtentEndPageID);
		headWriter.init(this, Cursor::WRITE);

		debug_printf("FIFOQueue(%s) finishFlush end\n", name.c_str());
	}

	ACTOR static Future<Void> flush_impl(FIFOQueue* self) {
		loop {
			bool notDone = wait(self->preFlush());
			if (!notDone) {
				break;
			}
		}
		self->finishFlush();
		return Void();
	}

	Future<Void> flush() { return flush_impl(this); }

	IPager2* pager;
	QueueID queueID;
	Future<Void> pagerError;

	int64_t numPages;
	int64_t numEntries;
	int dataBytesPerPage;
	int pagesPerExtent;
	bool usesExtents;
	bool tailPageNewExtent;
	LogicalPageID prevExtentEndPageID;

	Cursor headReader;
	Cursor tailWriter;
	Cursor headWriter;

	Future<LogicalPageID> newTailPage;

	// For debugging
	std::string name;
};

int nextPowerOf2(uint32_t x) {
	return 1 << (32 - clz(x - 1));
}

struct RedwoodMetrics {
	static constexpr int btreeLevels = 5;

	RedwoodMetrics() { clear(); }

	void clear() {
		memset(this, 0, sizeof(RedwoodMetrics));
		for (auto& level : levels) {
			level = {};
		}
		startTime = g_network ? now() : 0;
	}

	struct Level {
		unsigned int pageRead;
		unsigned int pageReadExt;
		unsigned int pageBuild;
		unsigned int pageBuildExt;
		unsigned int pageCommitStart;
		unsigned int pageModify;
		unsigned int pageModifyExt;
		unsigned int lazyClearRequeue;
		unsigned int lazyClearRequeueExt;
		unsigned int lazyClearFree;
		unsigned int lazyClearFreeExt;
		unsigned int forceUpdate;
		unsigned int detachChild;
		double buildStoredPct;
		double buildFillPct;
		unsigned int buildItemCount;
		double modifyStoredPct;
		double modifyFillPct;
		unsigned int modifyItemCount;
	};

	Level levels[btreeLevels];

	unsigned int opSet;
	unsigned int opSetKeyBytes;
	unsigned int opSetValueBytes;
	unsigned int opClear;
	unsigned int opClearKey;
	unsigned int opCommit;
	unsigned int opGet;
	unsigned int opGetRange;
	unsigned int pagerDiskWrite;
	unsigned int pagerDiskRead;
	unsigned int pagerRemapFree;
	unsigned int pagerRemapCopy;
	unsigned int pagerRemapSkip;
	unsigned int pagerCacheHit;
	unsigned int pagerCacheMiss;
	unsigned int pagerProbeHit;
	unsigned int pagerProbeMiss;
	unsigned int pagerEvictUnhit;
	unsigned int pagerEvictFail;
	unsigned int btreeLeafPreload;
	unsigned int btreeLeafPreloadExt;

	// Return number of pages read or written, from cache or disk
	unsigned int pageOps() const {
		// All page reads are either a cache hit, probe hit, or a disk read
		return pagerDiskWrite + pagerDiskRead + pagerCacheHit + pagerProbeHit;
	}

	double startTime;

	Level& level(unsigned int level) {
		static Level outOfBound;
		if (level == 0 || level > btreeLevels) {
			return outOfBound;
		}
		return levels[level - 1];
	}

	// This will populate a trace event and/or a string with Redwood metrics.
	// The string is a reasonably well formatted page of information
	void getFields(TraceEvent* e, std::string* s = nullptr, bool skipZeroes = false) {
		std::pair<const char*, unsigned int> metrics[] = { { "BTreePreload", btreeLeafPreload },
			                                               { "BTreePreloadExt", btreeLeafPreloadExt },
			                                               { "", 0 },
			                                               { "OpSet", opSet },
			                                               { "OpSetKeyBytes", opSetKeyBytes },
			                                               { "OpSetValueBytes", opSetValueBytes },
			                                               { "OpClear", opClear },
			                                               { "OpClearKey", opClearKey },
			                                               { "", 0 },
			                                               { "OpGet", opGet },
			                                               { "OpGetRange", opGetRange },
			                                               { "OpCommit", opCommit },
			                                               { "", 0 },
			                                               { "PagerDiskWrite", pagerDiskWrite },
			                                               { "PagerDiskRead", pagerDiskRead },
			                                               { "PagerCacheHit", pagerCacheHit },
			                                               { "PagerCacheMiss", pagerCacheMiss },
			                                               { "", 0 },
			                                               { "PagerProbeHit", pagerProbeHit },
			                                               { "PagerProbeMiss", pagerProbeMiss },
			                                               { "PagerEvictUnhit", pagerEvictUnhit },
			                                               { "PagerEvictFail", pagerEvictFail },
			                                               { "", 0 },
			                                               { "PagerRemapFree", pagerRemapFree },
			                                               { "PagerRemapCopy", pagerRemapCopy },
			                                               { "PagerRemapSkip", pagerRemapSkip } };
		double elapsed = now() - startTime;

		if (e != nullptr) {
			for (auto& m : metrics) {
				char c = m.first[0];
				if (c != 0 && (!skipZeroes || m.second != 0)) {
					e->detail(m.first, m.second);
				}
			}
		}

		if (s != nullptr) {
			for (auto& m : metrics) {
				if (*m.first == '\0') {
					*s += "\n";
				} else if (!skipZeroes || m.second != 0) {
					*s += format("%-15s %-8u %8" PRId64 "/s  ", m.first, m.second, int64_t(m.second / elapsed));
				}
			}
		}

		for (int i = 0; i < btreeLevels; ++i) {
			auto& level = levels[i];
			std::pair<const char*, unsigned int> metrics[] = {
				{ "PageBuild", level.pageBuild },
				{ "PageBuildExt", level.pageBuildExt },
				{ "PageModify", level.pageModify },
				{ "PageModifyExt", level.pageModifyExt },
				{ "", 0 },
				{ "PageRead", level.pageRead },
				{ "PageReadExt", level.pageReadExt },
				{ "PageCommitStart", level.pageCommitStart },
				{ "", 0 },
				{ "LazyClearInt", level.lazyClearRequeue },
				{ "LazyClearIntExt", level.lazyClearRequeueExt },
				{ "LazyClear", level.lazyClearFree },
				{ "LazyClearExt", level.lazyClearFreeExt },
				{ "", 0 },
				{ "ForceUpdate", level.forceUpdate },
				{ "DetachChild", level.detachChild },
				{ "", 0 },
				{ "-BldAvgCount", level.pageBuild ? level.buildItemCount / level.pageBuild : 0 },
				{ "-BldAvgFillPct", level.pageBuild ? level.buildFillPct / level.pageBuild * 100 : 0 },
				{ "-BldAvgStoredPct", level.pageBuild ? level.buildStoredPct / level.pageBuild * 100 : 0 },
				{ "", 0 },
				{ "-ModAvgCount", level.pageModify ? level.modifyItemCount / level.pageModify : 0 },
				{ "-ModAvgFillPct", level.pageModify ? level.modifyFillPct / level.pageModify * 100 : 0 },
				{ "-ModAvgStoredPct", level.pageModify ? level.modifyStoredPct / level.pageModify * 100 : 0 },
				{ "", 0 },
			};

			if (e != nullptr) {
				for (auto& m : metrics) {
					char c = m.first[0];
					if (c != 0 && (!skipZeroes || m.second != 0)) {
						e->detail(format("L%d%s", i + 1, m.first + (c == '-' ? 1 : 0)), m.second);
					}
				}
			}

			if (s != nullptr) {
				*s += format("\nLevel %d\n\t", i + 1);

				for (auto& m : metrics) {
					const char* name = m.first;
					bool rate = elapsed != 0;
					if (*name == '-') {
						++name;
						rate = false;
					}

					if (*name == '\0') {
						*s += "\n\t";
					} else if (!skipZeroes || m.second != 0) {
						*s += format("%-15s %8u %8u/s  ", name, m.second, rate ? int(m.second / elapsed) : 0);
					}
				}
			}
		}
	}

	std::string toString(bool clearAfter) {
		std::string s;
		getFields(nullptr, &s);

		if (clearAfter) {
			clear();
		}

		return s;
	}
};

// Using a global for Redwood metrics because a single process shouldn't normally have multiple storage engines
RedwoodMetrics g_redwoodMetrics = {};
Future<Void> g_redwoodMetricsActor;

ACTOR Future<Void> redwoodMetricsLogger() {
	g_redwoodMetrics.clear();

	loop {
		wait(delay(SERVER_KNOBS->REDWOOD_LOGGING_INTERVAL));

		TraceEvent e("RedwoodMetrics");
		double elapsed = now() - g_redwoodMetrics.startTime;
		e.detail("Elapsed", elapsed);
		g_redwoodMetrics.getFields(&e);
		g_redwoodMetrics.clear();
	}
}

// Holds an index of recently used objects.
// ObjectType must have the methods
//   bool evictable() const;            // return true if the entry can be evicted
//   Future<Void> onEvictable() const;  // ready when entry can be evicted
template <class IndexType, class ObjectType>
class ObjectCache : NonCopyable {

	struct Entry : public boost::intrusive::list_base_hook<> {
		Entry() : hits(0) {}
		IndexType index;
		ObjectType item;
		int hits;
	};

	typedef std::unordered_map<IndexType, Entry> CacheT;
	typedef boost::intrusive::list<Entry> EvictionOrderT;

public:
	ObjectCache(int sizeLimit = 1) : sizeLimit(sizeLimit) {}

	void setSizeLimit(int n) {
		ASSERT(n > 0);
		sizeLimit = n;
		cache.reserve(n);
	}

	// Get the object for i if it exists, else return nullptr.
	// If the object exists, its eviction order will NOT change as this is not a cache hit.
	ObjectType* getIfExists(const IndexType& index) {
		auto i = cache.find(index);
		if (i != cache.end()) {
			++i->second.hits;
			++g_redwoodMetrics.pagerProbeHit;
			return &i->second.item;
		}
		++g_redwoodMetrics.pagerProbeMiss;
		return nullptr;
	}

	// If index is in cache, move it to the front of the eviction order
	void prioritizeEviction(const IndexType& index) {
		auto i = cache.find(index);
		if (i != cache.end()) {
			auto ei = evictionOrder.iterator_to(i->second);
			evictionOrder.erase(ei);
			evictionOrder.push_front(i->second);
		}
	}

	// Try to evict the item at index from cache
	// Returns true if item is evicted or was not present in cache
	bool tryEvict(const IndexType& index) {
		auto i = cache.find(index);
		if (i == cache.end() || !i->second.item.evictable()) {
			return false;
		}
		Entry& toEvict = i->second;
		if (toEvict.hits == 0) {
			++g_redwoodMetrics.pagerEvictUnhit;
		}
		evictionOrder.erase(evictionOrder.iterator_to(toEvict));
		cache.erase(i);
		return true;
	}

	// Get the object for i or create a new one.
	// After a get(), the object for i is the last in evictionOrder.
	// If noHit is set, do not consider this access to be cache hit if the object is present
	// If noMiss is set, do not consider this access to be a cache miss if the object is not present
	ObjectType& get(const IndexType& index, bool noHit = false, bool noMiss = false) {
		Entry& entry = cache[index];

		// If entry is linked into evictionOrder then move it to the back of the order
		if (entry.is_linked()) {
			if (!noHit) {
				++entry.hits;
				++g_redwoodMetrics.pagerCacheHit;

				// Move the entry to the back of the eviction order
				evictionOrder.erase(evictionOrder.iterator_to(entry));
				evictionOrder.push_back(entry);
			}
		} else {
			// Otherwise it was a cache miss
			if (!noMiss) {
				++g_redwoodMetrics.pagerCacheMiss;
			}
			// Finish initializing entry
			entry.index = index;
			entry.hits = 0;
			// Insert the newly created Entry at the back of the eviction order
			evictionOrder.push_back(entry);

			// While the cache is too big, evict the oldest entry until the oldest entry can't be evicted.
			while (cache.size() > sizeLimit) {
				Entry& toEvict = evictionOrder.front();

				// It's critical that we do not evict the item we just added because it would cause the reference
				// returned to be invalid.  An eviction could happen with a no-hit access to a cache resident page
				// that is currently evictable and exists in the oversized portion of the cache eviction order due
				// to previously failed evictions.
				if (&entry == &toEvict) {
					debug_printf("Cannot evict target index %s\n", toString(index).c_str());
					break;
				}

				debug_printf("Trying to evict %s to make room for %s\n",
				             toString(toEvict.index).c_str(),
				             toString(index).c_str());

				if (!toEvict.item.evictable()) {
					// shift the front to the back
					evictionOrder.shift_forward(1);
					++g_redwoodMetrics.pagerEvictFail;
					break;
				} else {
					if (toEvict.hits == 0) {
						++g_redwoodMetrics.pagerEvictUnhit;
					}
					debug_printf(
					    "Evicting %s to make room for %s\n", toString(toEvict.index).c_str(), toString(index).c_str());
					evictionOrder.pop_front();
					cache.erase(toEvict.index);
				}
			}
		}

		return entry.item;
	}

	// Clears the cache, saving the entries to second cache, then waits for each item to be evictable and evicts it.
	ACTOR static Future<Void> clear_impl(ObjectCache* self) {
		state ObjectCache::CacheT cache;
		state EvictionOrderT evictionOrder;

		// Swap cache contents to local state vars
		// After this, no more entries will be added to or read from these
		// structures so we know for sure that no page will become unevictable
		// after it is either evictable or onEvictable() is ready.
		cache.swap(self->cache);
		evictionOrder.swap(self->evictionOrder);

		state typename EvictionOrderT::iterator i = evictionOrder.begin();
		state typename EvictionOrderT::iterator iEnd = evictionOrder.begin();

		while (i != iEnd) {
			if (!i->item.evictable()) {
				wait(i->item.onEvictable());
			}
			++i;
		}

		evictionOrder.clear();
		cache.clear();

		return Void();
	}

	Future<Void> clear() {
		ASSERT(evictionOrder.size() == cache.size());
		return clear_impl(this);
	}

	int count() const { return evictionOrder.size(); }

private:
	int64_t sizeLimit;

	CacheT cache;
	EvictionOrderT evictionOrder;
};

ACTOR template <class T>
Future<T> forwardError(Future<T> f, Promise<Void> target) {
	try {
		T x = wait(f);
		return x;
	} catch (Error& e) {
		if (e.code() != error_code_actor_cancelled && target.canBeSet()) {
			target.sendError(e);
		}

		throw e;
	}
}

class DWALPagerSnapshot;

// An implementation of IPager2 that supports atomicUpdate() of a page without forcing a change to new page ID.
// It does this internally mapping the original page ID to alternate page IDs by write version.
// The page id remaps are kept in memory and also logged to a "remap queue" which must be reloaded on cold start.
// To prevent the set of remaps from growing unboundedly, once a remap is old enough to be at or before the
// oldest pager version being maintained the remap can be "undone" by popping it from the remap queue,
// copying the alternate page ID's data over top of the original page ID's data, and deleting the remap from memory.
// This process basically describes a "Delayed" Write-Ahead-Log (DWAL) because the remap queue and the newly allocated
// alternate pages it references basically serve as a write ahead log for pages that will eventially be copied
// back to their original location once the original version is no longer needed.
class DWALPager : public IPager2 {
public:
	typedef FIFOQueue<LogicalPageID> LogicalPageQueueT;
	typedef std::map<Version, LogicalPageID> VersionToPageMapT;
	typedef std::unordered_map<LogicalPageID, VersionToPageMapT> PageToVersionedMapT;

#pragma pack(push, 1)
	struct DelayedFreePage {
		Version version;
		LogicalPageID pageID;

		bool operator<(const DelayedFreePage& rhs) const { return version < rhs.version; }

		std::string toString() const {
			return format("DelayedFreePage{%s @%" PRId64 "}", ::toString(pageID).c_str(), version);
		}
	};

	struct RemappedPage {
		enum Type { NONE = 'N', REMAP = 'R', FREE = 'F', DETACH = 'D' };
		RemappedPage(Version v = invalidVersion,
		             LogicalPageID o = invalidLogicalPageID,
		             LogicalPageID n = invalidLogicalPageID)
		  : version(v), originalPageID(o), newPageID(n) {}

		Version version;
		LogicalPageID originalPageID;
		LogicalPageID newPageID;

		static Type getTypeOf(LogicalPageID newPageID) {
			if (newPageID == invalidLogicalPageID) {
				return FREE;
			}
			if (newPageID == 0) {
				return DETACH;
			}
			return REMAP;
		}

		Type getType() const { return getTypeOf(newPageID); }

		bool operator<(const RemappedPage& rhs) const { return version < rhs.version; }

		std::string toString() const {
			return format("RemappedPage(%c: %s -> %s %s}",
			              getType(),
			              ::toString(originalPageID).c_str(),
			              ::toString(newPageID).c_str(),
			              ::toString(version).c_str());
		}
	};

	struct ExtentUsedListEntry {
		QueueID queueID;
		LogicalPageID extentID;

		bool operator<(const ExtentUsedListEntry& rhs) const { return queueID < rhs.queueID; }

		std::string toString() const {
			return format("ExtentUsedListEntry{%s @%s}", ::toString(extentID).c_str(), ::toString(queueID).c_str());
		}
	};

#pragma pack(pop)

	typedef FIFOQueue<DelayedFreePage> DelayedFreePageQueueT;
	typedef FIFOQueue<RemappedPage> RemapQueueT;
	typedef FIFOQueue<ExtentUsedListEntry> ExtentUsedListQueueT;

	// If the file already exists, pageSize might be different than desiredPageSize
	// Use pageCacheSizeBytes == 0 to use default from flow knobs
	// If filename is empty, the pager will exist only in memory and once the cache is full writes will fail.
	DWALPager(int desiredPageSize,
	          int desiredExtentSize,
	          std::string filename,
	          int64_t pageCacheSizeBytes,
	          Version remapCleanupWindow,
<<<<<<< HEAD
	          bool memoryOnly = false,
	          Promise<Void> errorPromise = {})
	  : desiredPageSize(desiredPageSize), filename(filename), pHeader(nullptr), pageCacheBytes(pageCacheSizeBytes),
	    memoryOnly(memoryOnly), remapCleanupWindow(remapCleanupWindow), errorPromise(errorPromise) {
=======
	          int concurrentExtentReads,
	          bool memoryOnly = false,
	          Promise<Void> errorPromise = {})
	  : desiredPageSize(desiredPageSize), desiredExtentSize(desiredExtentSize), filename(filename), pHeader(nullptr),
	    pageCacheBytes(pageCacheSizeBytes), memoryOnly(memoryOnly), remapCleanupWindow(remapCleanupWindow),
	    concurrentExtentReads(new FlowLock(concurrentExtentReads)), errorPromise(errorPromise) {
>>>>>>> c1271b55

		if (!g_redwoodMetricsActor.isValid()) {
			g_redwoodMetricsActor = redwoodMetricsLogger();
		}

		commitFuture = Void();
		recoverFuture = forwardError(recover(this), errorPromise);
	}

	void setPageSize(int size) {
		logicalPageSize = size;
		// Physical page size is the total size of the smallest number of physical blocks needed to store
		// logicalPageSize bytes
		int blocks = 1 + ((logicalPageSize - 1) / smallestPhysicalBlock);
		physicalPageSize = blocks * smallestPhysicalBlock;
		if (pHeader != nullptr) {
			pHeader->pageSize = logicalPageSize;
		}
		pageCache.setSizeLimit(1 + ((pageCacheBytes - 1) / physicalPageSize));
	}

	void setExtentSize(int size) {
		// if the specified extent size is smaller than the physical page size, round it off to one physical page size
		// physical extent size has to be a multiple of physical page size
		if (size <= physicalPageSize) {
			pagesPerExtent = 1;
		} else {
			pagesPerExtent = 1 + ((size - 1) / physicalPageSize);
		}
		physicalExtentSize = pagesPerExtent * physicalPageSize;

		if (pHeader != nullptr) {
			pHeader->extentSize = size;
		}

		// TODO: How should this cache be sized - not really a cache. it should hold all extentIDs?
		extentCache.setSizeLimit(100000);
	}

	void updateCommittedHeader() {
		memcpy(lastCommittedHeaderPage->mutate(), headerPage->begin(), smallestPhysicalBlock);
	}

	ACTOR static Future<Void> recover(DWALPager* self) {
		ASSERT(!self->recoverFuture.isValid());

		state bool exists = false;

		if (!self->memoryOnly) {
			int64_t flags = IAsyncFile::OPEN_UNCACHED | IAsyncFile::OPEN_UNBUFFERED | IAsyncFile::OPEN_READWRITE |
			                IAsyncFile::OPEN_LOCK;
			exists = fileExists(self->filename);
			if (!exists) {
				flags |= IAsyncFile::OPEN_ATOMIC_WRITE_AND_CREATE | IAsyncFile::OPEN_CREATE;
			}

			wait(store(self->pageFile, IAsyncFileSystem::filesystem()->open(self->filename, flags, 0644)));
		}

		// Header page is always treated as having a page size of smallestPhysicalBlock
		self->setPageSize(smallestPhysicalBlock);
		self->lastCommittedHeaderPage = self->newPageBuffer();
		self->pLastCommittedHeader = (Header*)self->lastCommittedHeaderPage->begin();

		state int64_t fileSize = 0;
		if (exists) {
			wait(store(fileSize, self->pageFile->size()));
		}

		debug_printf(
		    "DWALPager(%s) recover exists=%d fileSize=%" PRId64 "\n", self->filename.c_str(), exists, fileSize);
		// TODO:  If the file exists but appears to never have been successfully committed is this an error or
		// should recovery proceed with a new pager instance?

		// If there are at least 2 pages then try to recover the existing file
		if (exists && fileSize >= (self->smallestPhysicalBlock * 2)) {
			debug_printf("DWALPager(%s) recovering using existing file\n", self->filename.c_str());

			state bool recoveredHeader = false;

			// Read physical page 0 directly
			wait(store(self->headerPage, self->readHeaderPage(self, 0)));

			// If the checksum fails for the header page, try to recover committed header backup from page 1
			if (!self->headerPage->verifyChecksum(0)) {
				TraceEvent(SevWarn, "RedwoodRecoveringHeader").detail("Filename", self->filename);

				wait(store(self->headerPage, self->readHeaderPage(self, 1)));

				if (!self->headerPage->verifyChecksum(1)) {
					if (g_network->isSimulated()) {
						// TODO: Detect if process is being restarted and only throw injected if so?
						throw io_error().asInjectedFault();
					}

					Error e = checksum_failed();
					TraceEvent(SevError, "RedwoodRecoveryFailed").detail("Filename", self->filename).error(e);
					throw e;
				}
				recoveredHeader = true;
			}

			self->pHeader = (Header*)self->headerPage->begin();

			if (self->pHeader->formatVersion != Header::FORMAT_VERSION) {
				Error e = internal_error(); // TODO:  Something better?
				TraceEvent(SevError, "RedwoodRecoveryFailedWrongVersion")
				    .detail("Filename", self->filename)
				    .detail("Version", self->pHeader->formatVersion)
				    .detail("ExpectedVersion", Header::FORMAT_VERSION)
				    .error(e);
				throw e;
			}

			self->setPageSize(self->pHeader->pageSize);
			if (self->logicalPageSize != self->desiredPageSize) {
				TraceEvent(SevWarn, "RedwoodPageSizeNotDesired")
				    .detail("Filename", self->filename)
				    .detail("ExistingPageSize", self->logicalPageSize)
				    .detail("DesiredPageSize", self->desiredPageSize);
			}

			self->setExtentSize(self->pHeader->extentSize);

			self->freeList.recover(self, self->pHeader->freeList, "FreeListRecovered");
			self->extentFreeList.recover(self, self->pHeader->extentFreeList, "ExtentFreeListRecovered");
			self->delayedFreeList.recover(self, self->pHeader->delayedFreeList, "DelayedFreeListRecovered");
			self->extentUsedList.recover(self, self->pHeader->extentUsedList, "ExtentUsedListRecovered");
			self->remapQueue.recover(self, self->pHeader->remapQueue, "RemapQueueRecovered");

			debug_printf("DWALPager(%s) Queue recovery complete.\n", self->filename.c_str());

			// remapQueue entries are recovered using a fast path reading extents at a time
			// we first issue disk reads for remapQueue extents obtained from extentUsedList
			Standalone<VectorRef<ExtentUsedListEntry>> extents = wait(self->extentUsedList.peekAll());
			debug_printf("DWALPager(%s) ExtentUsedList size: %d.\n", self->filename.c_str(), extents.size());
			if (extents.size() > 1) {
				QueueID remapQueueID = self->remapQueue.queueID;
				for (int i = 1; i < extents.size() - 1; i++) {
					if (extents[i].queueID == remapQueueID) {
						LogicalPageID extID = extents[i].extentID;
						debug_printf("DWALPager Extents: ID: %s ", toString(extID).c_str());
						self->readExtent(extID);
					}
				}
			}

			// And here we consume results of the disk reads and populate the remappedPages map
			// Using a promiseStream for the peeked results ensures that we use the CPU to populate the map
			// and the disk concurrently
			state PromiseStream<Standalone<VectorRef<RemappedPage>>> remapStream;
			state Future<Void> remapRecoverActor;
			remapRecoverActor = self->remapQueue.peekAllExt(remapStream);
			try {
				loop choose {
					when(Standalone<VectorRef<RemappedPage>> remaps = waitNext(remapStream.getFuture())) {
						debug_printf("DWALPager(%s) recovery. remaps size: %d, queueEntries: %d\n",
						             self->filename.c_str(),
						             remaps.size(),
						             self->remapQueue.numEntries);
						for (auto& r : remaps) {
							self->remappedPages[r.originalPageID][r.version] = r.newPageID;
						}
					}
					when(wait(remapRecoverActor)) { remapRecoverActor = Never(); }
				}
			} catch (Error& e) {
				if (e.code() != error_code_end_of_stream) {
					throw;
				}
			}

			debug_printf("DWALPager(%s) recovery complete. RemappedPagesMap: %s\n",
			             self->filename.c_str(),
			             toString(self->remappedPages).c_str());

			debug_printf("DWALPager(%s) recovery complete. destroy extent cache\n", self->filename.c_str());
			wait(self->extentCache.clear());

			// If the header was recovered from the backup at Page 1 then write and sync it to Page 0 before continuing.
			// If this fails, the backup header is still in tact for the next recovery attempt.
			if (recoveredHeader) {
				// Write the header to page 0
				wait(self->writeHeaderPage(0, self->headerPage));

				// Wait for all outstanding writes to complete
				wait(self->operations.signalAndCollapse());
				// Sync header
				wait(self->pageFile->sync());
				debug_printf("DWALPager(%s) Header recovery complete.\n", self->filename.c_str());
			}

			// Update the last committed header with the one that was recovered (which is the last known committed
			// header)
			self->updateCommittedHeader();
			self->addLatestSnapshot();

			// Reset the remapQueue head reader for normal reads
			self->remapQueue.resetHeadReader();

			self->remapCleanupFuture = remapCleanup(self);
			TraceEvent(SevInfo, "RedwoodRecovered")
			    .detail("FileName", self->filename.c_str())
			    .detail("CommittedVersion", self->pHeader->committedVersion)
			    .detail("LogicalPageSize", self->logicalPageSize)
			    .detail("PhysicalPageSize", self->physicalPageSize)
			    .detail("RemapEntries", self->remapQueue.numEntries);
		} else {
			// Note: If the file contains less than 2 pages but more than 0 bytes then the pager was never successfully
			// committed. A new pager will be created in its place.
			// TODO:  Is the right behavior?

			debug_printf("DWALPager(%s) creating new pager\n", self->filename.c_str());

			self->headerPage = self->newPageBuffer();
			self->pHeader = (Header*)self->headerPage->begin();

			// Now that the header page has been allocated, set page size to desired
			self->setPageSize(self->desiredPageSize);

			// Now set the extent size, do this always after setting the page size as
			// extent size is a multiple of page size
			self->setExtentSize(self->desiredExtentSize);

			// Write new header using desiredPageSize
			self->pHeader->formatVersion = Header::FORMAT_VERSION;
			self->pHeader->committedVersion = 1;
			self->pHeader->oldestVersion = 1;
			// No meta key until a user sets one and commits
			self->pHeader->setMetaKey(Key());

			// There are 2 reserved pages:
			//   Page 0 - header
			//   Page 1 - header backup
			self->pHeader->pageCount = 2;

			// Create queues
			self->pHeader->queueCount = 0;
			self->freeList.create(self, self->newLastPageID(), "FreeList", self->newLastQueueID(), false);
			self->delayedFreeList.create(self, self->newLastPageID(), "DelayedFreeList", self->newLastQueueID(), false);
			self->extentFreeList.create(self, self->newLastPageID(), "ExtentFreeList", self->newLastQueueID(), false);
			self->extentUsedList.create(self, self->newLastPageID(), "ExtentUsedList", self->newLastQueueID(), false);
			LogicalPageID extID = self->newLastExtentID();
			self->remapQueue.create(self, extID, "RemapQueue", self->newLastQueueID(), true);
			self->extentUsedList.pushBack({ self->remapQueue.queueID, extID });

			// The first commit() below will flush the queues and update the queue states in the header,
			// but since the queues will not be used between now and then their states will not change.
			// In order to populate lastCommittedHeader, update the header now with the queue states.
			self->pHeader->freeList = self->freeList.getState();
			self->pHeader->delayedFreeList = self->delayedFreeList.getState();
			self->pHeader->extentFreeList = self->extentFreeList.getState();
			self->pHeader->extentUsedList = self->extentUsedList.getState();
			self->pHeader->remapQueue = self->remapQueue.getState();

			// Set remaining header bytes to \xff
			memset(self->headerPage->mutate() + self->pHeader->size(),
			       0xff,
			       self->headerPage->size() - self->pHeader->size());

			// Since there is no previously committed header use the initial header for the initial commit.
			self->updateCommittedHeader();

			// TODO: Double check this - need to do this as extentUsedList was pushed into
			self->addLatestSnapshot();

			self->remapCleanupFuture = Void();
			wait(self->commit());
		}

		debug_printf("DWALPager(%s) recovered.  committedVersion=%" PRId64 " logicalPageSize=%d physicalPageSize=%d\n",
		             self->filename.c_str(),
		             self->pHeader->committedVersion,
		             self->logicalPageSize,
		             self->physicalPageSize);
		return Void();
	}

	ACTOR static void extentCacheClear_impl(DWALPager* self) { wait(self->extentCache.clear()); }

	void extentCacheClear() override { extentCacheClear_impl(this); }

	// get a list of used extents for a given extent based queue (for testing purpose)
	ACTOR static Future<Standalone<VectorRef<LogicalPageID>>> getUsedExtents_impl(DWALPager* self, QueueID queueID) {
		state Standalone<VectorRef<LogicalPageID>> extentIDs;

		extentIDs.reserve(extentIDs.arena(),
		                  self->extentUsedList.numEntries); // TODO this is overreserving. is that a problem?

		Standalone<VectorRef<ExtentUsedListEntry>> extents = wait(self->extentUsedList.peekAll());
		debug_printf("DWALPager(%s) ExtentUsedList size: %d.\n", self->filename.c_str(), extents.size());
		if (extents.size() > 1) {
			for (int i = 1; i < extents.size() - 1; i++) {
				if (extents[i].queueID == queueID) {
					LogicalPageID extID = extents[i].extentID;
					debug_printf("DWALPager Extents: ID: %s ", toString(extID).c_str());
					extentIDs.push_back(extentIDs.arena(), extID);
				}
			}
		}
		return extentIDs;
	}

	Future<Standalone<VectorRef<LogicalPageID>>> getUsedExtents(QueueID queueID) override {
		return getUsedExtents_impl(this, queueID);
	}

	void pushExtentUsedList(QueueID queueID, LogicalPageID extID) override {
		extentUsedList.pushBack({ queueID, extID });
	}

	// Allocate a new queueID
	QueueID newLastQueueID() override {
		QueueID id = pHeader->queueCount;
		++pHeader->queueCount;
		return id;
	}

	Reference<ArenaPage> newPageBuffer() override {
		return Reference<ArenaPage>(new ArenaPage(logicalPageSize, physicalPageSize));
	}

	// Returns the usable size of pages returned by the pager (i.e. the size of the page that isn't pager overhead).
	// For a given pager instance, separate calls to this function must return the same value.
	// TODO: This is abstraction breaking.  This should probably be stored as a member, calculated once on construction
	// by creating an ArenaPage and getting its usable size.
	int getUsablePageSize() const override { return logicalPageSize - sizeof(ArenaPage::Checksum); }
	int getPhysicalPageSize() const override { return physicalPageSize; }
	int getLogicalPageSize() const override { return logicalPageSize; }
	int getPagesPerExtent() const override { return pagesPerExtent; }

	// Get a new, previously available page ID.  The page will be considered in-use after the next commit
	// regardless of whether or not it was written to, until it is returned to the pager via freePage()
	ACTOR static Future<LogicalPageID> newPageID_impl(DWALPager* self) {
		// First try the free list
		Optional<LogicalPageID> freePageID = wait(self->freeList.pop());
		if (freePageID.present()) {
			debug_printf("DWALPager(%s) newPageID() returning %s from free list\n",
			             self->filename.c_str(),
			             toString(freePageID.get()).c_str());
			return freePageID.get();
		}

		// Try to reuse pages up to the earlier of the oldest version set by the user or the oldest snapshot still in
		// the snapshots list
		ASSERT(!self->snapshots.empty());
		Optional<DelayedFreePage> delayedFreePageID =
		    wait(self->delayedFreeList.pop(DelayedFreePage{ self->effectiveOldestVersion(), 0 }));
		if (delayedFreePageID.present()) {
			debug_printf("DWALPager(%s) newPageID() returning %s from delayed free list\n",
			             self->filename.c_str(),
			             toString(delayedFreePageID.get()).c_str());
			return delayedFreePageID.get().pageID;
		}

		// Lastly, add a new page to the pager
		LogicalPageID id = self->newLastPageID();
		debug_printf(
		    "DWALPager(%s) newPageID() returning %s at end of file\n", self->filename.c_str(), toString(id).c_str());
		return id;
	};

	// Grow the pager file by one page and return it
	LogicalPageID newLastPageID() {
		LogicalPageID id = pHeader->pageCount;
		++pHeader->pageCount;
		return id;
	}

	Future<LogicalPageID> newPageID() override { return newPageID_impl(this); }

	// Get a new, previously available extent and it's first page ID.  The page will be considered in-use after the next
	// commit regardless of whether or not it was written to, until it is returned to the pager via freePage()
	ACTOR static Future<LogicalPageID> newExtentPageID_impl(DWALPager* self, QueueID queueID) {
		// First try the free list
		Optional<LogicalPageID> freeExtentID = wait(self->extentFreeList.pop());
		if (freeExtentID.present()) {
			debug_printf("DWALPager(%s) remapQueue newExtentPageID() returning %s from free list\n",
			             self->filename.c_str(),
			             toString(freeExtentID.get()).c_str());
			self->extentUsedList.pushBack({ queueID, freeExtentID.get() });
			self->extentUsedList.getState();
			return freeExtentID.get();
		}

		// Lastly, add a new extent to the pager
		LogicalPageID id = self->newLastExtentID();
		debug_printf("DWALPager(%s) remapQueue newExtentPageID() returning %s at end of file\n",
		             self->filename.c_str(),
		             toString(id).c_str());
		self->extentUsedList.pushBack({ queueID, id });
		self->extentUsedList.getState();
		return id;
	}

	// Grow the pager file by one extent and return it
	// We reserve all the pageIDs within the extent during this step
	// That translates to extentID being same as the return first pageID
	LogicalPageID newLastExtentID() {
		LogicalPageID id = pHeader->pageCount;
		pHeader->pageCount += pagesPerExtent;
		return id;
	}

	Future<LogicalPageID> newExtentPageID(QueueID queueID) override { return newExtentPageID_impl(this, queueID); }

	Future<Void> writePhysicalPage(PhysicalPageID pageID, Reference<ArenaPage> page, bool header = false) {
		debug_printf("DWALPager(%s) op=%s %s ptr=%p\n",
		             filename.c_str(),
		             (header ? "writePhysicalHeader" : "writePhysical"),
		             toString(pageID).c_str(),
		             page->begin());

		++g_redwoodMetrics.pagerDiskWrite;
		VALGRIND_MAKE_MEM_DEFINED(page->begin(), page->size());
		page->updateChecksum(pageID);
		debug_printf("DWALPager(%s) writePhysicalPage %s CalculatedChecksum=%d ChecksumInPage=%d\n",
		             filename.c_str(),
		             toString(pageID).c_str(),
		             page->calculateChecksum(pageID),
		             page->getChecksum());

		if (memoryOnly) {
			return Void();
		}

		// Note:  Not using forwardError here so a write error won't be discovered until commit time.
		int blockSize = header ? smallestPhysicalBlock : physicalPageSize;
		Future<Void> f =
		    holdWhile(page, map(pageFile->write(page->begin(), blockSize, (int64_t)pageID * blockSize), [=](Void) {
			              debug_printf("DWALPager(%s) op=%s %s ptr=%p file offset=%d\n",
			                           filename.c_str(),
			                           (header ? "writePhysicalHeaderComplete" : "writePhysicalComplete"),
			                           toString(pageID).c_str(),
			                           page->begin(),
			                           (pageID * blockSize));
			              return Void();
		              }));
		operations.add(f);
		return f;
	}

	Future<Void> writeHeaderPage(PhysicalPageID pageID, Reference<ArenaPage> page) {
		return writePhysicalPage(pageID, page, true);
	}

	void updatePage(LogicalPageID pageID, Reference<ArenaPage> data) override {
		// Get the cache entry for this page, without counting it as a cache hit as we're replacing its contents now
		// or as a cache miss because there is no benefit to the page already being in cache
		PageCacheEntry& cacheEntry = pageCache.get(pageID, true, true);
		debug_printf("DWALPager(%s) op=write %s cached=%d reading=%d writing=%d\n",
		             filename.c_str(),
		             toString(pageID).c_str(),
		             cacheEntry.initialized(),
		             cacheEntry.initialized() && cacheEntry.reading(),
		             cacheEntry.initialized() && cacheEntry.writing());

		// If the page is still being read then it's not also being written because a write places
		// the new content into readFuture when the write is launched, not when it is completed.
		// Read/write ordering is being enforced so waiting readers will not see the new write.  This
		// is necessary for remap erasure to work correctly since the oldest version of a page, located
		// at the original page ID, could have a pending read when that version is expired (after which
		// future reads of the version are not allowed) and the write of the next newest version over top
		// of the original page begins.
		if (!cacheEntry.initialized()) {
			cacheEntry.writeFuture = writePhysicalPage(pageID, data);
		} else if (cacheEntry.reading()) {
			// Wait for the read to finish, then start the write.
			cacheEntry.writeFuture = map(success(cacheEntry.readFuture), [=](Void) {
				writePhysicalPage(pageID, data);
				return Void();
			});
		}
		// If the page is being written, wait for this write before issuing the new write to ensure the
		// writes happen in the correct order
		else if (cacheEntry.writing()) {
			cacheEntry.writeFuture = map(cacheEntry.writeFuture, [=](Void) {
				writePhysicalPage(pageID, data);
				return Void();
			});
		} else {
			cacheEntry.writeFuture = writePhysicalPage(pageID, data);
		}

		// Always update the page contents immediately regardless of what happened above.
		cacheEntry.readFuture = data;
	}

	Future<LogicalPageID> atomicUpdatePage(LogicalPageID pageID, Reference<ArenaPage> data, Version v) override {
		debug_printf("DWALPager(%s) op=writeAtomic %s @%" PRId64 "\n", filename.c_str(), toString(pageID).c_str(), v);
		Future<LogicalPageID> f = map(newPageID(), [=](LogicalPageID newPageID) {
			updatePage(newPageID, data);
			// TODO:  Possibly limit size of remap queue since it must be recovered on cold start
			RemappedPage r{ v, pageID, newPageID };
			remapQueue.pushBack(r);
			auto& versionedMap = remappedPages[pageID];

			// An update page is unlikely to have its old version read again soon, so prioritize its cache eviction
			// If the versioned map is empty for this page then the prior version of the page is at stored at the
			// PhysicalPageID pageID, otherwise it is the last mapped value in the version-ordered map.
			pageCache.prioritizeEviction(versionedMap.empty() ? pageID : versionedMap.rbegin()->second);
			versionedMap[v] = newPageID;

			debug_printf("DWALPager(%s) pushed %s\n", filename.c_str(), RemappedPage(r).toString().c_str());
			return pageID;
		});

		// No need for forwardError here because newPageID() is already wrapped in forwardError
		return f;
	}

	void freeUnmappedPage(PhysicalPageID pageID, Version v) {
		// If v is older than the oldest version still readable then mark pageID as free as of the next commit
		if (v < effectiveOldestVersion()) {
			debug_printf("DWALPager(%s) op=freeNow %s @%" PRId64 " oldestVersion=%" PRId64 "\n",
			             filename.c_str(),
			             toString(pageID).c_str(),
			             v,
			             pLastCommittedHeader->oldestVersion);
			freeList.pushBack(pageID);
		} else {
			// Otherwise add it to the delayed free list
			debug_printf("DWALPager(%s) op=freeLater %s @%" PRId64 " oldestVersion=%" PRId64 "\n",
			             filename.c_str(),
			             toString(pageID).c_str(),
			             v,
			             pLastCommittedHeader->oldestVersion);
			delayedFreeList.pushBack({ v, pageID });
		}

		// A freed page is unlikely to be read again soon so prioritize its cache eviction
		pageCache.prioritizeEviction(pageID);
	}

	LogicalPageID detachRemappedPage(LogicalPageID pageID, Version v) override {
		auto i = remappedPages.find(pageID);
		if (i == remappedPages.end()) {
			// Page is not remapped
			return invalidLogicalPageID;
		}

		// Get the page that id was most recently remapped to
		auto iLast = i->second.rbegin();
		LogicalPageID newID = iLast->second;
		ASSERT(RemappedPage::getTypeOf(newID) == RemappedPage::REMAP);

		// If the last change remap was also at v then change the remap to a delete, as it's essentially
		// the same as the original page being deleted at that version and newID being used from then on.
		if (iLast->first == v) {
			debug_printf("DWALPager(%s) op=detachDelete originalID=%s newID=%s @%" PRId64 " oldestVersion=%" PRId64
			             "\n",
			             filename.c_str(),
			             toString(pageID).c_str(),
			             toString(newID).c_str(),
			             v,
			             pLastCommittedHeader->oldestVersion);
			iLast->second = invalidLogicalPageID;
			remapQueue.pushBack(RemappedPage{ v, pageID, invalidLogicalPageID });
		} else {
			debug_printf("DWALPager(%s) op=detach originalID=%s newID=%s @%" PRId64 " oldestVersion=%" PRId64 "\n",
			             filename.c_str(),
			             toString(pageID).c_str(),
			             toString(newID).c_str(),
			             v,
			             pLastCommittedHeader->oldestVersion);
			// Mark id as converted to its last remapped location as of v
			i->second[v] = 0;
			remapQueue.pushBack(RemappedPage{ v, pageID, 0 });
		}
		return newID;
	}

	void freePage(LogicalPageID pageID, Version v) override {
		// If pageID has been remapped, then it can't be freed until all existing remaps for that page have been undone,
		// so queue it for later deletion
		auto i = remappedPages.find(pageID);
		if (i != remappedPages.end()) {
			debug_printf("DWALPager(%s) op=freeRemapped %s @%" PRId64 " oldestVersion=%" PRId64 "\n",
			             filename.c_str(),
			             toString(pageID).c_str(),
			             v,
			             pLastCommittedHeader->oldestVersion);
			remapQueue.pushBack(RemappedPage{ v, pageID, invalidLogicalPageID });

			// A freed page is unlikely to be read again soon so prioritize its cache eviction
			PhysicalPageID previousPhysicalPage = i->second.rbegin()->second;
			pageCache.prioritizeEviction(previousPhysicalPage);

			i->second[v] = invalidLogicalPageID;
			return;
		}

		freeUnmappedPage(pageID, v);
	};

	ACTOR static void freeExtent_impl(DWALPager* self, LogicalPageID pageID) {
		self->extentFreeList.pushBack(pageID);
		Optional<ExtentUsedListEntry> freeExtent = wait(self->extentUsedList.pop());
		// Optional<LogicalPageID> freeExtentPageID = wait(self->extentUsedList.pop());
		if (freeExtent.present()) {
			debug_printf("DWALPager(%s) freeExtentPageID() popped %s from used list\n",
			             self->filename.c_str(),
			             toString(freeExtent.get().extentID).c_str());
		}
	}
	void freeExtent(LogicalPageID pageID) override { freeExtent_impl(this, pageID); }

	// Read a physical page from the page file.  Note that header pages use a page size of smallestPhysicalBlock
	// If the user chosen physical page size is larger, then there will be a gap of unused space after the header pages
	// and before the user-chosen sized pages.
	ACTOR static Future<Reference<ArenaPage>> readPhysicalPage(DWALPager* self,
	                                                           PhysicalPageID pageID,
	                                                           bool header = false) {
		ASSERT(!self->memoryOnly);
		++g_redwoodMetrics.pagerDiskRead;

		if (g_network->getCurrentTask() > TaskPriority::DiskRead) {
			wait(delay(0, TaskPriority::DiskRead));
		}

		state Reference<ArenaPage> page =
		    header ? Reference<ArenaPage>(new ArenaPage(smallestPhysicalBlock, smallestPhysicalBlock))
		           : self->newPageBuffer();
		debug_printf("DWALPager(%s) op=readPhysicalStart %s ptr=%p\n",
		             self->filename.c_str(),
		             toString(pageID).c_str(),
		             page->begin());

		int blockSize = header ? smallestPhysicalBlock : self->physicalPageSize;
		// TODO:  Could a dispatched read try to write to page after it has been destroyed if this actor is cancelled?
		int readBytes = wait(self->pageFile->read(page->mutate(), blockSize, (int64_t)pageID * blockSize));
		debug_printf("DWALPager(%s) op=readPhysicalComplete %s ptr=%p bytes=%d\n",
		             self->filename.c_str(),
		             toString(pageID).c_str(),
		             page->begin(),
		             readBytes);

		// Header reads are checked explicitly during recovery
		if (!header) {
			if (!page->verifyChecksum(pageID)) {
				debug_printf(
				    "DWALPager(%s) checksum failed for %s\n", self->filename.c_str(), toString(pageID).c_str());
				Error e = checksum_failed();
				TraceEvent(SevError, "RedwoodChecksumFailed")
				    .detail("Filename", self->filename.c_str())
				    .detail("PageID", pageID)
				    .detail("PageSize", self->physicalPageSize)
				    .detail("Offset", pageID * self->physicalPageSize)
				    .detail("CalculatedChecksum", page->calculateChecksum(pageID))
				    .detail("ChecksumInPage", page->getChecksum())
				    .error(e);
				ASSERT(false);
				throw e;
			}
		}
		return page;
	}

	static Future<Reference<ArenaPage>> readHeaderPage(DWALPager* self, PhysicalPageID pageID) {
		return readPhysicalPage(self, pageID, true);
	}

	bool tryEvictPage(LogicalPageID logicalID, Version v) {
		PhysicalPageID physicalID = getPhysicalPageID(logicalID, v);
		return pageCache.tryEvict(physicalID);
	}

	// Reads the most recent version of pageID, either previously committed or written using updatePage()
	// in the current commit
	Future<Reference<ArenaPage>> readPage(LogicalPageID pageID, bool cacheable, bool noHit = false) override {
		// Use cached page if present, without triggering a cache hit.
		// Otherwise, read the page and return it but don't add it to the cache
		if (!cacheable) {
			debug_printf("DWALPager(%s) op=readUncached %s\n", filename.c_str(), toString(pageID).c_str());
			PageCacheEntry* pCacheEntry = pageCache.getIfExists(pageID);

			if (pCacheEntry != nullptr) {
				debug_printf("DWALPager(%s) op=readUncachedHit %s\n", filename.c_str(), toString(pageID).c_str());
				return pCacheEntry->readFuture;
			}

			debug_printf("DWALPager(%s) op=readUncachedMiss %s\n", filename.c_str(), toString(pageID).c_str());
			return forwardError(readPhysicalPage(this, (PhysicalPageID)pageID), errorPromise);
		}

		PageCacheEntry& cacheEntry = pageCache.get(pageID, noHit);
		debug_printf("DWALPager(%s) op=read %s cached=%d reading=%d writing=%d noHit=%d\n",
		             filename.c_str(),
		             toString(pageID).c_str(),
		             cacheEntry.initialized(),
		             cacheEntry.initialized() && cacheEntry.reading(),
		             cacheEntry.initialized() && cacheEntry.writing(),
		             noHit);

		if (!cacheEntry.initialized()) {
			debug_printf("DWALPager(%s) issuing actual read of %s\n", filename.c_str(), toString(pageID).c_str());
			cacheEntry.readFuture = forwardError(readPhysicalPage(this, (PhysicalPageID)pageID), errorPromise);
			cacheEntry.writeFuture = Void();
		}

		return cacheEntry.readFuture;
	}

	PhysicalPageID getPhysicalPageID(LogicalPageID pageID, Version v) {
		auto i = remappedPages.find(pageID);

		if (i != remappedPages.end()) {
			auto j = i->second.upper_bound(v);
			if (j != i->second.begin()) {
				--j;
				debug_printf("DWALPager(%s) op=lookupRemapped %s @%" PRId64 " -> %s\n",
				             filename.c_str(),
				             toString(pageID).c_str(),
				             v,
				             toString(j->second).c_str());
				pageID = j->second;
				if (pageID == invalidLogicalPageID)
					debug_printf(
					    "DWALPager(%s) remappedPagesMap: %s\n", filename.c_str(), toString(remappedPages).c_str());

				ASSERT(pageID != invalidLogicalPageID);
			}
		} else {
			debug_printf("DWALPager(%s) op=lookupNotRemapped %s @%" PRId64 " (not remapped)\n",
			             filename.c_str(),
			             toString(pageID).c_str(),
			             v);
		}

		return (PhysicalPageID)pageID;
	}

	Future<Reference<ArenaPage>> readPageAtVersion(LogicalPageID logicalID, Version v, bool cacheable, bool noHit) {
		PhysicalPageID physicalID = getPhysicalPageID(logicalID, v);
		return readPage(physicalID, cacheable, noHit);
	}

	void releaseExtentReadLock() override { concurrentExtentReads->release(); }

	// Read the physical extent at given pageID
	// NOTE that we use the same interface (<ArenaPage>) for the extent as the page
	ACTOR static Future<Reference<ArenaPage>> readPhysicalExtent(DWALPager* self,
	                                                             PhysicalPageID pageID,
	                                                             int readSize = 0) {
		// First take the concurrentExtentReads lock to avoid issuing too many reads concurrently
		wait(self->concurrentExtentReads->take());

		ASSERT(!self->memoryOnly);
		++g_redwoodMetrics.pagerDiskRead;

		if (g_network->getCurrentTask() > TaskPriority::DiskRead) {
			wait(delay(0, TaskPriority::DiskRead));
		}

		// readSize may not be equal to the physical extent size (for the first and last extents)
		if (!readSize)
			readSize = self->physicalExtentSize;

		state Reference<ArenaPage> extent = Reference<ArenaPage>(new ArenaPage(self->logicalPageSize, readSize));

		// physicalReadSize is the size of disk read we intend to issue
		auto physicalReadSize = SERVER_KNOBS->REDWOOD_DEFAULT_EXTENT_READ_SIZE;
		auto parallelReads = readSize / physicalReadSize;
		auto lastReadSize = readSize % physicalReadSize;

		debug_printf(
		    "DWALPager(%s) op=readPhysicalExtentStart %s readSize %d offset %d physicalReadSize %d parallelReads %d\n",
		    self->filename.c_str(),
		    toString(pageID).c_str(),
		    readSize,
		    (int64_t)pageID * (self->physicalPageSize),
		    physicalReadSize,
		    parallelReads);

		// we split the extent read into a number of parallel disk reads based on the determined physical
		// disk read size. All those reads are issued in parallel and their futures are stored into the following
		// reads vector
		std::vector<Future<int>> reads;
		int i;
		int64_t startOffset = (int64_t)pageID * (self->physicalPageSize);
		int64_t currentOffset;
		for (i = 0; i < parallelReads; i++) {
			currentOffset = i * physicalReadSize;
			debug_printf("DWALPager(%s) current offset %d\n", self->filename.c_str(), currentOffset);
			reads.push_back(
			    self->pageFile->read(extent->mutate() + currentOffset, physicalReadSize, startOffset + currentOffset));
		}

		// Handle the last read separately as it may be smaller than physicalReadSize
		if (lastReadSize) {
			currentOffset = i * physicalReadSize;
			debug_printf("DWALPager(%s) iter %d current offset %d lastReadSize %d\n",
			             self->filename.c_str(),
			             i,
			             currentOffset,
			             lastReadSize);
			reads.push_back(
			    self->pageFile->read(extent->mutate() + currentOffset, lastReadSize, startOffset + currentOffset));
		}

		// wait for all the parallel read futures for the given extent
		wait(waitForAll(reads));

		debug_printf("DWALPager(%s) op=readPhysicalExtentComplete %s ptr=%p bytes=%d file offset=%d\n",
		             self->filename.c_str(),
		             toString(pageID).c_str(),
		             extent->begin(),
		             readSize,
		             (pageID * self->physicalPageSize));

		return extent;
	}

	Future<Reference<ArenaPage>> readExtent(LogicalPageID pageID) override {
		debug_printf("DWALPager(%s) op=readExtent %s\n", filename.c_str(), toString(pageID).c_str());
		PageCacheEntry* pCacheEntry = extentCache.getIfExists(pageID);
		if (pCacheEntry != nullptr) {
			debug_printf("DWALPager(%s) Cache Entry exists for %s\n", filename.c_str(), toString(pageID).c_str());
			return pCacheEntry->readFuture;
		}

		LogicalPageID headPageID = pHeader->remapQueue.headPageID;
		LogicalPageID tailPageID = pHeader->remapQueue.tailPageID;
		int readSize = physicalExtentSize;
		bool headExt = false;
		bool tailExt = false;
		debug_printf("DWALPager(%s) #extentPages: %d, headPageID: %s, tailPageID: %s\n",
		             filename.c_str(),
		             pagesPerExtent,
		             toString(headPageID).c_str(),
		             toString(tailPageID).c_str());
		if (headPageID >= pageID && ((headPageID - pageID) < pagesPerExtent))
			headExt = true;
		if ((tailPageID - pageID) < pagesPerExtent)
			tailExt = true;
		if (headExt && tailExt) {
			readSize = (tailPageID - headPageID + 1) * physicalPageSize;
		} else if (headExt)
			readSize = (pagesPerExtent - (headPageID - pageID)) * physicalPageSize;
		else if (tailExt)
			readSize = (tailPageID - pageID + 1) * physicalPageSize;

		PageCacheEntry& cacheEntry = extentCache.get(pageID);
		if (!cacheEntry.initialized()) {
			cacheEntry.writeFuture = Void();
			cacheEntry.readFuture =
			    forwardError(readPhysicalExtent(this, (PhysicalPageID)pageID, readSize), errorPromise);
			debug_printf("DWALPager(%s) Set the cacheEntry readFuture for page: %s\n",
			             filename.c_str(),
			             toString(pageID).c_str());
		}
		return cacheEntry.readFuture;
	}

	// Get snapshot as of the most recent committed version of the pager
	Reference<IPagerSnapshot> getReadSnapshot(Version v) override;
	void addLatestSnapshot();

	// Set the pending oldest versiont to keep as of the next commit
	void setOldestVersion(Version v) override {
		ASSERT(v >= pHeader->oldestVersion);
		ASSERT(v <= pHeader->committedVersion);
		pHeader->oldestVersion = v;
		expireSnapshots(v);
	};

	// Get the oldest *readable* version, which is not the same as the oldest retained version as the version
	// returned could have been set as the oldest version in the pending commit
	Version getOldestVersion() const override { return pHeader->oldestVersion; };

	// Calculate the *effective* oldest version, which can be older than the one set in the last commit since we
	// are allowing active snapshots to temporarily delay page reuse.
	Version effectiveOldestVersion() {
		if (snapshots.empty()) {
			debug_printf("DWALPager(%s) snapshots list empty\n", filename.c_str());
			return pLastCommittedHeader->oldestVersion;
		}
		return std::min(pLastCommittedHeader->oldestVersion, snapshots.front().version);
	}

	ACTOR static Future<Void> removeRemapEntry(DWALPager* self, RemappedPage p, Version oldestRetainedVersion) {
		// Get iterator to the versioned page map entry for the original page
		state PageToVersionedMapT::iterator iPageMapPair = self->remappedPages.find(p.originalPageID);
		// The iterator must be valid and not empty and its first page map entry must match p's version
		ASSERT(iPageMapPair != self->remappedPages.end());
		ASSERT(!iPageMapPair->second.empty());
		state VersionToPageMapT::iterator iVersionPagePair = iPageMapPair->second.find(p.version);
		ASSERT(iVersionPagePair != iPageMapPair->second.end());

		RemappedPage::Type firstType = p.getType();
		state RemappedPage::Type secondType;
		bool secondAfterOldestRetainedVersion = false;
		state bool deleteAtSameVersion = false;
		if (p.newPageID == iVersionPagePair->second) {
			auto nextEntry = iVersionPagePair;
			++nextEntry;
			if (nextEntry == iPageMapPair->second.end()) {
				secondType = RemappedPage::NONE;
			} else {
				secondType = RemappedPage::getTypeOf(nextEntry->second);
				secondAfterOldestRetainedVersion = nextEntry->first > oldestRetainedVersion;
			}
		} else {
			ASSERT(iVersionPagePair->second == invalidLogicalPageID);
			secondType = RemappedPage::FREE;
			deleteAtSameVersion = true;
		}
		ASSERT(firstType == RemappedPage::REMAP || secondType == RemappedPage::NONE);

		// Scenarios and actions to take:
		//
		// The first letter (firstType) is the type of the entry just popped from the remap queue.
		// The second letter (secondType) is the type of the next item in the queue for the same
		// original page ID, if present.  If not present, secondType will be NONE.
		//
		// Since the next item can be arbitrarily ahead in the queue, secondType is determined by
		// looking at the remappedPages structure.
		//
		// R == Remap    F == Free   D == Detach   | == oldestRetaineedVersion
		//
		//   R R |  free new ID
		//   R F |  free new ID if R and D are at different versions
		//   R D |  do nothing
		//   R | R  copy new to original ID, free new ID
		//   R | F  copy new to original ID, free new ID
		//   R | D  copy new to original ID
		//   R |    copy new to original ID, free new ID
		//   F |    free original ID
		//   D |    free original ID
		//
		// Note that
		//
		// Special case:  Page is detached while it is being read in remapCopyAndFree()
		//   Initial state:  R |
		//   Start remapCopyAndFree(), intending to copy new, ID to originalID and free newID
		//   New state:  R | D
		//   Read of newID completes.
		//   Copy new contents over original, do NOT free new ID
		//   Later popped state:  D |
		//   free original ID
		//
		state bool freeNewID =
		    (firstType == RemappedPage::REMAP && secondType != RemappedPage::DETACH && !deleteAtSameVersion);
		state bool copyNewToOriginal = (firstType == RemappedPage::REMAP &&
		                                (secondAfterOldestRetainedVersion || secondType == RemappedPage::NONE));
		state bool freeOriginalID = (firstType == RemappedPage::FREE || firstType == RemappedPage::DETACH);

		debug_printf("DWALPager(%s) remapCleanup %s secondType=%c mapEntry=%s oldestRetainedVersion=%" PRId64 " \n",
		             self->filename.c_str(),
		             p.toString().c_str(),
		             secondType,
		             ::toString(*iVersionPagePair).c_str(),
		             oldestRetainedVersion);

		if (copyNewToOriginal) {
			if (g_network->isSimulated()) {
				ASSERT(self->remapDestinationsSimOnly.count(p.originalPageID) == 0);
				self->remapDestinationsSimOnly.insert(p.originalPageID);
			}
			debug_printf("DWALPager(%s) remapCleanup copy %s\n", self->filename.c_str(), p.toString().c_str());

			// Read the data from the page that the original was mapped to
			Reference<ArenaPage> data = wait(self->readPage(p.newPageID, false, true));

			// Write the data to the original page so it can be read using its original pageID
			self->updatePage(p.originalPageID, data);
			++g_redwoodMetrics.pagerRemapCopy;
		} else if (firstType == RemappedPage::REMAP) {
			++g_redwoodMetrics.pagerRemapSkip;
		}

		// Now that the page contents have been copied to the original page, if the corresponding map entry
		// represented the remap and there wasn't a delete later in the queue at p for the same version then
		// erase the entry.
		if (!deleteAtSameVersion) {
			debug_printf(
			    "DWALPager(%s) remapCleanup deleting map entry %s\n", self->filename.c_str(), p.toString().c_str());
			// Erase the entry and set iVersionPagePair to the next entry or end
			iVersionPagePair = iPageMapPair->second.erase(iVersionPagePair);

			// If the map is now empty, delete it
			if (iPageMapPair->second.empty()) {
				debug_printf(
				    "DWALPager(%s) remapCleanup deleting empty map %s\n", self->filename.c_str(), p.toString().c_str());
				self->remappedPages.erase(iPageMapPair);
			} else if (freeNewID && secondType == RemappedPage::NONE &&
			           iVersionPagePair != iPageMapPair->second.end() &&
			           RemappedPage::getTypeOf(iVersionPagePair->second) == RemappedPage::DETACH) {
				// If we intend to free the new ID and there was no map entry, one could have been added during the wait
				// above. If so, and if it was a detach operation, then we can't free the new page ID as its lifetime
				// will be managed by the client starting at some later version.
				freeNewID = false;
			}
		}

		if (freeNewID) {
			debug_printf("DWALPager(%s) remapCleanup freeNew %s\n", self->filename.c_str(), p.toString().c_str());
			self->freeUnmappedPage(p.newPageID, 0);
			++g_redwoodMetrics.pagerRemapFree;
		}

		if (freeOriginalID) {
			debug_printf("DWALPager(%s) remapCleanup freeOriginal %s\n", self->filename.c_str(), p.toString().c_str());
			self->freeUnmappedPage(p.originalPageID, 0);
			++g_redwoodMetrics.pagerRemapFree;
		}

		return Void();
	}

	ACTOR static Future<Void> remapCleanup(DWALPager* self) {
		state ActorCollection tasks(true);
		state Promise<Void> signal;
		tasks.add(signal.getFuture());

		self->remapCleanupStop = false;

		// The oldest retained version cannot change during the cleanup run as this would allow multiple read/copy
		// operations with the same original page ID destination to be started and they could complete out of order.
		state Version oldestRetainedVersion = self->effectiveOldestVersion();

		// Cutoff is the version we can pop to
		state RemappedPage cutoff(oldestRetainedVersion - self->remapCleanupWindow);
		debug_printf("DWALPager(%s) remapCleanup cutoff %s oldestRetailedVersion=%" PRId64 " \n",
		             self->filename.c_str(),
		             ::toString(cutoff).c_str(),
		             oldestRetainedVersion);

		// Minimum version we must pop to before obeying stop command.
		state Version minStopVersion =
		    cutoff.version - (BUGGIFY ? deterministicRandom()->randomInt(0, 10)
		                              : (self->remapCleanupWindow * SERVER_KNOBS->REDWOOD_REMAP_CLEANUP_LAG));
		self->remapDestinationsSimOnly.clear();

		state int sinceYield = 0;
		loop {
			state Optional<RemappedPage> p = wait(self->remapQueue.pop(cutoff));
			debug_printf("DWALPager(%s) remapCleanup popped %s\n", self->filename.c_str(), ::toString(p).c_str());

			// Stop if we have reached the cutoff version, which is the start of the cleanup coalescing window
			if (!p.present()) {
				break;
			}

			Future<Void> task = removeRemapEntry(self, p.get(), oldestRetainedVersion);
			if (!task.isReady()) {
				tasks.add(task);
			}

			// If the stop flag is set and we've reached the minimum stop version according the the allowed lag then
			// stop.
			if (self->remapCleanupStop && p.get().version >= minStopVersion) {
				break;
			}

			// Yield to prevent slow task in case no IO waits are encountered
			if (++sinceYield >= 100) {
				sinceYield = 0;
				wait(yield());
			}
		}

		debug_printf("DWALPager(%s) remapCleanup stopped (stop=%d)\n", self->filename.c_str(), self->remapCleanupStop);
		signal.send(Void());
		wait(tasks.getResult());
		return Void();
	}

	// Flush all queues so they have no operations pending.
	ACTOR static Future<Void> flushQueues(DWALPager* self) {
		ASSERT(self->remapCleanupFuture.isReady());

		// Flush remap queue and related queues separately, they are not involved in free page management
		wait(self->remapQueue.flush());
		wait(self->extentFreeList.flush());
		wait(self->extentUsedList.flush());

		// Flush the free list and delayed free list queues together as they are used by freePage() and newPageID()
		// Since each queue's preFlush can create work for the other, we must see preflush return false for both
		// twice in row.
		state int clear = 0;
		loop {
			state bool freeBusy = wait(self->freeList.preFlush());
			state bool delayedFreeBusy = wait(self->delayedFreeList.preFlush());
			debug_printf("DWALPager(%s) flushQueues freeBusy=%d delayedFreeBusy=%d\n",
			             self->filename.c_str(),
			             freeBusy,
			             delayedFreeBusy);

			// Once preFlush() returns false for both queues then there are no more operations pending
			// on either queue.  If preFlush() returns true for either queue in one loop execution then
			// it could have generated new work for itself or the other queue.
			if (!freeBusy && !delayedFreeBusy) {
				if (++clear == 2) {
					break;
				}
			} else {
				clear = 0;
			}
		}
		self->freeList.finishFlush();
		self->delayedFreeList.finishFlush();

		return Void();
	}

	ACTOR static Future<Void> commit_impl(DWALPager* self) {
		debug_printf("DWALPager(%s) commit begin\n", self->filename.c_str());

		// Write old committed header to Page 1
		self->writeHeaderPage(1, self->lastCommittedHeaderPage);

		// Trigger the remap eraser to stop and then wait for it.
		self->remapCleanupStop = true;
		wait(self->remapCleanupFuture);

		wait(flushQueues(self));

		self->pHeader->remapQueue = self->remapQueue.getState();
		self->pHeader->extentFreeList = self->extentFreeList.getState();
		self->pHeader->extentUsedList = self->extentUsedList.getState();
		self->pHeader->freeList = self->freeList.getState();
		self->pHeader->delayedFreeList = self->delayedFreeList.getState();

		// Wait for all outstanding writes to complete
		debug_printf("DWALPager(%s) waiting for outstanding writes\n", self->filename.c_str());
		wait(self->operations.signalAndCollapse());
		debug_printf("DWALPager(%s) Syncing\n", self->filename.c_str());

		// Sync everything except the header
		if (g_network->getCurrentTask() > TaskPriority::DiskWrite) {
			wait(delay(0, TaskPriority::DiskWrite));
		}

		if (!self->memoryOnly) {
			wait(self->pageFile->sync());
			debug_printf("DWALPager(%s) commit version %" PRId64 " sync 1\n",
			             self->filename.c_str(),
			             self->pHeader->committedVersion);
		}

		// Update header on disk and sync again.
		wait(self->writeHeaderPage(0, self->headerPage));
		if (g_network->getCurrentTask() > TaskPriority::DiskWrite) {
			wait(delay(0, TaskPriority::DiskWrite));
		}

		if (!self->memoryOnly) {
			wait(self->pageFile->sync());
			debug_printf("DWALPager(%s) commit version %" PRId64 " sync 2\n",
			             self->filename.c_str(),
			             self->pHeader->committedVersion);
		}

		// Update the last committed header for use in the next commit.
		self->updateCommittedHeader();
		self->addLatestSnapshot();

		// Try to expire snapshots up to the oldest version, in case some were being kept around due to being in use,
		// because maybe some are no longer in use.
		self->expireSnapshots(self->pHeader->oldestVersion);

		// Start unmapping pages for expired versions
		self->remapCleanupFuture = remapCleanup(self);

		return Void();
	}

	Future<Void> commit() override {
		// Can't have more than one commit outstanding.
		ASSERT(commitFuture.isReady());
		commitFuture = forwardError(commit_impl(this), errorPromise);
		return commitFuture;
	}

	Key getMetaKey() const override { return pHeader->getMetaKey(); }

	void setCommitVersion(Version v) override { pHeader->committedVersion = v; }

	void setMetaKey(KeyRef metaKey) override { pHeader->setMetaKey(metaKey); }

	ACTOR void shutdown(DWALPager* self, bool dispose) {
		debug_printf("DWALPager(%s) shutdown cancel recovery\n", self->filename.c_str());
		self->recoverFuture.cancel();
		debug_printf("DWALPager(%s) shutdown cancel commit\n", self->filename.c_str());
		self->commitFuture.cancel();
		debug_printf("DWALPager(%s) shutdown cancel remap\n", self->filename.c_str());
		self->remapCleanupFuture.cancel();

		if (self->errorPromise.canBeSet()) {
			debug_printf("DWALPager(%s) shutdown sending error\n", self->filename.c_str());
			self->errorPromise.sendError(actor_cancelled()); // Ideally this should be shutdown_in_progress
		}

		// Must wait for pending operations to complete, canceling them can cause a crash because the underlying
		// operations may be uncancellable and depend on memory from calling scope's page reference
		debug_printf("DWALPager(%s) shutdown wait for operations\n", self->filename.c_str());
		wait(self->operations.signal());

		debug_printf("DWALPager(%s) shutdown destroy page cache\n", self->filename.c_str());
		wait(self->pageCache.clear());

		debug_printf("DWALPager(%s) shutdown remappedPagesMap: %s\n",
		             self->filename.c_str(),
		             toString(self->remappedPages).c_str());

		// Unreference the file and clear
		self->pageFile.clear();
		if (dispose) {
			if (!self->memoryOnly) {
				debug_printf("DWALPager(%s) shutdown deleting file\n", self->filename.c_str());
				wait(IAsyncFileSystem::filesystem()->incrementalDeleteFile(self->filename, true));
			}
		}

		self->closedPromise.send(Void());
		delete self;
	}

	void dispose() override { shutdown(this, true); }

	void close() override { shutdown(this, false); }

	Future<Void> getError() override { return errorPromise.getFuture(); }

	Future<Void> onClosed() override { return closedPromise.getFuture(); }

	StorageBytes getStorageBytes() const override {
		ASSERT(recoverFuture.isReady());
		int64_t free;
		int64_t total;
		if (memoryOnly) {
			total = pageCacheBytes;
			free = pageCacheBytes - ((int64_t)pageCache.count() * physicalPageSize);
		} else {
			g_network->getDiskBytes(parentDirectory(filename), free, total);
		}
		int64_t pagerSize = pHeader->pageCount * physicalPageSize;

		// It is not exactly known how many pages on the delayed free list are usable as of right now.  It could be
		// known, if each commit delayed entries that were freeable were shuffled from the delayed free queue to the
		// free queue, but this doesn't seem necessary.
		int64_t reusable = (freeList.numEntries + delayedFreeList.numEntries) * physicalPageSize;
		int64_t temp = remapQueue.numEntries * physicalPageSize;

		return StorageBytes(free, total, pagerSize - reusable, free + reusable, temp);
	}

	int64_t getPageCacheCount() override { return (int64_t)pageCache.count(); }
	int64_t getPageCount() override { return pHeader->pageCount; }
	int64_t getExtentCacheCount() override { return (int64_t)extentCache.count(); }

	ACTOR static Future<Void> getUserPageCount_cleanup(DWALPager* self) {
		// Wait for the remap eraser to finish all of its work (not triggering stop)
		wait(self->remapCleanupFuture);

		// Flush queues so there are no pending freelist operations
		wait(flushQueues(self));

		debug_printf("DWALPager getUserPageCount_cleanup\n");
		self->freeList.getState();
		self->delayedFreeList.getState();
		self->extentFreeList.getState();
		self->extentUsedList.getState();
		self->remapQueue.getState();
		return Void();
	}

	// Get the number of pages in use by the pager's user
	Future<int64_t> getUserPageCount() override {
		return map(getUserPageCount_cleanup(this), [=](Void) {
			int64_t userPages =
			    pHeader->pageCount - 2 - freeList.numPages - freeList.numEntries - delayedFreeList.numPages -
			    delayedFreeList.numEntries - ((((remapQueue.numPages - 1) / pagesPerExtent) + 1) * pagesPerExtent) -
			    extentFreeList.numPages - (pagesPerExtent * extentFreeList.numEntries) - extentUsedList.numPages;

			debug_printf("DWALPager(%s) userPages=%" PRId64 " totalPageCount=%" PRId64 " freeQueuePages=%" PRId64
			             " freeQueueCount=%" PRId64 " delayedFreeQueuePages=%" PRId64 " delayedFreeQueueCount=%" PRId64
			             " remapQueuePages=%" PRId64 " remapQueueCount=%" PRId64 "\n",
			             filename.c_str(),
			             userPages,
			             pHeader->pageCount,
			             freeList.numPages,
			             freeList.numEntries,
			             delayedFreeList.numPages,
			             delayedFreeList.numEntries,
			             remapQueue.numPages,
			             remapQueue.numEntries);
			return userPages;
		});
	}

	Future<Void> init() override { return recoverFuture; }

	Version getLatestVersion() const override { return pLastCommittedHeader->committedVersion; }

private:
	~DWALPager() {}

	// Try to expire snapshots up to but not including v, but do not expire any snapshots that are in use.
	void expireSnapshots(Version v);

#pragma pack(push, 1)
	// Header is the format of page 0 of the database
	struct Header {
		static constexpr int FORMAT_VERSION = 3;
		uint16_t formatVersion;
		uint32_t queueCount;
		uint32_t pageSize;
		int64_t pageCount;
		uint32_t extentSize;
		FIFOQueue<LogicalPageID>::QueueState freeList;
		FIFOQueue<LogicalPageID>::QueueState extentFreeList; // free list for extents
		FIFOQueue<ExtentUsedListEntry>::QueueState extentUsedList; // in-use list for extents
		FIFOQueue<DelayedFreePage>::QueueState delayedFreeList;
		FIFOQueue<RemappedPage>::QueueState remapQueue;
		Version committedVersion;
		Version oldestVersion;
		int32_t metaKeySize;

		KeyRef getMetaKey() const { return KeyRef((const uint8_t*)(this + 1), metaKeySize); }

		void setMetaKey(StringRef key) {
			ASSERT(key.size() < (smallestPhysicalBlock - sizeof(Header)));
			metaKeySize = key.size();
			if (key.size() > 0) {
				memcpy(this + 1, key.begin(), key.size());
			}
		}

		int size() const { return sizeof(Header) + metaKeySize; }

	private:
		Header();
	};
#pragma pack(pop)

	struct PageCacheEntry {
		Future<Reference<ArenaPage>> readFuture;
		Future<Void> writeFuture;

		bool initialized() const { return readFuture.isValid(); }

		bool reading() const { return !readFuture.isReady(); }

		bool writing() const { return !writeFuture.isReady(); }

		bool evictable() const {
			// Don't evict if a page is still being read or written
			return !reading() && !writing();
		}

		Future<Void> onEvictable() const { return ready(readFuture) && writeFuture; }
	};

	// Physical page sizes will always be a multiple of 4k because AsyncFileNonDurable requires
	// this in simulation, and it also makes sense for current SSDs.
	// Allowing a smaller 'logical' page size is very useful for testing.
	static constexpr int smallestPhysicalBlock = 4096;
	int physicalPageSize;
	int logicalPageSize; // In simulation testing it can be useful to use a small logical page size

	// Extents are multi-page blocks used by the FIFO queues
	int physicalExtentSize;
	int pagesPerExtent;

	int64_t pageCacheBytes;

	// The header will be written to / read from disk as a smallestPhysicalBlock sized chunk.
	Reference<ArenaPage> headerPage;
	Header* pHeader;

	int desiredPageSize;
	int desiredExtentSize;

	Reference<ArenaPage> lastCommittedHeaderPage;
	Header* pLastCommittedHeader;

	std::string filename;
	bool memoryOnly;

	typedef ObjectCache<LogicalPageID, PageCacheEntry> PageCacheT;
	PageCacheT pageCache;

	typedef ObjectCache<LogicalPageID, PageCacheEntry> ExtentCacheT;
	ExtentCacheT extentCache;

	Promise<Void> closedPromise;
	Promise<Void> errorPromise;
	Future<Void> commitFuture;
	SignalableActorCollection operations;
	Future<Void> recoverFuture;
	Future<Void> remapCleanupFuture;
	bool remapCleanupStop;

	Reference<IAsyncFile> pageFile;

	LogicalPageQueueT freeList;

	// The delayed free list will be approximately in Version order.
	// TODO: Make this an ordered container some day.
	DelayedFreePageQueueT delayedFreeList;

	RemapQueueT remapQueue;
	LogicalPageQueueT extentFreeList;
	ExtentUsedListQueueT extentUsedList;
	Version remapCleanupWindow;
	Reference<FlowLock> concurrentExtentReads;
	std::unordered_set<PhysicalPageID> remapDestinationsSimOnly;

	struct SnapshotEntry {
		Version version;
		Promise<Void> expired;
		Reference<DWALPagerSnapshot> snapshot;
	};

	struct SnapshotEntryLessThanVersion {
		bool operator()(Version v, const SnapshotEntry& snapshot) { return v < snapshot.version; }

		bool operator()(const SnapshotEntry& snapshot, Version v) { return snapshot.version < v; }
	};

	// TODO: Better data structure
	PageToVersionedMapT remappedPages;

	std::deque<SnapshotEntry> snapshots;
};

// Prevents pager from reusing freed pages from version until the snapshot is destroyed
class DWALPagerSnapshot : public IPagerSnapshot, public ReferenceCounted<DWALPagerSnapshot> {
public:
	DWALPagerSnapshot(DWALPager* pager, Key meta, Version version, Future<Void> expiredFuture)
	  : pager(pager), metaKey(meta), version(version), expired(expiredFuture) {}
	~DWALPagerSnapshot() override {}

	Future<Reference<const ArenaPage>> getPhysicalPage(LogicalPageID pageID, bool cacheable, bool noHit) override {
		if (expired.isError()) {
			throw expired.getError();
		}
		return map(pager->readPageAtVersion(pageID, version, cacheable, noHit),
		           [=](Reference<ArenaPage> p) { return Reference<const ArenaPage>(std::move(p)); });
	}

	bool tryEvictPage(LogicalPageID id) override { return pager->tryEvictPage(id, version); }

	Key getMetaKey() const override { return metaKey; }

	Version getVersion() const override { return version; }

	void addref() override { ReferenceCounted<DWALPagerSnapshot>::addref(); }

	void delref() override { ReferenceCounted<DWALPagerSnapshot>::delref(); }

	DWALPager* pager;
	Future<Void> expired;
	Version version;
	Key metaKey;
};

void DWALPager::expireSnapshots(Version v) {
	debug_printf("DWALPager(%s) expiring snapshots through %" PRId64 " snapshot count %d\n",
	             filename.c_str(),
	             v,
	             (int)snapshots.size());
	while (snapshots.size() > 1 && snapshots.front().version < v && snapshots.front().snapshot->isSoleOwner()) {
		debug_printf("DWALPager(%s) expiring snapshot for %" PRId64 " soleOwner=%d\n",
		             filename.c_str(),
		             snapshots.front().version,
		             snapshots.front().snapshot->isSoleOwner());
		// The snapshot contract could be made such that the expired promise isn't need anymore.  In practice it
		// probably is already not needed but it will gracefully handle the case where a user begins a page read
		// with a snapshot reference, keeps the page read future, and drops the snapshot reference.
		snapshots.front().expired.sendError(transaction_too_old());
		snapshots.pop_front();
	}
}

Reference<IPagerSnapshot> DWALPager::getReadSnapshot(Version v) {
	ASSERT(!snapshots.empty());

	auto i = std::upper_bound(snapshots.begin(), snapshots.end(), v, SnapshotEntryLessThanVersion());
	if (i == snapshots.begin()) {
		throw version_invalid();
	}
	--i;
	return i->snapshot;
}

void DWALPager::addLatestSnapshot() {
	Promise<Void> expired;
	snapshots.push_back(
	    { pLastCommittedHeader->committedVersion,
	      expired,
	      makeReference<DWALPagerSnapshot>(
	          this, pLastCommittedHeader->getMetaKey(), pLastCommittedHeader->committedVersion, expired.getFuture()) });
}

// TODO: Move this to a flow header once it is mature.
struct SplitStringRef {
	StringRef a;
	StringRef b;

	SplitStringRef(StringRef a = StringRef(), StringRef b = StringRef()) : a(a), b(b) {}

	SplitStringRef(Arena& arena, const SplitStringRef& toCopy) : a(toStringRef(arena)), b() {}

	SplitStringRef prefix(int len) const {
		if (len <= a.size()) {
			return SplitStringRef(a.substr(0, len));
		}
		len -= a.size();
		return SplitStringRef(a, b.substr(0, len));
	}

	StringRef toStringRef(Arena& arena) const {
		StringRef c = makeString(size(), arena);
		memcpy(mutateString(c), a.begin(), a.size());
		memcpy(mutateString(c) + a.size(), b.begin(), b.size());
		return c;
	}

	Standalone<StringRef> toStringRef() const {
		Arena a;
		return Standalone<StringRef>(toStringRef(a), a);
	}

	int size() const { return a.size() + b.size(); }

	int expectedSize() const { return size(); }

	std::string toString() const { return format("%s%s", a.toString().c_str(), b.toString().c_str()); }

	std::string toHexString() const { return format("%s%s", a.toHexString().c_str(), b.toHexString().c_str()); }

	struct const_iterator {
		const uint8_t* ptr;
		const uint8_t* end;
		const uint8_t* next;

		inline bool operator==(const const_iterator& rhs) const { return ptr == rhs.ptr; }
		inline bool operator!=(const const_iterator& rhs) const { return !(*this == rhs); }

		inline const_iterator& operator++() {
			++ptr;
			if (ptr == end) {
				ptr = next;
			}
			return *this;
		}

		inline const_iterator& operator+(int n) {
			ptr += n;
			if (ptr >= end) {
				ptr = next + (ptr - end);
			}
			return *this;
		}

		inline uint8_t operator*() const { return *ptr; }
	};

	inline const_iterator begin() const { return { a.begin(), a.end(), b.begin() }; }

	inline const_iterator end() const { return { b.end() }; }

	template <typename StringT>
	int compare(const StringT& rhs) const {
		auto j = begin();
		auto k = rhs.begin();
		auto jEnd = end();
		auto kEnd = rhs.end();

		while (j != jEnd && k != kEnd) {
			int cmp = *j - *k;
			if (cmp != 0) {
				return cmp;
			}
		}

		// If we've reached the end of *this, then values are equal if rhs is also exhausted, otherwise *this is less
		// than rhs
		if (j == jEnd) {
			return k == kEnd ? 0 : -1;
		}

		return 1;
	}
};

// A BTree "page id" is actually a list of LogicalPageID's whose contents should be concatenated together.
// NOTE: Uses host byte order
typedef VectorRef<LogicalPageID> BTreePageIDRef;
constexpr LogicalPageID maxPageID = (LogicalPageID)-1;

std::string toString(BTreePageIDRef id) {
	return std::string("BTreePageID") + toString(id.begin(), id.end());
}

#define STR(x) LiteralStringRef(x)
struct RedwoodRecordRef {
	typedef uint8_t byte;

	RedwoodRecordRef(KeyRef key = KeyRef(), Optional<ValueRef> value = {}) : key(key), value(value) {}

	RedwoodRecordRef(Arena& arena, const RedwoodRecordRef& toCopy) : key(arena, toCopy.key) {
		if (toCopy.value.present()) {
			value = ValueRef(arena, toCopy.value.get());
		}
	}

	typedef KeyRef Partial;

	void updateCache(Optional<Partial> cache, Arena& arena) const { cache = KeyRef(arena, key); }

	KeyValueRef toKeyValueRef() const { return KeyValueRef(key, value.get()); }

	// RedwoodRecordRefs are used for both internal and leaf pages of the BTree.
	// Boundary records in internal pages are made from leaf records.
	// These functions make creating and working with internal page records more convenient.
	inline BTreePageIDRef getChildPage() const {
		ASSERT(value.present());
		return BTreePageIDRef((LogicalPageID*)value.get().begin(), value.get().size() / sizeof(LogicalPageID));
	}

	inline void setChildPage(BTreePageIDRef id) {
		value = ValueRef((const uint8_t*)id.begin(), id.size() * sizeof(LogicalPageID));
	}

	inline void setChildPage(Arena& arena, BTreePageIDRef id) {
		value = ValueRef(arena, (const uint8_t*)id.begin(), id.size() * sizeof(LogicalPageID));
	}

	inline RedwoodRecordRef withPageID(BTreePageIDRef id) const {
		return RedwoodRecordRef(key, ValueRef((const uint8_t*)id.begin(), id.size() * sizeof(LogicalPageID)));
	}

	inline RedwoodRecordRef withoutValue() const { return RedwoodRecordRef(key); }

	inline RedwoodRecordRef withMaxPageID() const {
		return RedwoodRecordRef(key, StringRef((uint8_t*)&maxPageID, sizeof(maxPageID)));
	}

	// Truncate (key, version, part) tuple to len bytes.
	void truncate(int len) {
		ASSERT(len <= key.size());
		key = key.substr(0, len);
	}

	// Find the common key prefix between two records, assuming that the first skipLen bytes are the same
	inline int getCommonPrefixLen(const RedwoodRecordRef& other, int skipLen = 0) const {
		return skipLen + commonPrefixLength(key, other.key, skipLen);
	}

	// Compares and orders by key, version, chunk.total, chunk.start, value
	// This is the same order that delta compression uses for prefix borrowing
	int compare(const RedwoodRecordRef& rhs, int skip = 0) const {
		int keySkip = std::min(skip, key.size());
		int cmp = key.compareSuffix(rhs.key, keySkip);

		if (cmp == 0) {
			cmp = value.compare(rhs.value);
		}
		return cmp;
	}

	bool sameUserKey(const StringRef& k, int skipLen) const {
		// Keys are the same if the sizes are the same and either the skipLen is longer or the non-skipped suffixes are
		// the same.
		return (key.size() == k.size()) && (key.substr(skipLen) == k.substr(skipLen));
	}

	bool sameExceptValue(const RedwoodRecordRef& rhs, int skipLen = 0) const { return sameUserKey(rhs.key, skipLen); }

	// TODO: Use SplitStringRef (unless it ends up being slower)
	KeyRef key;
	Optional<ValueRef> value;

	int expectedSize() const { return key.expectedSize() + value.expectedSize(); }
	int kvBytes() const { return expectedSize(); }

#pragma pack(push, 1)
	struct Delta {

		uint8_t flags;

		// Four field sizing schemes ranging from 3 to 8 bytes, with 3 being the most common.
		union {
			struct {
				uint8_t prefixLength;
				uint8_t suffixLength;
				uint8_t valueLength;
			} LengthFormat0;

			struct {
				uint8_t prefixLength;
				uint8_t suffixLength;
				uint16_t valueLength;
			} LengthFormat1;

			struct {
				uint8_t prefixLength;
				uint8_t suffixLength;
				uint32_t valueLength;
			} LengthFormat2;

			struct {
				uint16_t prefixLength;
				uint16_t suffixLength;
				uint32_t valueLength;
			} LengthFormat3;
		};

		static constexpr int LengthFormatSizes[] = { sizeof(LengthFormat0),
			                                         sizeof(LengthFormat1),
			                                         sizeof(LengthFormat2),
			                                         sizeof(LengthFormat3) };

		// Serialized Format
		//
		// Flags - 1 byte
		//    1 bit - borrow source is prev ancestor (otherwise next ancestor)
		//    1 bit - item is deleted
		//    1 bit - has value (different from a zero-length value, which is still a value)
		//    3 unused bits
		//    2 bits - length fields format
		//
		// Length fields using 3 to 8 bytes total depending on length fields format
		//
		// Byte strings
		//    Value bytes
		//    Key suffix bytes

		enum EFlags {
			PREFIX_SOURCE_PREV = 0x80,
			IS_DELETED = 0x40,
			HAS_VALUE = 0x20,
			// 3 unused bits
			LENGTHS_FORMAT = 0x03
		};

		// Figure out which length format must be used for the given lengths
		static inline int determineLengthFormat(int prefixLength, int suffixLength, int valueLength) {
			// Large prefix or suffix length, which should be rare, is format 3
			if (prefixLength > 0xFF || suffixLength > 0xFF) {
				return 3;
			} else if (valueLength < 0x100) {
				return 0;
			} else if (valueLength < 0x10000) {
				return 1;
			} else {
				return 2;
			}
		}

		// Large prefix or suffix length, which should be rare, is format 3
		byte* data() const {
			switch (flags & LENGTHS_FORMAT) {
			case 0:
				return (byte*)(&LengthFormat0 + 1);
			case 1:
				return (byte*)(&LengthFormat1 + 1);
			case 2:
				return (byte*)(&LengthFormat2 + 1);
			case 3:
			default:
				return (byte*)(&LengthFormat3 + 1);
			}
		}

		int getKeyPrefixLength() const {
			switch (flags & LENGTHS_FORMAT) {
			case 0:
				return LengthFormat0.prefixLength;
			case 1:
				return LengthFormat1.prefixLength;
			case 2:
				return LengthFormat2.prefixLength;
			case 3:
			default:
				return LengthFormat3.prefixLength;
			}
		}

		int getKeySuffixLength() const {
			switch (flags & LENGTHS_FORMAT) {
			case 0:
				return LengthFormat0.suffixLength;
			case 1:
				return LengthFormat1.suffixLength;
			case 2:
				return LengthFormat2.suffixLength;
			case 3:
			default:
				return LengthFormat3.suffixLength;
			}
		}

		int getValueLength() const {
			switch (flags & LENGTHS_FORMAT) {
			case 0:
				return LengthFormat0.valueLength;
			case 1:
				return LengthFormat1.valueLength;
			case 2:
				return LengthFormat2.valueLength;
			case 3:
			default:
				return LengthFormat3.valueLength;
			}
		}

		StringRef getKeySuffix() const { return StringRef(data() + getValueLength(), getKeySuffixLength()); }

		StringRef getValue() const { return StringRef(data(), getValueLength()); }

		bool hasValue() const { return flags & HAS_VALUE; }

		void setPrefixSource(bool val) {
			if (val) {
				flags |= PREFIX_SOURCE_PREV;
			} else {
				flags &= ~PREFIX_SOURCE_PREV;
			}
		}

		bool getPrefixSource() const { return flags & PREFIX_SOURCE_PREV; }

		void setDeleted(bool val) {
			if (val) {
				flags |= IS_DELETED;
			} else {
				flags &= ~IS_DELETED;
			}
		}

		bool getDeleted() const { return flags & IS_DELETED; }

		// DeltaTree interface
		RedwoodRecordRef apply(const RedwoodRecordRef& base, Arena& arena) const {
			int keyPrefixLen = getKeyPrefixLength();
			int keySuffixLen = getKeySuffixLength();
			int valueLen = hasValue() ? getValueLength() : 0;
			byte* pData = data();

			StringRef k;
			// If there is a key suffix, reconstitute the complete key into a contiguous string
			if (keySuffixLen > 0) {
				k = makeString(keyPrefixLen + keySuffixLen, arena);
				memcpy(mutateString(k), base.key.begin(), keyPrefixLen);
				memcpy(mutateString(k) + keyPrefixLen, pData + valueLen, keySuffixLen);
			} else {
				// Otherwise just reference the base key's memory
				k = base.key.substr(0, keyPrefixLen);
			}

			return RedwoodRecordRef(k, hasValue() ? ValueRef(pData, valueLen) : Optional<ValueRef>());
		}

		// DeltaTree interface
		RedwoodRecordRef apply(const Partial& cache) {
			return RedwoodRecordRef(cache, hasValue() ? Optional<ValueRef>(getValue()) : Optional<ValueRef>());
		}

		RedwoodRecordRef apply(Arena& arena, const Partial& baseKey, Optional<Partial>& cache) {
			int keyPrefixLen = getKeyPrefixLength();
			int keySuffixLen = getKeySuffixLength();
			int valueLen = hasValue() ? getValueLength() : 0;
			byte* pData = data();

			StringRef k;
			// If there is a key suffix, reconstitute the complete key into a contiguous string
			if (keySuffixLen > 0) {
				k = makeString(keyPrefixLen + keySuffixLen, arena);
				memcpy(mutateString(k), baseKey.begin(), keyPrefixLen);
				memcpy(mutateString(k) + keyPrefixLen, pData + valueLen, keySuffixLen);
			} else {
				// Otherwise just reference the base key's memory
				k = baseKey.substr(0, keyPrefixLen);
			}
			cache = k;

			return RedwoodRecordRef(k, hasValue() ? ValueRef(pData, valueLen) : Optional<ValueRef>());
		}

		RedwoodRecordRef apply(Arena& arena, const RedwoodRecordRef& base, Optional<Partial>& cache) {
			return apply(arena, base.key, cache);
		}

		int size() const {
			int size = 1;
			switch (flags & LENGTHS_FORMAT) {
			case 0:
				return size + sizeof(LengthFormat0) + LengthFormat0.suffixLength + LengthFormat0.valueLength;
			case 1:
				return size + sizeof(LengthFormat1) + LengthFormat1.suffixLength + LengthFormat1.valueLength;
			case 2:
				return size + sizeof(LengthFormat2) + LengthFormat2.suffixLength + LengthFormat2.valueLength;
			case 3:
			default:
				return size + sizeof(LengthFormat3) + LengthFormat3.suffixLength + LengthFormat3.valueLength;
			}
		}

		std::string toString() const {
			std::string flagString = " ";
			if (flags & PREFIX_SOURCE_PREV) {
				flagString += "PrefixSource|";
			}
			if (flags & IS_DELETED) {
				flagString += "IsDeleted|";
			}
			if (hasValue()) {
				flagString += "HasValue|";
			}
			int lengthFormat = flags & LENGTHS_FORMAT;

			int prefixLen = getKeyPrefixLength();
			int keySuffixLen = getKeySuffixLength();
			int valueLen = getValueLength();

			return format("lengthFormat: %d  totalDeltaSize: %d  flags: %s  prefixLen: %d  keySuffixLen: %d  "
			              "valueLen %d  raw: %s",
			              lengthFormat,
			              size(),
			              flagString.c_str(),
			              prefixLen,
			              keySuffixLen,
			              valueLen,
			              StringRef((const uint8_t*)this, size()).toHexString().c_str());
		}
	};

	// Using this class as an alternative for Delta enables reading a DeltaTree2<RecordRef> while only decoding
	// its values, so the Reader does not require the original prev/next ancestors.
	struct DeltaValueOnly : Delta {
		RedwoodRecordRef apply(const RedwoodRecordRef& base, Arena& arena) const {
			return RedwoodRecordRef(KeyRef(), hasValue() ? Optional<ValueRef>(getValue()) : Optional<ValueRef>());
		}

		RedwoodRecordRef apply(const Partial& cache) {
			return RedwoodRecordRef(KeyRef(), hasValue() ? Optional<ValueRef>(getValue()) : Optional<ValueRef>());
		}

		RedwoodRecordRef apply(Arena& arena, const RedwoodRecordRef& base, Optional<Partial>& cache) {
			cache = KeyRef();
			return RedwoodRecordRef(KeyRef(), hasValue() ? Optional<ValueRef>(getValue()) : Optional<ValueRef>());
		}
	};
#pragma pack(pop)

	bool operator==(const RedwoodRecordRef& rhs) const { return compare(rhs) == 0; }

	bool operator!=(const RedwoodRecordRef& rhs) const { return compare(rhs) != 0; }

	bool operator<(const RedwoodRecordRef& rhs) const { return compare(rhs) < 0; }

	bool operator>(const RedwoodRecordRef& rhs) const { return compare(rhs) > 0; }

	bool operator<=(const RedwoodRecordRef& rhs) const { return compare(rhs) <= 0; }

	bool operator>=(const RedwoodRecordRef& rhs) const { return compare(rhs) >= 0; }

	// Worst case overhead means to assume that either the prefix length or the suffix length
	// could contain the full key size
	int deltaSize(const RedwoodRecordRef& base, int skipLen, bool worstCaseOverhead) const {
		int prefixLen = getCommonPrefixLen(base, skipLen);
		int keySuffixLen = key.size() - prefixLen;
		int valueLen = value.present() ? value.get().size() : 0;

		int formatType;
		if (worstCaseOverhead) {
			formatType = Delta::determineLengthFormat(key.size(), key.size(), valueLen);
		} else {
			formatType = Delta::determineLengthFormat(prefixLen, keySuffixLen, valueLen);
		}

		return 1 + Delta::LengthFormatSizes[formatType] + keySuffixLen + valueLen;
	}

	// commonPrefix between *this and base can be passed if known
	int writeDelta(Delta& d, const RedwoodRecordRef& base, int keyPrefixLen = -1) const {
		d.flags = value.present() ? Delta::HAS_VALUE : 0;

		if (keyPrefixLen < 0) {
			keyPrefixLen = getCommonPrefixLen(base, 0);
		}

		StringRef keySuffix = key.substr(keyPrefixLen);
		int valueLen = value.present() ? value.get().size() : 0;

		int formatType = Delta::determineLengthFormat(keyPrefixLen, keySuffix.size(), valueLen);
		d.flags |= formatType;

		switch (formatType) {
		case 0:
			d.LengthFormat0.prefixLength = keyPrefixLen;
			d.LengthFormat0.suffixLength = keySuffix.size();
			d.LengthFormat0.valueLength = valueLen;
			break;
		case 1:
			d.LengthFormat1.prefixLength = keyPrefixLen;
			d.LengthFormat1.suffixLength = keySuffix.size();
			d.LengthFormat1.valueLength = valueLen;
			break;
		case 2:
			d.LengthFormat2.prefixLength = keyPrefixLen;
			d.LengthFormat2.suffixLength = keySuffix.size();
			d.LengthFormat2.valueLength = valueLen;
			break;
		case 3:
		default:
			d.LengthFormat3.prefixLength = keyPrefixLen;
			d.LengthFormat3.suffixLength = keySuffix.size();
			d.LengthFormat3.valueLength = valueLen;
			break;
		}

		uint8_t* wptr = d.data();

		// Write value bytes
		if (valueLen > 0) {
			wptr = value.get().copyTo(wptr);
		}

		// Write key suffix string
		wptr = keySuffix.copyTo(wptr);

		return wptr - (uint8_t*)&d;
	}

	static std::string kvformat(StringRef s, int hexLimit = -1) {
		bool hex = false;

		for (auto c : s) {
			if (!isprint(c)) {
				hex = true;
				break;
			}
		}

		return hex ? s.toHexString(hexLimit) : s.toString();
	}

	std::string toString(bool leaf = true) const {
		std::string r;
		r += format("'%s' => ", key.printable().c_str());
		if (value.present()) {
			if (leaf) {
				r += format("'%s'", kvformat(value.get()).c_str());
			} else {
				r += format("[%s]", ::toString(getChildPage()).c_str());
			}
		} else {
			r += "(absent)";
		}
		return r;
	}
};

struct BTreePage {
	typedef DeltaTree2<RedwoodRecordRef> BinaryTree;
	typedef DeltaTree2<RedwoodRecordRef, RedwoodRecordRef::DeltaValueOnly> ValueTree;

#pragma pack(push, 1)
	struct {
		uint8_t height;
		uint32_t kvBytes;
	};
#pragma pack(pop)

	int size() const {
		const BinaryTree* t = tree();
		return (uint8_t*)t - (uint8_t*)this + t->size();
	}

	bool isLeaf() const { return height == 1; }

	BinaryTree* tree() { return (BinaryTree*)(this + 1); }

	BinaryTree* tree() const { return (BinaryTree*)(this + 1); }

	ValueTree* valueTree() const { return (ValueTree*)(this + 1); }

	std::string toString(bool write,
	                     BTreePageIDRef id,
	                     Version ver,
	                     const RedwoodRecordRef& lowerBound,
	                     const RedwoodRecordRef& upperBound) const {
		std::string r;
		r += format("BTreePage op=%s %s @%" PRId64
		            " ptr=%p height=%d count=%d kvBytes=%d\n  lowerBound: %s\n  upperBound: %s\n",
		            write ? "write" : "read",
		            ::toString(id).c_str(),
		            ver,
		            this,
		            height,
		            (int)tree()->numItems,
		            (int)kvBytes,
		            lowerBound.toString(false).c_str(),
		            upperBound.toString(false).c_str());
		try {
			if (tree()->numItems > 0) {
				// This doesn't use the cached reader for the page because it is only for debugging purposes,
				// a cached reader may not exist
				BinaryTree::DecodeCache cache(lowerBound, upperBound);
				BinaryTree::Cursor c(&cache, tree());

				c.moveFirst();
				ASSERT(c.valid());

				bool anyOutOfRange = false;
				do {
					r += "  ";
					r += c.get().toString(height == 1);

					bool tooLow = c.get().withoutValue() < lowerBound.withoutValue();
					bool tooHigh = c.get().withoutValue() >= upperBound.withoutValue();
					if (tooLow || tooHigh) {
						anyOutOfRange = true;
						if (tooLow) {
							r += " (below decode lower bound)";
						}
						if (tooHigh) {
							r += " (at or above decode upper bound)";
						}
					}
					r += "\n";

				} while (c.moveNext());

				// Out of range entries are actually okay now and the result of subtree deletion followed by
				// incremental insertions of records in the deleted range being added to an adjacent subtree
				// which is logically expanded encompass the deleted range but still is using the original
				// subtree boundaries as DeltaTree2 boundaries.
				// ASSERT(!anyOutOfRange);
			}
		} catch (Error& e) {
			debug_printf("BTreePage::toString ERROR: %s\n", e.what());
			debug_printf("BTreePage::toString partial result: %s\n", r.c_str());
			throw;
		}

		// All appends to r end in a linefeed, remove the final one.
		r.resize(r.size() - 1);
		return r;
	}
};

static void makeEmptyRoot(Reference<ArenaPage> page) {
	BTreePage* btpage = (BTreePage*)page->begin();
	btpage->height = 1;
	btpage->kvBytes = 0;
	btpage->tree()->build(page->size(), nullptr, nullptr, nullptr, nullptr);
}

struct BoundaryRefAndPage {
	Standalone<RedwoodRecordRef> lowerBound;
	Reference<ArenaPage> firstPage;
	std::vector<Reference<ArenaPage>> extPages;

	std::string toString() const {
		return format("[%s, %d pages]", lowerBound.toString().c_str(), extPages.size() + (firstPage ? 1 : 0));
	}
};

#pragma pack(push, 1)
template <typename T, typename SizeT = int8_t>
struct InPlaceArray {
	SizeT count;

	const T* begin() const { return (T*)(this + 1); }

	T* begin() { return (T*)(this + 1); }

	const T* end() const { return begin() + count; }

	T* end() { return begin() + count; }

	VectorRef<T> get() { return VectorRef<T>(begin(), count); }

	void set(VectorRef<T> v, int availableSpace) {
		ASSERT(sizeof(T) * v.size() <= availableSpace);
		count = v.size();
		memcpy(begin(), v.begin(), sizeof(T) * v.size());
	}

	int size() const { return count; }
	int sizeBytes() const { return count * sizeof(T); }
};
#pragma pack(pop)

class VersionedBTree {
public:
	// The first possible internal record possible in the tree
	static RedwoodRecordRef dbBegin;
	// A record which is greater than the last possible record in the tree
	static RedwoodRecordRef dbEnd;

	struct LazyClearQueueEntry {
		Version version;
		Standalone<BTreePageIDRef> pageID;

		bool operator<(const LazyClearQueueEntry& rhs) const { return version < rhs.version; }

		int readFromBytes(const uint8_t* src) {
			version = *(Version*)src;
			src += sizeof(Version);
			int count = *src++;
			pageID = BTreePageIDRef((LogicalPageID*)src, count);
			return bytesNeeded();
		}

		int bytesNeeded() const { return sizeof(Version) + 1 + (pageID.size() * sizeof(LogicalPageID)); }

		int writeToBytes(uint8_t* dst) const {
			*(Version*)dst = version;
			dst += sizeof(Version);
			*dst++ = pageID.size();
			memcpy(dst, pageID.begin(), pageID.size() * sizeof(LogicalPageID));
			return bytesNeeded();
		}

		std::string toString() const { return format("{%s @%" PRId64 "}", ::toString(pageID).c_str(), version); }
	};

	typedef FIFOQueue<LazyClearQueueEntry> LazyClearQueueT;

	struct ParentInfo {
		ParentInfo() {
			count = 0;
			bits = 0;
		}
		void clear() {
			count = 0;
			bits = 0;
		}

		static uint32_t mask(LogicalPageID id) { return 1 << (id & 31); }

		void pageUpdated(LogicalPageID child) {
			auto m = mask(child);
			if ((bits & m) == 0) {
				bits |= m;
				++count;
			}
		}

		bool maybeUpdated(LogicalPageID child) { return (mask(child) & bits) != 0; }

		uint32_t bits;
		int count;
	};

	typedef std::unordered_map<LogicalPageID, ParentInfo> ParentInfoMapT;

#pragma pack(push, 1)
	struct MetaKey {
		static constexpr int FORMAT_VERSION = 11;
		// This serves as the format version for the entire tree, individual pages will not be versioned
		uint16_t formatVersion;
		uint8_t height;
		LazyClearQueueT::QueueState lazyDeleteQueue;
		InPlaceArray<LogicalPageID> root;

		KeyRef asKeyRef() const { return KeyRef((uint8_t*)this, sizeof(MetaKey) + root.sizeBytes()); }

		void fromKeyRef(KeyRef k) {
			memcpy(this, k.begin(), k.size());
			ASSERT(formatVersion == FORMAT_VERSION);
		}

		std::string toString() {
			return format("{formatVersion=%d  height=%d  root=%s  lazyDeleteQueue=%s}",
			              (int)formatVersion,
			              (int)height,
			              ::toString(root.get()).c_str(),
			              lazyDeleteQueue.toString().c_str());
		}
	};
#pragma pack(pop)

	// All async opts on the btree are based on pager reads, writes, and commits, so
	// we can mostly forward these next few functions to the pager
	Future<Void> getError() { return m_pager->getError(); }

	Future<Void> onClosed() { return m_pager->onClosed(); }

	void close_impl(bool dispose) {
		auto* pager = m_pager;
		delete this;
		if (dispose)
			pager->dispose();
		else
			pager->close();
	}

	void dispose() { return close_impl(true); }

	void close() { return close_impl(false); }

	StorageBytes getStorageBytes() const { return m_pager->getStorageBytes(); }

	// Writes are provided in an ordered stream.
	// A write is considered part of (a change leading to) the version determined by the previous call to
	// setWriteVersion() A write shall not become durable until the following call to commit() begins, and shall be
	// durable once the following call to commit() returns
	void set(KeyValueRef keyValue) {
		++g_redwoodMetrics.opSet;
		g_redwoodMetrics.opSetKeyBytes += keyValue.key.size();
		g_redwoodMetrics.opSetValueBytes += keyValue.value.size();
		m_pBuffer->insert(keyValue.key).mutation().setBoundaryValue(m_pBuffer->copyToArena(keyValue.value));
	}

	void clear(KeyRangeRef clearedRange) {
		// Optimization for single key clears to create just one mutation boundary instead of two
		if (clearedRange.begin.size() == clearedRange.end.size() - 1 &&
		    clearedRange.end[clearedRange.end.size() - 1] == 0 && clearedRange.end.startsWith(clearedRange.begin)) {
			++g_redwoodMetrics.opClear;
			++g_redwoodMetrics.opClearKey;
			m_pBuffer->insert(clearedRange.begin).mutation().clearBoundary();
			return;
		}

		++g_redwoodMetrics.opClear;
		MutationBuffer::iterator iBegin = m_pBuffer->insert(clearedRange.begin);
		MutationBuffer::iterator iEnd = m_pBuffer->insert(clearedRange.end);

		iBegin.mutation().clearAll();
		++iBegin;
		m_pBuffer->erase(iBegin, iEnd);
	}

	void setOldestVersion(Version v) { m_newOldestVersion = v; }

	Version getOldestVersion() const { return m_pager->getOldestVersion(); }

	Version getLatestVersion() const {
		if (m_writeVersion != invalidVersion)
			return m_writeVersion;
		return m_pager->getLatestVersion();
	}

	Version getWriteVersion() const { return m_writeVersion; }

	Version getLastCommittedVersion() const { return m_lastCommittedVersion; }

	VersionedBTree(IPager2* pager, std::string name)
	  : m_pager(pager), m_writeVersion(invalidVersion), m_lastCommittedVersion(invalidVersion), m_pBuffer(nullptr),
	    m_name(name), m_pHeader(nullptr), m_headerSpace(0) {

		m_lazyClearActor = 0;
		m_init = init_impl(this);
		m_latestCommit = m_init;
	}

	ACTOR static Future<int> incrementalLazyClear(VersionedBTree* self) {
		ASSERT(self->m_lazyClearActor.isReady());
		self->m_lazyClearStop = false;

		// TODO: Is it contractually okay to always to read at the latest version?
		state Reference<IPagerSnapshot> snapshot = self->m_pager->getReadSnapshot(self->m_pager->getLatestVersion());
		state int freedPages = 0;

		loop {
			state int toPop = SERVER_KNOBS->REDWOOD_LAZY_CLEAR_BATCH_SIZE_PAGES;
			state std::vector<std::pair<LazyClearQueueEntry, Future<Reference<const ArenaPage>>>> entries;
			entries.reserve(toPop);

			// Take up to batchSize pages from front of queue
			while (toPop > 0) {
				Optional<LazyClearQueueEntry> q = wait(self->m_lazyClearQueue.pop());
				debug_printf("LazyClear: popped %s\n", toString(q).c_str());
				if (!q.present()) {
					break;
				}
				// Start reading the page, without caching
				entries.push_back(std::make_pair(q.get(), self->readPage(snapshot, q.get().pageID, true, false)));

				--toPop;
			}

			state int i;
			for (i = 0; i < entries.size(); ++i) {
				Reference<const ArenaPage> p = wait(entries[i].second);
				const LazyClearQueueEntry& entry = entries[i].first;
				const BTreePage& btPage = *(BTreePage*)p->begin();
				auto& metrics = g_redwoodMetrics.level(btPage.height);

				debug_printf("LazyClear: processing %s\n", toString(entry).c_str());

				// Level 1 (leaf) nodes should never be in the lazy delete queue
				ASSERT(btPage.height > 1);

				// Iterate over page entries, skipping key decoding using BTreePage::ValueTree which uses
				// RedwoodRecordRef::DeltaValueOnly as the delta type type to skip key decoding
				BTreePage::ValueTree::DecodeCache cache(dbBegin, dbEnd);
				BTreePage::ValueTree::Cursor c(&cache, btPage.valueTree());
				ASSERT(c.moveFirst());
				Version v = entry.version;
				while (1) {
					if (c.get().value.present()) {
						BTreePageIDRef btChildPageID = c.get().getChildPage();
						// If this page is height 2, then the children are leaves so free them directly
						if (btPage.height == 2) {
							debug_printf("LazyClear: freeing child %s\n", toString(btChildPageID).c_str());
							self->freeBTreePage(btChildPageID, v);
							freedPages += btChildPageID.size();
							metrics.lazyClearFree += 1;
							metrics.lazyClearFreeExt += (btChildPageID.size() - 1);
						} else {
							// Otherwise, queue them for lazy delete.
							debug_printf("LazyClear: queuing child %s\n", toString(btChildPageID).c_str());
							self->m_lazyClearQueue.pushFront(LazyClearQueueEntry{ v, btChildPageID });
							metrics.lazyClearRequeue += 1;
							metrics.lazyClearRequeueExt += (btChildPageID.size() - 1);
						}
					}
					if (!c.moveNext()) {
						break;
					}
				}

				// Free the page, now that its children have either been freed or queued
				debug_printf("LazyClear: freeing queue entry %s\n", toString(entry.pageID).c_str());
				self->freeBTreePage(entry.pageID, v);
				freedPages += entry.pageID.size();
				metrics.lazyClearFree += 1;
				metrics.lazyClearFreeExt += entry.pageID.size() - 1;
			}

			// Stop if
			//   - the poppable items in the queue have already been exhausted
			//   - stop flag is set and we've freed the minimum number of pages required
			//   - maximum number of pages to free met or exceeded
			if (toPop > 0 || (freedPages >= SERVER_KNOBS->REDWOOD_LAZY_CLEAR_MIN_PAGES && self->m_lazyClearStop) ||
			    (freedPages >= SERVER_KNOBS->REDWOOD_LAZY_CLEAR_MAX_PAGES)) {
				break;
			}
		}

		debug_printf("LazyClear: freed %d pages, %s has %" PRId64 " entries\n",
		             freedPages,
		             self->m_lazyClearQueue.name.c_str(),
		             self->m_lazyClearQueue.numEntries);
		return freedPages;
	}

	ACTOR static Future<Void> init_impl(VersionedBTree* self) {
		wait(self->m_pager->init());

		// TODO: Get actual max MetaKey size limit from Pager
		self->m_headerSpace = self->m_pager->getUsablePageSize();
		self->m_pHeader = (MetaKey*)new uint8_t[self->m_headerSpace];

		self->m_blockSize = self->m_pager->getUsablePageSize();
		state Version latest = self->m_pager->getLatestVersion();
		self->m_newOldestVersion = self->m_pager->getOldestVersion();

		debug_printf("Recovered pager to version %" PRId64 ", oldest version is %" PRId64 "\n",
		             self->m_newOldestVersion);

		state Key meta = self->m_pager->getMetaKey();
		if (meta.size() == 0) {
			self->m_pHeader->formatVersion = MetaKey::FORMAT_VERSION;
			LogicalPageID id = wait(self->m_pager->newPageID());
			BTreePageIDRef newRoot((LogicalPageID*)&id, 1);
			debug_printf("new root %s\n", toString(newRoot).c_str());
			self->m_pHeader->root.set(newRoot, self->m_headerSpace - sizeof(MetaKey));
			self->m_pHeader->height = 1;
			++latest;
			Reference<ArenaPage> page = self->m_pager->newPageBuffer();
			makeEmptyRoot(page);
			self->m_pager->updatePage(id, page);
			self->m_pager->setCommitVersion(latest);

			LogicalPageID newQueuePage = wait(self->m_pager->newPageID());
			self->m_lazyClearQueue.create(
			    self->m_pager, newQueuePage, "LazyClearQueue", self->m_pager->newLastQueueID(), false);
			self->m_pHeader->lazyDeleteQueue = self->m_lazyClearQueue.getState();
			self->m_pager->setMetaKey(self->m_pHeader->asKeyRef());
			wait(self->m_pager->commit());
			debug_printf("Committed initial commit.\n");
		} else {
			self->m_pHeader->fromKeyRef(meta);
			self->m_lazyClearQueue.recover(self->m_pager, self->m_pHeader->lazyDeleteQueue, "LazyClearQueueRecovered");
		}

		debug_printf("Recovered btree at version %" PRId64 ": %s\n", latest, self->m_pHeader->toString().c_str());

		self->m_lastCommittedVersion = latest;
		self->m_lazyClearActor = incrementalLazyClear(self);
		return Void();
	}

	Future<Void> init() { return m_init; }

	virtual ~VersionedBTree() {
		// This probably shouldn't be called directly (meaning deleting an instance directly) but it should be safe,
		// it will cancel init and commit and leave the pager alive but with potentially an incomplete set of
		// uncommitted writes so it should not be committed.
		m_init.cancel();
		m_latestCommit.cancel();

		if (m_pHeader != nullptr) {
			delete[](uint8_t*) m_pHeader;
		}
	}

	// Must be nondecreasing
	void setWriteVersion(Version v) {
		ASSERT(v > m_lastCommittedVersion);
		// If there was no current mutation buffer, create one in the buffer map and update m_pBuffer
		if (m_pBuffer == nullptr) {
			// When starting a new mutation buffer its start version must be greater than the last write version
			ASSERT(v > m_writeVersion);
			m_pBuffer = &m_mutationBuffers[v];
		} else {
			// It's OK to set the write version to the same version repeatedly so long as m_pBuffer is not null
			ASSERT(v >= m_writeVersion);
		}
		m_writeVersion = v;
	}

	Future<Void> commit() {
		if (m_pBuffer == nullptr)
			return m_latestCommit;
		return commit_impl(this);
	}

	ACTOR static Future<Void> clearAllAndCheckSanity_impl(VersionedBTree* self) {
		ASSERT(g_network->isSimulated());

		debug_printf("Clearing tree.\n");
		self->setWriteVersion(self->getLatestVersion() + 1);
		self->clear(KeyRangeRef(dbBegin.key, dbEnd.key));
		wait(self->commit());

		// Loop commits until the the lazy delete queue is completely processed.
		loop {
			wait(self->commit());

			// If the lazy delete queue is completely processed then the last time the lazy delete actor
			// was started it, after the last commit, it would exist immediately and do no work, so its
			// future would be ready and its value would be 0.
			if (self->m_lazyClearActor.isReady() && self->m_lazyClearActor.get() == 0) {
				break;
			}
			self->setWriteVersion(self->getLatestVersion() + 1);
		}

		// Forget all but the latest version of the tree.
		debug_printf("Discarding all old versions.\n");
		self->setOldestVersion(self->getLastCommittedVersion());
		self->setWriteVersion(self->getLatestVersion() + 1);
		wait(self->commit());

		// The lazy delete queue should now be empty and contain only the new page to start writing to
		// on the next commit.
		LazyClearQueueT::QueueState s = self->m_lazyClearQueue.getState();
		ASSERT(s.numEntries == 0);
		ASSERT(s.numPages == 1);

		// The btree should now be a single non-oversized root page.
		ASSERT(self->m_pHeader->height == 1);
		ASSERT(self->m_pHeader->root.count == 1);

		// From the pager's perspective the only pages that should be in use are the btree root and
		// the previously mentioned lazy delete queue page.
		int64_t userPageCount = wait(self->m_pager->getUserPageCount());
		debug_printf("clearAllAndCheckSanity: userPageCount: %d\n", userPageCount);
		ASSERT(userPageCount == 2);

		return Void();
	}

	Future<Void> clearAllAndCheckSanity() { return clearAllAndCheckSanity_impl(this); }

private:
	// Represents a change to a single key - set, clear, or atomic op
	struct SingleKeyMutation {
		// Clear
		SingleKeyMutation() : op(MutationRef::ClearRange) {}
		// Set
		SingleKeyMutation(Value val) : op(MutationRef::SetValue), value(val) {}
		// Atomic Op
		SingleKeyMutation(MutationRef::Type op, Value val) : op(op), value(val) {}

		MutationRef::Type op;
		Value value;

		inline bool isClear() const { return op == MutationRef::ClearRange; }
		inline bool isSet() const { return op == MutationRef::SetValue; }
		inline bool isAtomicOp() const { return !isSet() && !isClear(); }

		inline bool equalToSet(ValueRef val) { return isSet() && value == val; }

		inline RedwoodRecordRef toRecord(KeyRef userKey) const {
			// No point in serializing an atomic op, it needs to be coalesced to a real value.
			ASSERT(!isAtomicOp());

			if (isClear())
				return RedwoodRecordRef(userKey);

			return RedwoodRecordRef(userKey, value);
		}

		std::string toString() const { return format("op=%d val='%s'", op, printable(value).c_str()); }
	};

	struct RangeMutation {
		RangeMutation() : boundaryChanged(false), clearAfterBoundary(false) {}

		bool boundaryChanged;
		Optional<ValueRef> boundaryValue; // Not present means cleared
		bool clearAfterBoundary;

		bool boundaryCleared() const { return boundaryChanged && !boundaryValue.present(); }

		// Returns true if this RangeMutation doesn't actually mutate anything
		bool noChanges() const { return !boundaryChanged && !clearAfterBoundary; }

		void clearBoundary() {
			boundaryChanged = true;
			boundaryValue.reset();
		}

		void clearAll() {
			clearBoundary();
			clearAfterBoundary = true;
		}

		void setBoundaryValue(ValueRef v) {
			boundaryChanged = true;
			boundaryValue = v;
		}

		bool boundarySet() const { return boundaryChanged && boundaryValue.present(); }

		std::string toString() const {
			return format("boundaryChanged=%d clearAfterBoundary=%d boundaryValue=%s",
			              boundaryChanged,
			              clearAfterBoundary,
			              ::toString(boundaryValue).c_str());
		}
	};

public:
#include "fdbserver/ArtMutationBuffer.h"
	struct MutationBufferStdMap {
		MutationBufferStdMap() {
			// Create range representing the entire keyspace.  This reduces edge cases to applying mutations
			// because now all existing keys are within some range in the mutation map.
			mutations[dbBegin.key];
			// Setting the dbEnd key to be cleared prevents having to treat a range clear to dbEnd as a special
			// case in order to avoid traversing down the rightmost edge of the tree.
			mutations[dbEnd.key].clearBoundary();
		}

	private:
		typedef std::map<KeyRef, RangeMutation> MutationsT;
		Arena arena;
		MutationsT mutations;

	public:
		struct iterator : public MutationsT::iterator {
			typedef MutationsT::iterator Base;
			iterator() = default;
			iterator(const MutationsT::iterator& i) : Base(i) {}

			const KeyRef& key() { return (*this)->first; }

			RangeMutation& mutation() { return (*this)->second; }
		};

		struct const_iterator : public MutationsT::const_iterator {
			typedef MutationsT::const_iterator Base;
			const_iterator() = default;
			const_iterator(const MutationsT::const_iterator& i) : Base(i) {}
			const_iterator(const MutationsT::iterator& i) : Base(i) {}

			const KeyRef& key() { return (*this)->first; }

			const RangeMutation& mutation() { return (*this)->second; }
		};

		// Return a T constructed in arena
		template <typename T>
		T copyToArena(const T& object) {
			return T(arena, object);
		}

		const_iterator upper_bound(const KeyRef& k) const { return mutations.upper_bound(k); }

		const_iterator lower_bound(const KeyRef& k) const { return mutations.lower_bound(k); }

		// erase [begin, end) from the mutation map
		void erase(const const_iterator& begin, const const_iterator& end) { mutations.erase(begin, end); }

		// Find or create a mutation buffer boundary for bound and return an iterator to it
		iterator insert(KeyRef boundary) {
			// Find the first split point in buffer that is >= key
			// Since the initial state of the mutation buffer contains the range '' through
			// the maximum possible key, our search had to have found something so we
			// can assume the iterator is valid.
			iterator ib = mutations.lower_bound(boundary);

			// If we found the boundary we are looking for, return its iterator
			if (ib.key() == boundary) {
				return ib;
			}

			// ib is our insert hint.  Copy boundary into arena and insert boundary into buffer
			boundary = KeyRef(arena, boundary);
			ib = mutations.insert(ib, { boundary, RangeMutation() });

			// ib is certainly > begin() because it is guaranteed that the empty string
			// boundary exists and the only way to have found that is to look explicitly
			// for it in which case we would have returned above.
			iterator iPrevious = ib;
			--iPrevious;
			// If the range we just divided was being cleared, then the dividing boundary key and range after it must
			// also be cleared
			if (iPrevious.mutation().clearAfterBoundary) {
				ib.mutation().clearAll();
			}

			return ib;
		}
	};
#define USE_ART_MUTATION_BUFFER 1

#ifdef USE_ART_MUTATION_BUFFER
	typedef struct MutationBufferART MutationBuffer;
#else
	typedef struct MutationBufferStdMap MutationBuffer;
#endif

private:
	/* Mutation Buffer Overview
	 *
	 * This structure's organization is meant to put pending updates for the btree in an order
	 * that makes it efficient to query all pending mutations across all pending versions which are
	 * relevant to a particular subtree of the btree.
	 *
	 * At the top level, it is a map of the start of a range being modified to a RangeMutation.
	 * The end of the range is map key (which is the next range start in the map).
	 *
	 * - The buffer starts out with keys '' and endKVV.key already populated.
	 *
	 * - When a new key is inserted into the buffer map, it is by definition
	 *   splitting an existing range so it should take on the rangeClearVersion of
	 *   the immediately preceding key which is the start of that range
	 *
	 * - Keys are inserted into the buffer map for every individual operation (set/clear/atomic)
	 *   key and for both the start and end of a range clear.
	 *
	 * - To apply a single clear, add it to the individual ops only if the last entry is not also a clear.
	 *
	 * - To apply a range clear, after inserting the new range boundaries do the following to the start
	 *   boundary and all successive boundaries < end
	 *      - set the range clear version if not already set
	 *      - add a clear to the startKeyMutations if the final entry is not a clear.
	 *
	 * - Note that there are actually TWO valid ways to represent
	 *       set c = val1 at version 1
	 *       clear c\x00 to z at version 2
	 *   with this model.  Either
	 *      c =     { rangeClearVersion = 2, startKeyMutations = { 1 => val1 }
	 *      z =     { rangeClearVersion = <not present>, startKeyMutations = {}
	 *   OR
	 *      c =     { rangeClearVersion = <not present>, startKeyMutations = { 1 => val1 }
	 *      c\x00 = { rangeClearVersion = 2, startKeyMutations = { 2 => <not present> }
	 *      z =     { rangeClearVersion = <not present>, startKeyMutations = {}
	 *
	 *   This is because the rangeClearVersion applies to a range begining with the first
	 *   key AFTER the start key, so that the logic for reading the start key is more simple
	 *   as it only involves consulting startKeyMutations.  When adding a clear range, the
	 *   boundary key insert/split described above is valid, and is what is currently done,
	 *   but it would also be valid to see if the last key before startKey is equal to
	 *   keyBefore(startKey), and if so that mutation buffer boundary key can be used instead
	 *   without adding an additional key to the buffer.

	 * TODO: A possible optimization here could be to only use existing btree leaf page boundaries as keys,
	 * with mutation point keys being stored in an unsorted strucutre under those boundary map keys,
	 * to be sorted later just before being merged into the existing leaf page.
	 */

	IPager2* m_pager;
	MutationBuffer* m_pBuffer;
	std::map<Version, MutationBuffer> m_mutationBuffers;

	Version m_writeVersion;
	Version m_lastCommittedVersion;
	Version m_newOldestVersion;
	Future<Void> m_latestCommit;
	Future<Void> m_init;
	std::string m_name;
	int m_blockSize;
	ParentInfoMapT childUpdateTracker;

	// MetaKey has a variable size, it can be as large as m_headerSpace
	MetaKey* m_pHeader;
	int m_headerSpace;

	LazyClearQueueT m_lazyClearQueue;
	Future<int> m_lazyClearActor;
	bool m_lazyClearStop;

	// Describes a range of a vector of records that should be built into a BTreePage
	struct PageToBuild {
		PageToBuild(int index, int blockSize)
		  : startIndex(index), count(0), pageSize(blockSize),
		    bytesLeft(blockSize - sizeof(BTreePage) - sizeof(BTreePage::BinaryTree)),
		    largeDeltaTree(pageSize > BTreePage::BinaryTree::SmallSizeLimit), blockSize(blockSize), blockCount(1),
		    kvBytes(0) {}

		int startIndex; // Index of the first record
		int count; // Number of records added to the page
		int pageSize; // Page size required to hold a BTreePage of the added records, which is a multiple of blockSize
		int bytesLeft; // Bytes in pageSize that are unused by the BTreePage so far
		bool largeDeltaTree; // Whether or not the tree in the generated page is in the 'large' size range
		int blockSize; // Base block size by which pageSize can be incremented
		int blockCount; // The number of blocks in pageSize
		int kvBytes; // The amount of user key/value bytes added to the page

		// Number of bytes used by the generated/serialized BTreePage
		int size() const { return pageSize - bytesLeft; }

		// Used fraction of pageSize bytes
		double usedFraction() const { return (double)size() / pageSize; }

		// Unused fraction of pageSize bytes
		double slackFraction() const { return (double)bytesLeft / pageSize; }

		// Fraction of PageSize in use by key or value string bytes, disregarding all overhead including string sizes
		double kvFraction() const { return (double)kvBytes / pageSize; }

		// Index of the last record to be included in this page
		int lastIndex() const { return endIndex() - 1; }

		// Index of the first record NOT included in this page
		int endIndex() const { return startIndex + count; }

		std::string toString() const {
			return format(
			    "{start=%d count=%d used %d/%d bytes (%.2f%% slack) kvBytes=%d blocks=%d blockSize=%d large=%d}",
			    startIndex,
			    count,
			    size(),
			    pageSize,
			    slackFraction() * 100,
			    kvBytes,
			    blockCount,
			    blockSize,
			    largeDeltaTree);
		}

		// Move an item from a to b if a has 2 or more items and the item fits in b
		// a and b must be consecutive pages from the same array of records
		static bool shiftItem(PageToBuild& a, PageToBuild& b, int deltaSize, int kvBytes) {
			if (a.count < 2) {
				return false;
			}

			// Size of the nodes in A and B, respectively
			int aNodeSize = deltaSize + BTreePage::BinaryTree::Node::headerSize(a.largeDeltaTree);
			int bNodeSize = deltaSize + BTreePage::BinaryTree::Node::headerSize(b.largeDeltaTree);

			if (b.bytesLeft < bNodeSize) {
				return false;
			}

			--a.count;
			++b.count;
			--b.startIndex;
			a.bytesLeft += aNodeSize;
			b.bytesLeft -= bNodeSize;
			a.kvBytes -= kvBytes;
			b.kvBytes += kvBytes;

			return true;
		}

		// Try to add a record of the given delta size to the page.
		// If force is true, the page will be expanded to make the record fit if needed.
		// Return value is whether or not the record was added to the page.
		bool addRecord(const RedwoodRecordRef& rec, int deltaSize, bool force) {
			int nodeSize = deltaSize + BTreePage::BinaryTree::Node::headerSize(largeDeltaTree);

			// If the record doesn't fit and the page can't be expanded then return false
			if (nodeSize > bytesLeft && !force) {
				return false;
			}

			++count;
			bytesLeft -= nodeSize;
			kvBytes += rec.kvBytes();

			// If needed, expand page so that record fits.
			// This is a loop because the first expansion may increase per-node overhead which could
			// then require a second expansion.
			while (bytesLeft < 0) {
				int newBlocks = (-bytesLeft + blockSize - 1) / blockSize;
				int extraSpace = newBlocks * blockSize;
				blockCount += newBlocks;
				bytesLeft += extraSpace;
				pageSize += extraSpace;

				// If size has moved into the "large" range then every node has gotten bigger so adjust bytesLeft
				if (!largeDeltaTree && pageSize > BTreePage::BinaryTree::SmallSizeLimit) {
					largeDeltaTree = true;
					bytesLeft -= (count * BTreePage::BinaryTree::LargeTreePerNodeExtraOverhead);
				}
			}
			return true;
		}
	};

	// Scans a vector of records and decides on page split points, returning a vector of 1+ pages to build
	static std::vector<PageToBuild> splitPages(const RedwoodRecordRef* lowerBound,
	                                           const RedwoodRecordRef* upperBound,
	                                           int prefixLen,
	                                           VectorRef<RedwoodRecordRef> records,
	                                           int height,
	                                           int blockSize) {
		debug_printf("splitPages height=%d records=%d lowerBound=%s upperBound=%s\n",
		             height,
		             records.size(),
		             lowerBound->toString(false).c_str(),
		             upperBound->toString(false).c_str());
		ASSERT(!records.empty());

		// Leaves can have just one record if it's large, but internal pages should have at least 4
		int minRecords = height == 1 ? 1 : 4;
		double maxSlack = SERVER_KNOBS->REDWOOD_PAGE_REBUILD_MAX_SLACK;
		std::vector<PageToBuild> pages;

		// deltaSizes contains pair-wise delta sizes for [lowerBound, records..., upperBound]
		std::vector<int> deltaSizes(records.size() + 1);
		deltaSizes.front() = records.front().deltaSize(*lowerBound, prefixLen, true);
		deltaSizes.back() = records.back().deltaSize(*upperBound, prefixLen, true);
		for (int i = 1; i < records.size(); ++i) {
			deltaSizes[i] = records[i].deltaSize(records[i - 1], prefixLen, true);
		}

		PageToBuild p(0, blockSize);

		for (int i = 0; i < records.size(); ++i) {
			bool force = p.count < minRecords || p.slackFraction() > maxSlack;
			debug_printf(
			    "  before addRecord  i=%d  records=%d  deltaSize=%d  kvSize=%d  force=%d  pageToBuild=%s  record=%s",
			    i,
			    records.size(),
			    deltaSizes[i],
			    records[i].kvBytes(),
			    force,
			    p.toString().c_str(),
			    records[i].toString(height == 1).c_str());

			if (!p.addRecord(records[i], deltaSizes[i], force)) {
				pages.push_back(p);
				p = PageToBuild(p.endIndex(), blockSize);
				p.addRecord(records[i], deltaSizes[i], true);
			}
		}

		if (p.count > 0) {
			pages.push_back(p);
		}

		debug_printf("  Before shift: %s\n", ::toString(pages).c_str());

		// If page count is > 1, try to balance slack between last two pages
		// The buggify disables this balancing as this will result in more edge
		// cases of pages with very few records.
		if (pages.size() > 1 && !BUGGIFY) {
			PageToBuild& a = pages[pages.size() - 2];
			PageToBuild& b = pages.back();

			// While the last page page has too much slack and the second to last page
			// has more than the minimum record count, shift a record from the second
			// to last page to the last page.
			while (b.slackFraction() > maxSlack && a.count > minRecords) {
				int i = a.lastIndex();
				if (!PageToBuild::shiftItem(a, b, deltaSizes[i], records[i].kvBytes())) {
					break;
				}
				debug_printf("  After shifting i=%d: a=%s b=%s\n", i, a.toString().c_str(), b.toString().c_str());
			}
		}

		return pages;
	}

	// Writes entries to 1 or more pages and return a vector of boundary keys with their ArenaPage(s)
	ACTOR static Future<Standalone<VectorRef<RedwoodRecordRef>>> writePages(VersionedBTree* self,
	                                                                        const RedwoodRecordRef* lowerBound,
	                                                                        const RedwoodRecordRef* upperBound,
	                                                                        VectorRef<RedwoodRecordRef> entries,
	                                                                        int height,
	                                                                        Version v,
	                                                                        BTreePageIDRef previousID) {
		ASSERT(entries.size() > 0);

		state Standalone<VectorRef<RedwoodRecordRef>> records;

		// All records share the prefix shared by the lower and upper boundaries
		state int prefixLen = lowerBound->getCommonPrefixLen(*upperBound);

		state std::vector<PageToBuild> pagesToBuild =
		    splitPages(lowerBound, upperBound, prefixLen, entries, height, self->m_blockSize);
		debug_printf("splitPages returning %s\n", toString(pagesToBuild).c_str());

		// Lower bound of the page being added to
		state RedwoodRecordRef pageLowerBound = lowerBound->withoutValue();
		state RedwoodRecordRef pageUpperBound;
		state int sinceYield = 0;

		state int pageIndex;

		for (pageIndex = 0; pageIndex < pagesToBuild.size(); ++pageIndex) {
			auto& p = pagesToBuild[pageIndex];
			debug_printf("building page %d of %d %s\n", pageIndex + 1, pagesToBuild.size(), p.toString().c_str());
			ASSERT(p.count != 0);

			// For internal pages, skip first entry if child link is null.  Such links only exist
			// to maintain a borrow-able prefix for the previous subtree after a subtree deletion.
			// If the null link falls on a new page post-split, then the pageLowerBound of the page
			// being built now will serve as the previous subtree's upper boundary as it is the same
			// key as entries[p.startIndex] and there is no need to actually store the null link in
			// the new page.
			if (height != 1 && !entries[p.startIndex].value.present()) {
				p.kvBytes -= entries[p.startIndex].key.size();
				++p.startIndex;
				--p.count;
				debug_printf("Skipping first null record, new count=%d\n", p.count);

				// If the page is now empty then it must be the last page in pagesToBuild, otherwise there would
				// be more than 1 item since internal pages need to have multiple children. While there is no page
				// to be built here, a record must be added to the output set because the upper boundary of the last
				// page built does not match the upper boundary of the original page that this call to writePages() is
				// replacing.  Put another way, the upper boundary of the rightmost page of the page set that was just
				// built does not match the upper boundary of the original page that the page set is replacing, so
				// adding the extra null link fixes this.
				if (p.count == 0) {
					ASSERT(pageIndex == pagesToBuild.size() - 1);
					records.push_back_deep(records.arena(), pageUpperBound);
					break;
				}
			}

			// Use the next entry as the upper bound, or upperBound if there are no more entries beyond this page
			int endIndex = p.endIndex();
			bool lastPage = endIndex == entries.size();
			pageUpperBound = lastPage ? upperBound->withoutValue() : entries[endIndex].withoutValue();

			// If this is a leaf page, and not the last one to be written, shorten the upper boundary
			if (!lastPage && height == 1) {
				int commonPrefix = pageUpperBound.getCommonPrefixLen(entries[endIndex - 1], prefixLen);
				pageUpperBound.truncate(commonPrefix + 1);
			}

			state std::vector<Reference<ArenaPage>> pages;
			BTreePage* btPage;

			if (p.blockCount == 1) {
				Reference<ArenaPage> page = self->m_pager->newPageBuffer();
				btPage = (BTreePage*)page->mutate();
				pages.push_back(std::move(page));
			} else {
				ASSERT(p.blockCount > 1);
				btPage = (BTreePage*)new uint8_t[p.pageSize];
			}

			btPage->height = height;
			btPage->kvBytes = p.kvBytes;

			debug_printf("Building tree for %s\nlower: %s\nupper: %s\n",
			             p.toString().c_str(),
			             pageLowerBound.toString(false).c_str(),
			             pageUpperBound.toString(false).c_str());

			int deltaTreeSpace = p.pageSize - sizeof(BTreePage);
			state int written = btPage->tree()->build(
			    deltaTreeSpace, &entries[p.startIndex], &entries[endIndex], &pageLowerBound, &pageUpperBound);

			if (written > deltaTreeSpace) {
				debug_printf("ERROR:  Wrote %d bytes to page %s deltaTreeSpace=%d\n",
				             written,
				             p.toString().c_str(),
				             deltaTreeSpace);
				TraceEvent(SevError, "RedwoodDeltaTreeOverflow")
				    .detail("PageSize", p.pageSize)
				    .detail("BytesWritten", written);
				ASSERT(false);
			}

			auto& metrics = g_redwoodMetrics.level(btPage->height);
			metrics.pageBuild += 1;
			metrics.pageBuildExt += p.blockCount - 1;
			metrics.buildFillPct += p.usedFraction();
			metrics.buildStoredPct += p.kvFraction();
			metrics.buildItemCount += p.count;

			// Create chunked pages
			// TODO: Avoid copying page bytes, but this is not trivial due to how pager checksums are currently handled.
			if (p.blockCount != 1) {
				// Mark the slack in the page buffer as defined
				VALGRIND_MAKE_MEM_DEFINED(((uint8_t*)btPage) + written, (p.blockCount * p.blockSize) - written);
				const uint8_t* rptr = (const uint8_t*)btPage;
				for (int b = 0; b < p.blockCount; ++b) {
					Reference<ArenaPage> page = self->m_pager->newPageBuffer();
					memcpy(page->mutate(), rptr, p.blockSize);
					rptr += p.blockSize;
					pages.push_back(std::move(page));
				}
				delete[](uint8_t*) btPage;
			}

			// Write this btree page, which is made of 1 or more pager pages.
			state BTreePageIDRef childPageID;
			state int k;

			// If we are only writing 1 page and it has the same BTreePageID size as the original then try to reuse the
			// LogicalPageIDs in previousID and try to update them atomically.
			if (pagesToBuild.size() == 1 && previousID.size() == pages.size()) {
				for (k = 0; k < pages.size(); ++k) {
					LogicalPageID id = wait(self->m_pager->atomicUpdatePage(previousID[k], pages[k], v));
					childPageID.push_back(records.arena(), id);
				}
			} else {
				// Either the original page is being split, or it's not but it has changed BTreePageID size.
				// Either way, there is no point in reusing any of the original page IDs because the parent
				// must be rewritten anyway to count for the change in child count or child links.
				// Free the old IDs, but only once (before the first output record is added).
				if (records.empty()) {
					self->freeBTreePage(previousID, v);
				}
				for (k = 0; k < pages.size(); ++k) {
					LogicalPageID id = wait(self->m_pager->newPageID());
					self->m_pager->updatePage(id, pages[k]);
					childPageID.push_back(records.arena(), id);
				}
			}

			if (++sinceYield > 100) {
				sinceYield = 0;
				wait(yield());
			}

			if (REDWOOD_DEBUG) {
				auto& p = pagesToBuild[pageIndex];
				debug_printf("Wrote %s original=%s deltaTreeSize=%d for %s\nlower: %s\nupper: %s\n",
				             toString(childPageID).c_str(),
				             toString(previousID).c_str(),
				             written,
				             p.toString().c_str(),
				             pageLowerBound.toString(false).c_str(),
				             pageUpperBound.toString(false).c_str());
				for (int j = p.startIndex; j < p.endIndex(); ++j) {
					debug_printf(" %3d: %s\n", j, entries[j].toString(height == 1).c_str());
				}
				ASSERT(pageLowerBound.key <= pageUpperBound.key);
			}

			// Push a new record onto the results set, without the child page, copying it into the records arena
			records.push_back_deep(records.arena(), pageLowerBound.withoutValue());
			// Set the child page value of the inserted record to childPageID, which has already been allocated in
			// records.arena() above
			records.back().setChildPage(childPageID);

			pageLowerBound = pageUpperBound;
		}

		return records;
	}

	ACTOR static Future<Standalone<VectorRef<RedwoodRecordRef>>>
	buildNewRoot(VersionedBTree* self, Version version, Standalone<VectorRef<RedwoodRecordRef>> records, int height) {
		debug_printf("buildNewRoot start version %" PRId64 ", %lu records\n", version, records.size());

		// While there are multiple child pages for this version we must write new tree levels.
		while (records.size() > 1) {
			self->m_pHeader->height = ++height;
			Standalone<VectorRef<RedwoodRecordRef>> newRecords =
			    wait(writePages(self, &dbBegin, &dbEnd, records, height, version, BTreePageIDRef()));
			debug_printf("Wrote a new root level at version %" PRId64 " height %d size %lu pages\n",
			             version,
			             height,
			             newRecords.size());
			records = newRecords;
		}

		return records;
	}

	// Try to evict a BTree page from the pager cache.
	// Returns true if, at the end of the call, the page is no longer in cache,
	// so the caller can assume its ArenaPage reference is the only one.
	bool tryEvictPage(IPagerSnapshot* pager, BTreePageIDRef id) {
		// If it's an oversized page, currently it cannot be in the cache
		if (id.size() > 0) {
			return true;
		}
		return pager->tryEvictPage(id.front());
	}

	ACTOR static Future<Reference<const ArenaPage>> readPage(Reference<IPagerSnapshot> snapshot,
	                                                         BTreePageIDRef id,
	                                                         bool forLazyClear = false,
	                                                         bool cacheable = true) {

		debug_printf("readPage() op=read%s %s @%" PRId64 "\n",
		             forLazyClear ? "ForDeferredClear" : "",
		             toString(id).c_str(),
		             snapshot->getVersion());

		state Reference<const ArenaPage> page;

		if (id.size() == 1) {
			Reference<const ArenaPage> p = wait(snapshot->getPhysicalPage(id.front(), cacheable, false));
			page = std::move(p);
		} else {
			ASSERT(!id.empty());
			std::vector<Future<Reference<const ArenaPage>>> reads;
			for (auto& pageID : id) {
				reads.push_back(snapshot->getPhysicalPage(pageID, cacheable, false));
			}
			std::vector<Reference<const ArenaPage>> pages = wait(getAll(reads));
			// TODO:  Cache reconstituted super pages somehow, perhaps with help from the Pager.
			page = ArenaPage::concatPages(pages);
		}

		debug_printf("readPage() op=readComplete %s @%" PRId64 " \n", toString(id).c_str(), snapshot->getVersion());
		const BTreePage* pTreePage = (const BTreePage*)page->begin();
		auto& metrics = g_redwoodMetrics.level(pTreePage->height);
		metrics.pageRead += 1;
		metrics.pageReadExt += (id.size() - 1);

		return std::move(page);
	}

	// Get cursor into a BTree node, creating decode cache from boundaries if needed
	static BTreePage::BinaryTree::Cursor getCursor(Reference<const ArenaPage> page,
	                                               const RedwoodRecordRef& lowerBound,
	                                               const RedwoodRecordRef& upperBound) {
		if (page->userData == nullptr) {
			debug_printf("Creating DecodeCache for ptr=%p lower=%s upper=%s\n",
			             page->begin(),
			             lowerBound.toString().c_str(),
			             upperBound.toString().c_str());

			BTreePage::BinaryTree::DecodeCache* cache = new BTreePage::BinaryTree::DecodeCache(lowerBound, upperBound);
			page->userData = cache;
			page->userDataDestructor = [](void* cache) { ((BTreePage::BinaryTree::DecodeCache*)cache)->delref(); };
		}

		return BTreePage::BinaryTree::Cursor((BTreePage::BinaryTree::DecodeCache*)page->userData,
		                                     ((BTreePage*)page->begin())->tree());
	}

	// Get cursor into a BTree node from a child link
	static BTreePage::BinaryTree::Cursor getCursor(const Reference<const ArenaPage>& page,
	                                               const BTreePage::BinaryTree::Cursor& link) {
		if (page->userData == nullptr) {
			return getCursor(page, link.get(), link.next().getOrUpperBound());
		}

		return BTreePage::BinaryTree::Cursor((BTreePage::BinaryTree::DecodeCache*)page->userData,
		                                     ((BTreePage*)page->begin())->tree());
	}

	static void preLoadPage(IPagerSnapshot* snapshot, BTreePageIDRef id) {
		g_redwoodMetrics.btreeLeafPreload += 1;
		g_redwoodMetrics.btreeLeafPreloadExt += (id.size() - 1);

		for (auto pageID : id) {
			snapshot->getPhysicalPage(pageID, true, true);
		}
	}

	void freeBTreePage(BTreePageIDRef btPageID, Version v) {
		// Free individual pages at v
		for (LogicalPageID id : btPageID) {
			m_pager->freePage(id, v);
		}
	}

	// Write new version of pageID at version v using page as its data.
	// Attempts to reuse original id(s) in btPageID, returns BTreePageID.
	ACTOR static Future<BTreePageIDRef> updateBTreePage(VersionedBTree* self,
	                                                    BTreePageIDRef oldID,
	                                                    Arena* arena,
	                                                    Reference<ArenaPage> page,
	                                                    Version writeVersion) {
		state BTreePageIDRef newID;
		newID.resize(*arena, oldID.size());

		if (REDWOOD_DEBUG) {
			BTreePage* btPage = (BTreePage*)page->begin();
			BTreePage::BinaryTree::DecodeCache* cache = (BTreePage::BinaryTree::DecodeCache*)page->userData;
			debug_printf_always(
			    "updateBTreePage(%s, %s) %s\n",
			    ::toString(oldID).c_str(),
			    ::toString(writeVersion).c_str(),
			    cache == nullptr
			        ? "<noDecodeCache>"
			        : btPage->toString(true, oldID, writeVersion, cache->lowerBound, cache->upperBound).c_str());
		}

		if (oldID.size() == 1) {
			LogicalPageID id = wait(self->m_pager->atomicUpdatePage(oldID.front(), page, writeVersion));
			newID.front() = id;
		} else {
			state std::vector<Reference<ArenaPage>> pages;
			const uint8_t* rptr = page->begin();
			int bytesLeft = page->size();
			while (bytesLeft > 0) {
				Reference<ArenaPage> p = self->m_pager->newPageBuffer();
				int blockSize = p->size();
				memcpy(p->mutate(), rptr, blockSize);
				rptr += blockSize;
				bytesLeft -= blockSize;
				pages.push_back(p);
			}
			ASSERT(pages.size() == oldID.size());

			// Write pages, trying to reuse original page IDs
			state int i = 0;
			for (; i < pages.size(); ++i) {
				LogicalPageID id = wait(self->m_pager->atomicUpdatePage(oldID[i], pages[i], writeVersion));
				newID[i] = id;
			}
		}

		return newID;
	}

	// Copy page to a new page which shares the same DecodeCache with the old page
	static Reference<ArenaPage> clonePageForUpdate(Reference<const ArenaPage> page) {
		Reference<ArenaPage> newPage = page->cloneContents();

		BTreePage::BinaryTree::DecodeCache* cache = (BTreePage::BinaryTree::DecodeCache*)page->userData;
		cache->addref();
		newPage->userData = cache;
		newPage->userDataDestructor = [](void* cache) { ((BTreePage::BinaryTree::DecodeCache*)cache)->delref(); };

		debug_printf("cloneForUpdate(%p -> %p  size=%d\n", page->begin(), newPage->begin(), page->size());
		return newPage;
	}

	// Each call to commitSubtree() will pass most of its arguments via a this structure because the caller
	// will need access to these parameters after commitSubtree() is done.
	struct InternalPageSliceUpdate : public FastAllocated<InternalPageSliceUpdate> {
		// The logical range for the subtree's contents.  Due to subtree clears, these boundaries may not match
		// the lower/upper bounds needed to decode the page.
		// Subtree clears can cause the boundaries for decoding the page to be more restrictive than the subtree's
		// logical boundaries.  When a subtree is fully cleared, the link to it is replaced with a null link, but
		// the key boundary remains in tact to support decoding of the previous subtree.
		RedwoodRecordRef subtreeLowerBound;
		RedwoodRecordRef subtreeUpperBound;

		// The lower/upper bound for decoding the root of the subtree
		RedwoodRecordRef decodeLowerBound;
		RedwoodRecordRef decodeUpperBound;

		bool boundariesNormal() const {
			// If the decode upper boundary is the subtree upper boundary the pointers will be the same
			// For the lower boundary, if the pointers are not the same there is still a possibility
			// that the keys are the same.  This happens for the first remaining subtree of an internal page
			// after the prior subtree(s) were cleared.
			return (decodeUpperBound == subtreeUpperBound) &&
			       (decodeLowerBound == subtreeLowerBound || decodeLowerBound.sameExceptValue(subtreeLowerBound));
		}

		// The record range of the subtree slice is cBegin to cEnd
		// cBegin.get().getChildPage() is guaranteed to be valid
		// cEnd can be
		//   - the next record which also has a child page
		//   - the next-next record which has a child page because the next record does not and
		//     only existed to provide the correct upper bound for decoding cBegin's child page
		//   - a later record with a valid child page, because this slice represents a range of
		//     multiple subtrees that are either all unchanged or all cleared.
		//   - invalid, because cBegin is the last child entry in the page or because the range
		//     being cleared or unchanged extends to the end of the page's entries
		BTreePage::BinaryTree::Cursor cBegin;
		BTreePage::BinaryTree::Cursor cEnd;

		// The prefix length common to the entire logical subtree.  Might be shorter than the length common to all
		// actual items in the page.
		int skipLen;

		// Members below this point are "output" members, set by function calls from commitSubtree() once it decides
		// what is happening with this slice of the tree.

		// If true, present, the contents of newLinks should replace [cBegin, cEnd)
		bool childrenChanged;
		Standalone<VectorRef<RedwoodRecordRef>> newLinks;

		// The upper boundary expected, if any, by the last child in either [cBegin, cEnd) or newLinks
		// If the last record in the range has a null link then this will be null.
		Optional<RedwoodRecordRef> expectedUpperBound;

		bool inPlaceUpdate;

		// CommitSubtree will call one of the following three functions based on its exit path

		// Subtree was cleared.
		void cleared() {
			inPlaceUpdate = false;
			childrenChanged = true;
			expectedUpperBound.reset();
		}

		// Page was updated in-place through edits and written to maybeNewID
		void updatedInPlace(BTreePageIDRef maybeNewID, BTreePage* btPage, int capacity) {
			inPlaceUpdate = true;
			auto& metrics = g_redwoodMetrics.level(btPage->height);
			metrics.pageModify += 1;
			metrics.pageModifyExt += (maybeNewID.size() - 1);
			metrics.modifyFillPct += (double)btPage->size() / capacity;
			metrics.modifyStoredPct += (double)btPage->kvBytes / capacity;
			metrics.modifyItemCount += btPage->tree()->numItems;

			// The boundaries can't have changed, but the child page link may have.
			if (maybeNewID != decodeLowerBound.getChildPage()) {
				// Add page's decode lower bound to newLinks set without its child page, intially
				newLinks.push_back_deep(newLinks.arena(), decodeLowerBound.withoutValue());

				// Set the child page ID, which has already been allocated in result.arena()
				newLinks.back().setChildPage(maybeNewID);
				childrenChanged = true;
			} else {
				childrenChanged = false;
			}

			// Expected upper bound remains unchanged.
		}

		// writePages() was used to build 1 or more replacement pages.
		void rebuilt(Standalone<VectorRef<RedwoodRecordRef>> newRecords) {
			inPlaceUpdate = false;
			newLinks = newRecords;
			childrenChanged = true;

			// If the replacement records ended on a non-null child page, then the expect upper bound is
			// the subtree upper bound since that is what would have been used for the page(s) rebuild,
			// otherwise it is null.
			expectedUpperBound = newLinks.back().value.present() ? subtreeUpperBound : Optional<RedwoodRecordRef>();
		}

		// Get the first record for this range AFTER applying whatever changes were made
		const RedwoodRecordRef* getFirstBoundary() const {
			if (childrenChanged) {
				if (newLinks.empty()) {
					return nullptr;
				}
				return &newLinks.front();
			}
			return &decodeLowerBound;
		}

		std::string toString() const {
			std::string s;
			s += format("SubtreeSlice: addr=%p skipLen=%d subtreeCleared=%d childrenChanged=%d inPlaceUpdate=%d\n",
			            this,
			            skipLen,
			            childrenChanged && newLinks.empty(),
			            childrenChanged,
			            inPlaceUpdate);
			s += format("SubtreeLower: %s\n", subtreeLowerBound.toString(false).c_str());
			s += format(" DecodeLower: %s\n", decodeLowerBound.toString(false).c_str());
			s += format(" DecodeUpper: %s\n", decodeUpperBound.toString(false).c_str());
			s += format("SubtreeUpper: %s\n", subtreeUpperBound.toString(false).c_str());
			s += format("expectedUpperBound: %s\n",
			            expectedUpperBound.present() ? expectedUpperBound.get().toString(false).c_str() : "(null)");
			for (int i = 0; i < newLinks.size(); ++i) {
				s += format("  %i: %s\n", i, newLinks[i].toString(false).c_str());
			}
			s.resize(s.size() - 1);
			return s;
		}
	};

	struct InternalPageModifier {
		InternalPageModifier() {}
		InternalPageModifier(Reference<const ArenaPage> p, bool alreadyCloned, bool updating, ParentInfo* parentInfo)
		  : page(p), clonedPage(alreadyCloned), updating(updating), changesMade(false), parentInfo(parentInfo) {}

		// Whether updating the existing page is allowed
		bool updating;
		Reference<const ArenaPage> page;

		// Whether or not page has been cloned for update
		bool clonedPage;

		Standalone<VectorRef<RedwoodRecordRef>> rebuild;

		// Whether there are any changes to the page, either made in place or staged in rebuild
		bool changesMade;
		ParentInfo* parentInfo;

		BTreePage* btPage() const { return (BTreePage*)page->begin(); }

		bool empty() const {
			if (updating) {
				return btPage()->tree()->numItems == 0;
			} else {
				return rebuild.empty();
			}
		}

		void cloneForUpdate() {
			if (!clonedPage) {
				page = clonePageForUpdate(page);
				clonedPage = true;
			}
		}

		// end is the cursor position of the first record of the unvisited child link range, which
		// is needed if the insert requires switching from update to rebuild mode.
		void insert(BTreePage::BinaryTree::Cursor end, const VectorRef<RedwoodRecordRef>& recs) {
			int i = 0;
			if (updating) {
				// Update must be done in the new tree, not the original tree where the end cursor will be from
				end.tree = btPage()->tree();

				// TODO: insert recs in a random order to avoid new subtree being entirely right child links
				while (i != recs.size()) {
					const RedwoodRecordRef& rec = recs[i];
					debug_printf("internal page (updating) insert: %s\n", rec.toString(false).c_str());

					if (!end.insert(rec)) {
						debug_printf("internal page: failed to insert %s, switching to rebuild\n",
						             rec.toString(false).c_str());

						// Update failed, so populate rebuild vector with everything up to but not including end, which
						// may include items from recs that were already added.
						auto c = end;
						if (c.moveFirst()) {
							rebuild.reserve(rebuild.arena(), c.tree->numItems);
							while (c != end) {
								debug_printf("  internal page rebuild: add %s\n", c.get().toString(false).c_str());
								rebuild.push_back(rebuild.arena(), c.get());
								c.moveNext();
							}
						}
						updating = false;
						break;
					}
					btPage()->kvBytes += rec.kvBytes();
					++i;
				}
			}

			// Not updating existing page so just add recs to rebuild vector
			if (!updating) {
				rebuild.reserve(rebuild.arena(), rebuild.size() + recs.size());
				while (i != recs.size()) {
					const RedwoodRecordRef& rec = recs[i];
					debug_printf("internal page (rebuilding) insert: %s\n", rec.toString(false).c_str());
					rebuild.push_back(rebuild.arena(), rec);
					++i;
				}
			}
		}

		void keep(BTreePage::BinaryTree::Cursor begin, BTreePage::BinaryTree::Cursor end) {
			if (!updating) {
				while (begin != end) {
					debug_printf("internal page (rebuilding) keeping: %s\n", begin.get().toString(false).c_str());
					rebuild.push_back(rebuild.arena(), begin.get());
					begin.moveNext();
				}
			} else if (REDWOOD_DEBUG) {
				while (begin != end) {
					debug_printf("internal page (updating) keeping: %s\n", begin.get().toString(false).c_str());
					begin.moveNext();
				}
			}
		}

		// This must be called for each of the InternalPageSliceUpdates in sorted order.
		void applyUpdate(InternalPageSliceUpdate& u, const RedwoodRecordRef* nextBoundary) {
			debug_printf("applyUpdate nextBoundary=(%p) %s  %s\n",
			             nextBoundary,
			             (nextBoundary != nullptr) ? nextBoundary->toString(false).c_str() : "",
			             u.toString().c_str());

			// If the children changed, replace [cBegin, cEnd) with newLinks
			if (u.childrenChanged) {
				if (updating) {
					auto c = u.cBegin;

					if (c != u.cEnd) {
						cloneForUpdate();
						// must point c to the tree to erase from
						c.tree = btPage()->tree();
					}

					while (c != u.cEnd) {
						debug_printf("internal page (updating) erasing: %s\n", c.get().toString(false).c_str());
						btPage()->kvBytes -= c.get().kvBytes();
						c.erase();
					}

					// [cBegin, cEnd) is now erased, and cBegin is invalid, so cEnd represents the end
					// of the range that comes before any part of newLinks that can't be added if there
					// is not enough space.
					insert(u.cEnd, u.newLinks);
				} else {
					// Already in rebuild mode so the cursor parameter is meaningless
					insert({}, u.newLinks);
				}

				// cBegin has been erased so interating from the first entry forward will never see cBegin to use as an
				// endpoint.
				changesMade = true;
			} else {

				// If this was an in-place update, where the child page IDs do not change, notify the
				// parentInfo that those pages have been updated so it can possibly eliminate their
				// second writes later.
				if (u.inPlaceUpdate) {
					for (auto id : u.decodeLowerBound.getChildPage()) {
						parentInfo->pageUpdated(id);
					}
				}

				keep(u.cBegin, u.cEnd);
			}

			// If there is an expected upper boundary for the next range after u
			if (u.expectedUpperBound.present()) {
				// Then if it does not match the next boundary then insert a dummy record
				if (nextBoundary == nullptr || (nextBoundary != &u.expectedUpperBound.get() &&
				                                !nextBoundary->sameExceptValue(u.expectedUpperBound.get()))) {
					RedwoodRecordRef rec = u.expectedUpperBound.get().withoutValue();
					debug_printf("applyUpdate adding dummy record %s\n", rec.toString(false).c_str());

					cloneForUpdate();
					insert(u.cEnd, { &rec, 1 });
					changesMade = true;
				}
			}
		}
	};

	ACTOR static Future<Void> commitSubtree(
	    VersionedBTree* self,
	    Reference<IPagerSnapshot> snapshot,
	    MutationBuffer* mutationBuffer,
	    BTreePageIDRef rootID,
	    bool isLeaf,
	    MutationBuffer::const_iterator mBegin, // greatest mutation boundary <= subtreeLowerBound->key
	    MutationBuffer::const_iterator mEnd, // least boundary >= subtreeUpperBound->key
	    InternalPageSliceUpdate* update) {

		state std::string context;
		if (REDWOOD_DEBUG) {
			context = format("CommitSubtree(root=%s): ", toString(rootID).c_str());
		}
		debug_printf("%s %s\n", context.c_str(), update->toString().c_str());
		if (REDWOOD_DEBUG) {
			debug_printf("%s ---------MUTATION BUFFER SLICE ---------------------\n", context.c_str());
			auto begin = mBegin;
			while (1) {
				debug_printf("%s Mutation: '%s':  %s\n",
				             context.c_str(),
				             printable(begin.key()).c_str(),
				             begin.mutation().toString().c_str());
				if (begin == mEnd) {
					break;
				}
				++begin;
			}
			debug_printf("%s -------------------------------------\n", context.c_str());
		}

		state Reference<const ArenaPage> page = wait(readPage(snapshot, rootID, false, false));
		state Version writeVersion = self->getLastCommittedVersion() + 1;

		// If the page exists in the cache, it must be copied before modification.
		// That copy will be referenced by pageCopy, as page must stay in scope in case anything references its
		// memory and it gets evicted from the cache.
		// If the page is not in the cache, then no copy is needed so we will initialize pageCopy to page
		state Reference<const ArenaPage> pageCopy;

		state BTreePage* btPage = (BTreePage*)page->begin();
		ASSERT(isLeaf == btPage->isLeaf());
		g_redwoodMetrics.level(btPage->height).pageCommitStart += 1;

		// TODO:  Decide if it is okay to update if the subtree boundaries are expanded.  It can result in
		// records in a DeltaTree being outside its decode boundary range, which isn't actually invalid
		// though it is awkward to reason about.
		// TryToUpdate indicates insert and erase operations should be tried on the existing page first
		state bool tryToUpdate = btPage->tree()->numItems > 0 && update->boundariesNormal();

		debug_printf(
		    "%s commitSubtree(): %s\n",
		    context.c_str(),
		    btPage->toString(false, rootID, snapshot->getVersion(), update->decodeLowerBound, update->decodeUpperBound)
		        .c_str());

		state BTreePage::BinaryTree::Cursor cursor =
		    update->cBegin.valid() ? getCursor(page, update->cBegin) : getCursor(page, dbBegin, dbEnd);

		if (REDWOOD_DEBUG) {
			debug_printf("%s ---------MUTATION BUFFER SLICE ---------------------\n", context.c_str());
			auto begin = mBegin;
			while (1) {
				debug_printf("%s Mutation: '%s':  %s\n",
				             context.c_str(),
				             printable(begin.key()).c_str(),
				             begin.mutation().toString().c_str());
				if (begin == mEnd) {
					break;
				}
				++begin;
			}
			debug_printf("%s -------------------------------------\n", context.c_str());
		}

		// Leaf Page
		if (isLeaf) {
			bool updating = tryToUpdate;
			bool changesMade = false;

			state Standalone<VectorRef<RedwoodRecordRef>> merged;
			auto switchToLinearMerge = [&]() {
				// Couldn't make changes in place, so now do a linear merge and build new pages.
				updating = false;
				auto c = cursor;
				c.moveFirst();
				while (c != cursor) {
					debug_printf("%s catch-up adding %s\n", context.c_str(), c.get().toString().c_str());
					merged.push_back(merged.arena(), c.get());
					c.moveNext();
				}
			};

			// The first mutation buffer boundary has a key <= the first key in the page.

			cursor.moveFirst();
			debug_printf("%s Leaf page, applying changes.\n", context.c_str());

			// Now, process each mutation range and merge changes with existing data.
			bool firstMutationBoundary = true;
			while (mBegin != mEnd) {
				debug_printf("%s New mutation boundary: '%s': %s\n",
				             context.c_str(),
				             printable(mBegin.key()).c_str(),
				             mBegin.mutation().toString().c_str());

				// Apply the change to the mutation buffer start boundary key only if
				//   - there actually is a change (whether a set or a clear, old records are to be removed)
				//   - either this is not the first boundary or it is but its key matches our lower bound key
				bool applyBoundaryChange = mBegin.mutation().boundaryChanged &&
				                           (!firstMutationBoundary || mBegin.key() == update->subtreeLowerBound.key);
				firstMutationBoundary = false;

				// Iterate over records for the mutation boundary key, keep them unless the boundary key was changed or
				// we are not applying it
				while (cursor.valid() && cursor.get().key == mBegin.key()) {
					// If there were no changes to the key or we're not applying it
					if (!applyBoundaryChange) {
						// If not updating, add to the output set, otherwise skip ahead past the records for the
						// mutation boundary
						if (!updating) {
							merged.push_back(merged.arena(), cursor.get());
							debug_printf("%s Added %s [existing, boundary start]\n",
							             context.c_str(),
							             cursor.get().toString().c_str());
						}
						cursor.moveNext();
					} else {
						changesMade = true;
						// If updating, erase from the page, otherwise do not add to the output set
						if (updating) {
							debug_printf("%s Erasing %s [existing, boundary start]\n",
							             context.c_str(),
							             cursor.get().toString().c_str());

							// Copy page for modification if not already copied
							if (!pageCopy.isValid()) {
								pageCopy = clonePageForUpdate(page);
								btPage = (BTreePage*)pageCopy->begin();
								cursor.tree = btPage->tree();
							}

							btPage->kvBytes -= cursor.get().kvBytes();
							cursor.erase();
						} else {
							debug_printf("%s Skipped %s [existing, boundary start]\n",
							             context.c_str(),
							             cursor.get().toString().c_str());
							cursor.moveNext();
						}
					}
				}

				constexpr int maxHeightAllowed = 8;

				// Write the new record(s) for the mutation boundary start key if its value has been set
				// Clears of this key will have been processed above by not being erased from the updated page or
				// excluded from the merge output
				if (applyBoundaryChange && mBegin.mutation().boundarySet()) {
					RedwoodRecordRef rec(mBegin.key(), mBegin.mutation().boundaryValue.get());
					changesMade = true;

					// If updating, add to the page, else add to the output set
					if (updating) {
						// Copy page for modification if not already copied
						if (!pageCopy.isValid()) {
							pageCopy = clonePageForUpdate(page);
							btPage = (BTreePage*)pageCopy->begin();
							cursor.tree = btPage->tree();
						}

						if (cursor.insert(rec, update->skipLen, maxHeightAllowed)) {
							btPage->kvBytes += rec.kvBytes();
							debug_printf(
							    "%s Inserted %s [mutation, boundary start]\n", context.c_str(), rec.toString().c_str());
						} else {
							debug_printf("%s Insert failed for %s [mutation, boundary start]\n",
							             context.c_str(),
							             rec.toString().c_str());
							switchToLinearMerge();
						}
					}

					if (!updating) {
						merged.push_back(merged.arena(), rec);
						debug_printf(
						    "%s Added %s [mutation, boundary start]\n", context.c_str(), rec.toString().c_str());
					}
				}

				// Before advancing the iterator, get whether or not the records in the following range must be removed
				bool remove = mBegin.mutation().clearAfterBoundary;
				// Advance to the next boundary because we need to know the end key for the current range.
				++mBegin;
				if (mBegin == mEnd) {
					update->skipLen = 0;
				}

				debug_printf("%s Mutation range end: '%s'\n", context.c_str(), printable(mBegin.key()).c_str());

				// Now handle the records up through but not including the next mutation boundary key
				RedwoodRecordRef end(mBegin.key());

				// If the records are being removed and we're not doing an in-place update
				// OR if we ARE doing an update but the records are NOT being removed, then just skip them.
				if (remove != updating) {
					// If not updating, then the records, if any exist, are being removed.  We don't know if there
					// actually are any but we must assume there are.
					if (!updating) {
						changesMade = true;
					}

					debug_printf("%s Seeking forward to next boundary (remove=%d updating=%d) %s\n",
					             context.c_str(),
					             remove,
					             updating,
					             mBegin.key().toString().c_str());
					cursor.seekGreaterThanOrEqual(end, update->skipLen);
				} else {
					// Otherwise we must visit the records.  If updating, the visit is to erase them, and if doing a
					// linear merge than the visit is to add them to the output set.
					while (cursor.valid() && cursor.get().compare(end, update->skipLen) < 0) {
						if (updating) {
							debug_printf("%s Erasing %s [existing, boundary start]\n",
							             context.c_str(),
							             cursor.get().toString().c_str());

							// Copy page for modification if not already copied
							if (!pageCopy.isValid()) {
								pageCopy = clonePageForUpdate(page);
								btPage = (BTreePage*)pageCopy->begin();
								cursor.tree = btPage->tree();
							}

							btPage->kvBytes -= cursor.get().kvBytes();
							cursor.erase();
							changesMade = true;
						} else {
							merged.push_back(merged.arena(), cursor.get());
							debug_printf(
							    "%s Added %s [existing, middle]\n", context.c_str(), merged.back().toString().c_str());
							cursor.moveNext();
						}
					}
				}
			}

			// If there are still more records, they have the same key as the end boundary
			if (cursor.valid()) {
				// If the end boundary is changing, we must remove the remaining records in this page
				bool remove = mEnd.mutation().boundaryChanged;
				if (remove) {
					changesMade = true;
				}

				// If we don't have to remove the records and we are updating, do nothing.
				// If we do have to remove the records and we are not updating, do nothing.
				if (remove != updating) {
					debug_printf(
					    "%s Ignoring remaining records, remove=%d updating=%d\n", context.c_str(), remove, updating);
				} else {
					// If updating and the key is changing, we must visit the records to erase them.
					// If not updating and the key is not changing, we must visit the records to add them to the output
					// set.
					while (cursor.valid()) {
						if (updating) {
							debug_printf(
							    "%s Erasing %s and beyond [existing, matches changed upper mutation boundary]\n",
							    context.c_str(),
							    cursor.get().toString().c_str());

							// Copy page for modification if not already copied
							if (!pageCopy.isValid()) {
								pageCopy = clonePageForUpdate(page);
								btPage = (BTreePage*)pageCopy->begin();
								cursor.tree = btPage->tree();
							}

							btPage->kvBytes -= cursor.get().kvBytes();
							cursor.erase();
						} else {
							merged.push_back(merged.arena(), cursor.get());
							debug_printf(
							    "%s Added %s [existing, tail]\n", context.c_str(), merged.back().toString().c_str());
							cursor.moveNext();
						}
					}
				}
			} else {
				debug_printf("%s No records matching mutation buffer end boundary key\n", context.c_str());
			}

			// No changes were actually made.  This could happen if the only mutations are clear ranges which do not
			// match any records.
			if (!changesMade) {
				debug_printf("%s No changes were made during mutation merge, returning %s\n",
				             context.c_str(),
				             toString(*update).c_str());
				return Void();
			} else {
				debug_printf(
				    "%s Changes were made, writing, but subtree may still be unchanged from parent's perspective.\n",
				    context.c_str());
			}

			writeVersion = self->getLastCommittedVersion() + 1;

			if (updating) {
				// If the tree is now empty, delete the page
				if (cursor.tree->numItems == 0) {
					update->cleared();
					self->freeBTreePage(rootID, writeVersion);
					debug_printf("%s Page updates cleared all entries, returning %s\n",
					             context.c_str(),
					             toString(*update).c_str());
				} else {
					// Otherwise update it.
					BTreePageIDRef newID = wait(self->updateBTreePage(
					    self, rootID, &update->newLinks.arena(), pageCopy.castTo<ArenaPage>(), writeVersion));

					update->updatedInPlace(newID, btPage, newID.size() * self->m_blockSize);
					debug_printf(
					    "%s Page updated in-place, returning %s\n", context.c_str(), toString(*update).c_str());
				}
				return Void();
			}

			// If everything in the page was deleted then this page should be deleted as of the new version
			if (merged.empty()) {
				update->cleared();
				self->freeBTreePage(rootID, writeVersion);

				debug_printf("%s All leaf page contents were cleared, returning %s\n",
				             context.c_str(),
				             toString(*update).c_str());
				return Void();
			}

			// Rebuild new page(s).
			state Standalone<VectorRef<RedwoodRecordRef>> entries = wait(writePages(self,
			                                                                        &update->subtreeLowerBound,
			                                                                        &update->subtreeUpperBound,
			                                                                        merged,
			                                                                        btPage->height,
			                                                                        writeVersion,
			                                                                        rootID));

			// Put new links into update and tell update that pages were rebuilt
			update->rebuilt(entries);

			debug_printf("%s Merge complete, returning %s\n", context.c_str(), toString(*update).c_str());
			return Void();
		} else {
			// Internal Page
			std::vector<Future<Void>> recursions;
			state std::vector<std::unique_ptr<InternalPageSliceUpdate>> slices;

			cursor.moveFirst();

			bool first = true;

			while (cursor.valid()) {
				slices.emplace_back(new InternalPageSliceUpdate());
				InternalPageSliceUpdate& u = *slices.back();

				// At this point we should never be at a null child page entry because the first entry of a page
				// can't be null and this loop will skip over null entries that come after non-null entries.
				ASSERT(cursor.get().value.present());

				// Subtree lower boundary is this page's subtree lower bound or cursor
				u.cBegin = cursor;
				u.decodeLowerBound = cursor.get();
				if (first) {
					u.subtreeLowerBound = update->subtreeLowerBound;
					first = false;
					// mbegin is already the first mutation that could affect this subtree described by update
				} else {
					u.subtreeLowerBound = u.decodeLowerBound;
					mBegin = mEnd;
					// mBegin is either at or greater than subtreeLowerBound->key, which was the subtreeUpperBound->key
					// for the previous subtree slice.  But we need it to be at or *before* subtreeLowerBound->key
					// so if mBegin.key() is not exactly the subtree lower bound key then decrement it.
					if (mBegin.key() != u.subtreeLowerBound.key) {
						--mBegin;
					}
				}

				BTreePageIDRef pageID = cursor.get().getChildPage();
				ASSERT(!pageID.empty());

				// The decode upper bound is always the next key after the child link, or the decode upper bound for
				// this page
				if (cursor.moveNext()) {
					u.decodeUpperBound = cursor.get();
					// If cursor record has a null child page then it exists only to preserve a previous
					// subtree boundary that is now needed for reading the subtree at cBegin.
					if (!cursor.get().value.present()) {
						// If the upper bound is provided by a dummy record in [cBegin, cEnd) then there is no
						// requirement on the next subtree range or the parent page to have a specific upper boundary
						// for decoding the subtree.
						u.expectedUpperBound.reset();
						cursor.moveNext();
						// If there is another record after the null child record, it must have a child page value
						ASSERT(!cursor.valid() || cursor.get().value.present());
					} else {
						u.expectedUpperBound = u.decodeUpperBound;
					}
				} else {
					u.decodeUpperBound = update->decodeUpperBound;
					u.expectedUpperBound = update->decodeUpperBound;
				}
				u.subtreeUpperBound = cursor.valid() ? cursor.get() : update->subtreeUpperBound;
				u.cEnd = cursor;
				u.skipLen = 0; // TODO: set this

				// Find the mutation buffer range that includes all changes to the range described by u
				mEnd = mutationBuffer->lower_bound(u.subtreeUpperBound.key);

				// If the mutation range described by mBegin extends to mEnd, then see if the part of that range
				// that overlaps with u's subtree range is being fully cleared or fully unchanged.
				auto next = mBegin;
				++next;
				if (next == mEnd) {
					// Check for uniform clearedness or unchangedness for the range mutation where it overlaps u's
					// subtree
					const KeyRef& mutationBoundaryKey = mBegin.key();
					const RangeMutation& range = mBegin.mutation();
					bool uniform;
					if (range.clearAfterBoundary) {
						// If the mutation range after the boundary key is cleared, then the mutation boundary key must
						// be cleared or must be different than the subtree lower bound key so that it doesn't matter
						uniform = range.boundaryCleared() || mutationBoundaryKey != u.subtreeLowerBound.key;
					} else {
						// If the mutation range after the boundary key is unchanged, then the mutation boundary key
						// must be also unchanged or must be different than the subtree lower bound key so that it
						// doesn't matter
						uniform = !range.boundaryChanged || mutationBoundaryKey != u.subtreeLowerBound.key;
					}

					// If u's subtree is either all cleared or all unchanged
					if (uniform) {
						// We do not need to recurse to this subtree.  Next, let's see if we can embiggen u's range to
						// include sibling subtrees also covered by (mBegin, mEnd) so we can not recurse to those, too.
						// If the cursor is valid, u.subtreeUpperBound is the cursor's position, which is >= mEnd.key().
						// If equal, no range expansion is possible.
						if (cursor.valid() && mEnd.key() != u.subtreeUpperBound.key) {
							// TODO:  If cursor hints are available, use (cursor, 1)
							cursor.seekLessThanOrEqual(mEnd.key(), update->skipLen);

							// If this seek moved us ahead, to something other than cEnd, then update subtree range
							// boundaries
							if (cursor != u.cEnd) {
								// If the cursor is at a record with a null child, back up one step because it is in the
								// middle of the next logical subtree, as null child records are not subtree boundaries.
								ASSERT(cursor.valid());
								if (!cursor.get().value.present()) {
									cursor.movePrev();
								}

								u.cEnd = cursor;
								u.subtreeUpperBound = cursor.get();
								u.skipLen = 0; // TODO: set this

								// The new decode upper bound is either cEnd or the record before it if it has no child
								// link
								auto c = u.cEnd;
								c.movePrev();
								ASSERT(c.valid());
								if (!c.get().value.present()) {
									u.decodeUpperBound = c.get();
									u.expectedUpperBound.reset();
								} else {
									u.decodeUpperBound = u.subtreeUpperBound;
									u.expectedUpperBound = u.subtreeUpperBound;
								}
							}
						}

						// The subtree range is either fully cleared or unchanged.
						if (range.clearAfterBoundary) {
							// Cleared
							u.cleared();
							auto c = u.cBegin;
							while (c != u.cEnd) {
								RedwoodRecordRef rec = c.get();
								if (rec.value.present()) {
									if (btPage->height == 2) {
										debug_printf("%s: freeing child page in cleared subtree range: %s\n",
										             context.c_str(),
										             ::toString(rec.getChildPage()).c_str());
										self->freeBTreePage(rec.getChildPage(), writeVersion);
									} else {
										debug_printf("%s: queuing subtree deletion cleared subtree range: %s\n",
										             context.c_str(),
										             ::toString(rec.getChildPage()).c_str());
										self->m_lazyClearQueue.pushFront(
										    LazyClearQueueEntry{ writeVersion, rec.getChildPage() });
									}
								}
								c.moveNext();
							}
						} else {
							// Subtree range unchanged
						}

						debug_printf("%s: MutationBuffer covers this range in a single mutation, not recursing: %s\n",
						             context.c_str(),
						             u.toString().c_str());

						// u has already been initialized with the correct result, no recursion needed, so restart the
						// loop.
						continue;
					}
				}

				// If this page has height of 2 then its children are leaf nodes
				recursions.push_back(
				    self->commitSubtree(self, snapshot, mutationBuffer, pageID, btPage->height == 2, mBegin, mEnd, &u));
			}

			debug_printf(
			    "%s Recursions from internal page started. pageSize=%d level=%d children=%d slices=%d recursions=%d\n",
			    context.c_str(),
			    btPage->size(),
			    btPage->height,
			    btPage->tree()->numItems,
			    slices.size(),
			    recursions.size());

			wait(waitForAll(recursions));
			debug_printf("%s Recursions done, processing slice updates.\n", context.c_str());

			// ParentInfo could be invalid after a wait and must be re-initialized.
			// All uses below occur before waits so no reinitialization is done.
			state ParentInfo* parentInfo = &self->childUpdateTracker[rootID.front()];

			// InternalPageModifier takes the results of the recursive commitSubtree() calls in order
			// and makes changes to page as needed, copying as needed, and generating an array from
			// which to build new page(s) if modification is not possible or not allowed.
			// If pageCopy is already set it was initialized to page above so the modifier doesn't need
			// to copy it
			state InternalPageModifier modifier(page, pageCopy.isValid(), tryToUpdate, parentInfo);

			// Apply the possible changes for each subtree range recursed to, except the last one.
			// For each range, the expected next record, if any, is checked against the first boundary
			// of the next range, if any.
			for (int i = 0, iEnd = slices.size() - 1; i < iEnd; ++i) {
				modifier.applyUpdate(*slices[i], slices[i + 1]->getFirstBoundary());
			}

			// The expected next record for the final range is checked against one of the upper boundaries passed to
			// this commitSubtree() instance.  If changes have already been made, then the subtree upper boundary is
			// passed, so in the event a different upper boundary is needed it will be added to the already-modified
			// page.  Otherwise, the decode boundary is used which will prevent this page from being modified for the
			// sole purpose of adding a dummy upper bound record.
			debug_printf("%s Applying final child range update. changesMade=%d  Parent update is: %s\n",
			             context.c_str(),
			             modifier.changesMade,
			             update->toString().c_str());
			modifier.applyUpdate(*slices.back(),
			                     modifier.changesMade ? &update->subtreeUpperBound : &update->decodeUpperBound);

			state bool detachChildren = (parentInfo->count > 2);
			state bool forceUpdate = false;

			// If no changes were made, but we should rewrite it to point directly to remapped child pages
			if (!modifier.changesMade && detachChildren) {
				debug_printf(
				    "%s Internal page forced rewrite because at least %d children have been updated in-place.\n",
				    context.c_str(),
				    parentInfo->count);

				forceUpdate = true;
				modifier.updating = true;

				// Make sure the modifier cloned the page so we can update the child links in-place below.
				modifier.cloneForUpdate();

				++g_redwoodMetrics.level(btPage->height).forceUpdate;
			}

			// If the modifier cloned the page for updating, then update our local pageCopy, btPage, and cursor
			if (modifier.clonedPage) {
				pageCopy = modifier.page;
				btPage = modifier.btPage();
				cursor.tree = btPage->tree();
			}

			// If page contents have changed
			if (modifier.changesMade || forceUpdate) {
				if (modifier.empty()) {
					update->cleared();
					debug_printf("%s All internal page children were deleted so deleting this page too, returning %s\n",
					             context.c_str(),
					             toString(*update).c_str());
					self->freeBTreePage(rootID, writeVersion);
					self->childUpdateTracker.erase(rootID.front());
				} else {
					if (modifier.updating) {
						// Page was updated in place (or being forced to be updated in place to update child page ids)
						debug_printf(
						    "%s Internal page modified in-place tryToUpdate=%d forceUpdate=%d detachChildren=%d\n",
						    context.c_str(),
						    tryToUpdate,
						    forceUpdate,
						    detachChildren);

						if (detachChildren) {
							int detached = 0;
							cursor.moveFirst();
							auto& stats = g_redwoodMetrics.level(btPage->height);
							while (cursor.valid()) {
								if (cursor.get().value.present()) {
									for (auto& p : cursor.get().getChildPage()) {
										if (parentInfo->maybeUpdated(p)) {
											LogicalPageID newID = self->m_pager->detachRemappedPage(p, writeVersion);
											if (newID != invalidLogicalPageID) {
												debug_printf("%s Detach updated %u -> %u\n", context.c_str(), p, newID);
												p = newID;
												++stats.detachChild;
												++detached;
											}
										}
									}
								}
								cursor.moveNext();
							}
							parentInfo->clear();
							if (forceUpdate && detached == 0) {
								debug_printf("%s No children detached during forced update, returning %s\n",
								             context.c_str(),
								             toString(*update).c_str());
								return Void();
							}
						}

						BTreePageIDRef newID = wait(self->updateBTreePage(
						    self, rootID, &update->newLinks.arena(), pageCopy.castTo<ArenaPage>(), writeVersion));
						debug_printf(
						    "%s commitSubtree(): Internal page updated in-place at version %s, new contents: %s\n",
						    context.c_str(),
						    toString(writeVersion).c_str(),
						    btPage
						        ->toString(false,
						                   newID,
						                   snapshot->getVersion(),
						                   update->decodeLowerBound,
						                   update->decodeUpperBound)
						        .c_str());

						update->updatedInPlace(newID, btPage, newID.size() * self->m_blockSize);
						debug_printf("%s Internal page updated in-place, returning %s\n",
						             context.c_str(),
						             toString(*update).c_str());
					} else {
						// Page was rebuilt, possibly split.
						debug_printf("%s Internal page could not be modified, rebuilding replacement(s).\n",
						             context.c_str());

						if (detachChildren) {
							auto& stats = g_redwoodMetrics.level(btPage->height);
							for (auto& rec : modifier.rebuild) {
								if (rec.value.present()) {
									BTreePageIDRef oldPages = rec.getChildPage();
									BTreePageIDRef newPages;
									for (int i = 0; i < oldPages.size(); ++i) {
										LogicalPageID p = oldPages[i];
										if (parentInfo->maybeUpdated(p)) {
											LogicalPageID newID = self->m_pager->detachRemappedPage(p, writeVersion);
											if (newID != invalidLogicalPageID) {
												// Rebuild record values reference original page memory so make a copy
												if (newPages.empty()) {
													newPages = BTreePageIDRef(modifier.rebuild.arena(), oldPages);
													rec.setChildPage(newPages);
												}
												debug_printf("%s Detach updated %u -> %u\n", context.c_str(), p, newID);
												newPages[i] = newID;
												++stats.detachChild;
											}
										}
									}
								}
							}
							parentInfo->clear();
						}

						Standalone<VectorRef<RedwoodRecordRef>> newChildEntries =
						    wait(writePages(self,
						                    &update->subtreeLowerBound,
						                    &update->subtreeUpperBound,
						                    modifier.rebuild,
						                    btPage->height,
						                    writeVersion,
						                    rootID));
						update->rebuilt(newChildEntries);

						debug_printf(
						    "%s Internal page rebuilt, returning %s\n", context.c_str(), toString(*update).c_str());
					}
				}
			} else {
				debug_printf("%s Page has no changes, returning %s\n", context.c_str(), toString(*update).c_str());
			}
			return Void();
		}
	}

	ACTOR static Future<Void> commit_impl(VersionedBTree* self) {
		state MutationBuffer* mutations = self->m_pBuffer;

		// No more mutations are allowed to be written to this mutation buffer we will commit
		// at m_writeVersion, which we must save locally because it could change during commit.
		self->m_pBuffer = nullptr;
		state Version writeVersion = self->m_writeVersion;

		// The latest mutation buffer start version is the one we will now (or eventually) commit.
		state Version mutationBufferStartVersion = self->m_mutationBuffers.rbegin()->first;

		// Replace the lastCommit future with a new one and then wait on the old one
		state Promise<Void> committed;
		Future<Void> previousCommit = self->m_latestCommit;
		self->m_latestCommit = committed.getFuture();

		// Wait for the latest commit to be finished.
		wait(previousCommit);

		self->m_pager->setOldestVersion(self->m_newOldestVersion);
		debug_printf("%s: Beginning commit of version %" PRId64 ", new oldest version set to %" PRId64 "\n",
		             self->m_name.c_str(),
		             writeVersion,
		             self->m_newOldestVersion);

		// Get the latest version from the pager, which is what we will read at
		state Version latestVersion = self->m_pager->getLatestVersion();
		debug_printf("%s: pager latestVersion %" PRId64 "\n", self->m_name.c_str(), latestVersion);

		state Standalone<BTreePageIDRef> rootPageID = self->m_pHeader->root.get();
		state InternalPageSliceUpdate all;
		state RedwoodRecordRef rootLink = dbBegin.withPageID(rootPageID);
		all.subtreeLowerBound = rootLink;
		all.decodeLowerBound = rootLink;
		all.subtreeUpperBound = dbEnd;
		all.decodeUpperBound = dbEnd;
		all.skipLen = 0;

		MutationBuffer::const_iterator mBegin = mutations->upper_bound(all.subtreeLowerBound.key);
		--mBegin;
		MutationBuffer::const_iterator mEnd = mutations->lower_bound(all.subtreeUpperBound.key);

		wait(commitSubtree(self,
		                   self->m_pager->getReadSnapshot(latestVersion),
		                   mutations,
		                   rootPageID,
		                   self->m_pHeader->height == 1,
		                   mBegin,
		                   mEnd,
		                   &all));

		// If the old root was deleted, write a new empty tree root node and free the old roots
		if (all.childrenChanged) {
			if (all.newLinks.empty()) {
				debug_printf("Writing new empty root.\n");
				LogicalPageID newRootID = wait(self->m_pager->newPageID());
				Reference<ArenaPage> page = self->m_pager->newPageBuffer();
				makeEmptyRoot(page);
				self->m_pHeader->height = 1;
				self->m_pager->updatePage(newRootID, page);
				rootPageID = BTreePageIDRef((LogicalPageID*)&newRootID, 1);
			} else {
				Standalone<VectorRef<RedwoodRecordRef>> newRootLevel(all.newLinks, all.newLinks.arena());
				if (newRootLevel.size() == 1) {
					rootPageID = newRootLevel.front().getChildPage();
				} else {
					// If the new root level's size is not 1 then build new root level(s)
					Standalone<VectorRef<RedwoodRecordRef>> newRootPage =
					    wait(buildNewRoot(self, latestVersion, newRootLevel, self->m_pHeader->height));
					rootPageID = newRootPage.front().getChildPage();
				}
			}
		}

		debug_printf("new root %s\n", toString(rootPageID).c_str());
		self->m_pHeader->root.set(rootPageID, self->m_headerSpace - sizeof(MetaKey));

		self->m_lazyClearStop = true;
		wait(success(self->m_lazyClearActor));
		debug_printf("Lazy delete freed %u pages\n", self->m_lazyClearActor.get());

		self->m_pager->setCommitVersion(writeVersion);

		wait(self->m_lazyClearQueue.flush());
		self->m_pHeader->lazyDeleteQueue = self->m_lazyClearQueue.getState();

		debug_printf("Setting metakey\n");
		self->m_pager->setMetaKey(self->m_pHeader->asKeyRef());

		debug_printf("%s: Committing pager %" PRId64 "\n", self->m_name.c_str(), writeVersion);
		wait(self->m_pager->commit());
		debug_printf("%s: Committed version %" PRId64 "\n", self->m_name.c_str(), writeVersion);

		// Now that everything is committed we must delete the mutation buffer.
		// Our buffer's start version should be the oldest mutation buffer version in the map.
		ASSERT(mutationBufferStartVersion == self->m_mutationBuffers.begin()->first);
		self->m_mutationBuffers.erase(self->m_mutationBuffers.begin());

		self->m_lastCommittedVersion = writeVersion;
		++g_redwoodMetrics.opCommit;
		self->m_lazyClearActor = incrementalLazyClear(self);

		committed.send(Void());
		return Void();
	}

public:
	// Cursor into BTree which enables seeking and iteration in the BTree as a whole, or
	// iteration within a specific page and movement across levels for more efficient access.
	// Cursor record's memory is only guaranteed to be valid until cursor moves to a different page.
	class BTreeCursor {
	public:
		struct PathEntry {
			Reference<const ArenaPage> page;
			BTreePage::BinaryTree::Cursor cursor;
#if REDWOOD_DEBUG
			Standalone<BTreePageIDRef> id;
#endif

			const BTreePage* btPage() const { return (BTreePage*)page->begin(); };
		};

	private:
		VersionedBTree* btree;
		Reference<IPagerSnapshot> pager;
		bool valid;
		std::vector<PathEntry> path;

	public:
		BTreeCursor() {}

		bool intialized() const { return pager.isValid(); }
		bool isValid() const { return valid; }

		std::string toString() const {
			std::string r = format("{ptr=%p %s ", this, ::toString(pager->getVersion()).c_str());
			for (int i = 0; i < path.size(); ++i) {
				std::string id = "<debugOnly>";
#if REDWOOD_DEBUG
				id = ::toString(path[i].id);
#endif
				r += format("[Level=%d ID=%s ptr=%p Cursor=%s]   ",
				            path[i].btPage()->height,
				            id.c_str(),
				            path[i].page->begin(),
				            path[i].cursor.valid() ? path[i].cursor.get().toString(path[i].btPage()->isLeaf()).c_str()
				                                   : "<invalid>");
			}
			if (!valid) {
				r += " (invalid) ";
			}
			r += "}";
			return r;
		}

		const RedwoodRecordRef get() { return path.back().cursor.get(); }

		bool inRoot() const { return path.size() == 1; }

		// To enable more efficient range scans, caller can read the lowest page
		// of the cursor and pop it.
		PathEntry& back() { return path.back(); }
		void popPath() { path.pop_back(); }

		Future<Void> pushPage(const BTreePage::BinaryTree::Cursor& link) {
			debug_printf("pushPage(link=%s)\n", link.get().toString(false).c_str());
			return map(readPage(pager, link.get().getChildPage()), [=](Reference<const ArenaPage> p) {
#if REDWOOD_DEBUG
				path.push_back({ p, getCursor(p, link), link.get().getChildPage() });
#else
				path.push_back({ p, getCursor(p, link) });
#endif
				return Void();
			});
		}

		Future<Void> pushPage(BTreePageIDRef id) {
			debug_printf("pushPage(root=%s)\n", ::toString(id).c_str());
			return map(readPage(pager, id), [=](Reference<const ArenaPage> p) {
#if REDWOOD_DEBUG
				path.push_back({ p, getCursor(p, dbBegin, dbEnd), id });
#else
				path.push_back({ p, getCursor(p, dbBegin, dbEnd) });
#endif
				return Void();
			});
		}

		// Initialize or reinitialize cursor
		Future<Void> init(VersionedBTree* btree_in, Reference<IPagerSnapshot> pager_in, BTreePageIDRef root) {
			btree = btree_in;
			pager = pager_in;
			path.clear();
			path.reserve(6);
			valid = false;
			return pushPage(root);
		}

		// Seeks cursor to query if it exists, the record before or after it, or an undefined and invalid
		// position between those records
		// If 0 is returned, then
		//   If the cursor is valid then it points to query
		//   If the cursor is not valid then the cursor points to some place in the btree such that
		//     If there is a record in the tree < query then movePrev() will move to it, and
		//     If there is a record in the tree > query then moveNext() will move to it.
		// If non-zero is returned then the cursor is valid and the return value is logically equivalent
		// to query.compare(cursor.get())
		ACTOR Future<int> seek_impl(BTreeCursor* self, RedwoodRecordRef query, int prefetchBytes) {
			state RedwoodRecordRef internalPageQuery = query.withMaxPageID();
			self->path.resize(1);
			debug_printf(
			    "seek(%s, %d) start cursor = %s\n", query.toString().c_str(), prefetchBytes, self->toString().c_str());

			loop {
				auto& entry = self->path.back();
				if (entry.btPage()->isLeaf()) {
					int cmp = entry.cursor.seek(query);
					self->valid = entry.cursor.valid() && !entry.cursor.isErased();
					debug_printf("seek(%s, %d) loop exit cmp=%d cursor=%s\n",
					             query.toString().c_str(),
					             prefetchBytes,
					             cmp,
					             self->toString().c_str());
					return self->valid ? cmp : 0;
				}

				// Internal page, so seek to the branch where query must be
				// Currently, after a subtree deletion internal page boundaries are still strictly adhered
				// to and will be updated if anything is inserted into the cleared range, so if the seek fails
				// or it finds an entry with a null child page then query does not exist in the BTree.
				if (entry.cursor.seekLessThan(internalPageQuery) && entry.cursor.get().value.present()) {
					debug_printf("seek(%s, %d) loop seek success cursor=%s\n",
					             query.toString().c_str(),
					             prefetchBytes,
					             self->toString().c_str());
					Future<Void> f = self->pushPage(entry.cursor);

					// Prefetch siblings, at least prefetchBytes, at level 2 but without jumping to another level 2
					// sibling
					if (prefetchBytes != 0 && entry.btPage()->height == 2) {
						auto c = entry.cursor;
						bool fwd = prefetchBytes > 0;
						prefetchBytes = abs(prefetchBytes);
						// While we should still preload more bytes and a move in the target direction is successful
						while (prefetchBytes > 0 && (fwd ? c.moveNext() : c.movePrev())) {
							// If there is a page link, preload it.
							if (c.get().value.present()) {
								BTreePageIDRef childPage = c.get().getChildPage();
								preLoadPage(self->pager.getPtr(), childPage);
								prefetchBytes -= self->btree->m_blockSize * childPage.size();
							}
						}
					}

					wait(f);
				} else {
					self->valid = false;
					debug_printf("seek(%s, %d) loop exit cmp=0 cursor=%s\n",
					             query.toString().c_str(),
					             prefetchBytes,
					             self->toString().c_str());
					return 0;
				}
			}
		}

		Future<int> seek(RedwoodRecordRef query, int prefetchBytes) { return seek_impl(this, query, prefetchBytes); }

		ACTOR Future<Void> seekGTE_impl(BTreeCursor* self, RedwoodRecordRef query, int prefetchBytes) {
			debug_printf("seekGTE(%s, %d) start\n", query.toString().c_str(), prefetchBytes);
			int cmp = wait(self->seek(query, prefetchBytes));
			if (cmp > 0 || (cmp == 0 && !self->isValid())) {
				wait(self->moveNext());
			}
			return Void();
		}

		Future<Void> seekGTE(RedwoodRecordRef query, int prefetchBytes) {
			return seekGTE_impl(this, query, prefetchBytes);
		}

		ACTOR Future<Void> seekLT_impl(BTreeCursor* self, RedwoodRecordRef query, int prefetchBytes) {
			debug_printf("seekLT(%s, %d) start\n", query.toString().c_str(), prefetchBytes);
			int cmp = wait(self->seek(query, prefetchBytes));
			if (cmp <= 0) {
				wait(self->movePrev());
			}
			return Void();
		}

		Future<Void> seekLT(RedwoodRecordRef query, int prefetchBytes) {
			return seekLT_impl(this, query, -prefetchBytes);
		}

		ACTOR Future<Void> move_impl(BTreeCursor* self, bool forward) {
			// Try to the move cursor at the end of the path in the correct direction
			debug_printf("move%s() start cursor=%s\n", forward ? "Next" : "Prev", self->toString().c_str());
			while (1) {
				debug_printf("move%s() first loop cursor=%s\n", forward ? "Next" : "Prev", self->toString().c_str());
				auto& entry = self->path.back();
				bool success;
				if (entry.cursor.valid()) {
					success = forward ? entry.cursor.moveNext() : entry.cursor.movePrev();
				} else {
					success = forward ? entry.cursor.moveFirst() : false;
				}

				// Skip over internal page entries that do not link to child pages.  There should never be two in a row.
				if (success && !entry.btPage()->isLeaf() && !entry.cursor.get().value.present()) {
					success = forward ? entry.cursor.moveNext() : entry.cursor.movePrev();
					ASSERT(!success || entry.cursor.get().value.present());
				}

				// Stop if successful
				if (success) {
					break;
				}

				if (self->path.size() == 1) {
					self->valid = false;
					debug_printf("move%s() exit cursor=%s\n", forward ? "Next" : "Prev", self->toString().c_str());
					return Void();
				}

				// Move to parent
				self->path.pop_back();
			}

			// While not on a leaf page, move down to get to one.
			while (1) {
				debug_printf("move%s() second loop cursor=%s\n", forward ? "Next" : "Prev", self->toString().c_str());
				auto& entry = self->path.back();
				if (entry.btPage()->isLeaf()) {
					break;
				}

				// The last entry in an internal page could be a null link, if so move back
				if (!forward && !entry.cursor.get().value.present()) {
					ASSERT(entry.cursor.movePrev());
					ASSERT(entry.cursor.get().value.present());
				}

				wait(self->pushPage(entry.cursor));
				auto& newEntry = self->path.back();
				ASSERT(forward ? newEntry.cursor.moveFirst() : newEntry.cursor.moveLast());
			}

			self->valid = true;

			debug_printf("move%s() exit cursor=%s\n", forward ? "Next" : "Prev", self->toString().c_str());
			return Void();
		}

		Future<Void> moveNext() { return move_impl(this, true); }
		Future<Void> movePrev() { return move_impl(this, false); }
	};

	Future<Void> initBTreeCursor(BTreeCursor* cursor, Version snapshotVersion) {
		// Only committed versions can be read.
		ASSERT(snapshotVersion <= m_lastCommittedVersion);
		Reference<IPagerSnapshot> snapshot = m_pager->getReadSnapshot(snapshotVersion);

		// This is a ref because snapshot will continue to hold the metakey value memory
		KeyRef m = snapshot->getMetaKey();

		return cursor->init(this, snapshot, ((MetaKey*)m.begin())->root.get());
	}
};

#include "fdbserver/art_impl.h"

RedwoodRecordRef VersionedBTree::dbBegin(LiteralStringRef(""));
RedwoodRecordRef VersionedBTree::dbEnd(LiteralStringRef("\xff\xff\xff\xff\xff"));

class KeyValueStoreRedwoodUnversioned : public IKeyValueStore {
public:
	KeyValueStoreRedwoodUnversioned(std::string filePrefix, UID logID)
	  : m_filePrefix(filePrefix), m_concurrentReads(SERVER_KNOBS->REDWOOD_KVSTORE_CONCURRENT_READS) {

		int pageSize =
		    BUGGIFY ? deterministicRandom()->randomInt(1000, 4096 * 4) : SERVER_KNOBS->REDWOOD_DEFAULT_PAGE_SIZE;
		int extentSize = SERVER_KNOBS->REDWOOD_DEFAULT_EXTENT_SIZE;
		int64_t pageCacheBytes =
		    g_network->isSimulated()
		        ? (BUGGIFY ? deterministicRandom()->randomInt(pageSize, FLOW_KNOBS->BUGGIFY_SIM_PAGE_CACHE_4K)
		                   : FLOW_KNOBS->SIM_PAGE_CACHE_4K)
		        : FLOW_KNOBS->PAGE_CACHE_4K;
		Version remapCleanupWindow =
		    BUGGIFY ? deterministicRandom()->randomInt64(0, 1000) : SERVER_KNOBS->REDWOOD_REMAP_CLEANUP_WINDOW;

<<<<<<< HEAD
		IPager2* pager = new DWALPager(pageSize, filePrefix, pageCacheBytes, remapCleanupWindow, false, m_error);
=======
		IPager2* pager = new DWALPager(pageSize,
		                               extentSize,
		                               filePrefix,
		                               pageCacheBytes,
		                               remapCleanupWindow,
		                               SERVER_KNOBS->REDWOOD_EXTENT_CONCURRENT_READS,
		                               false,
		                               m_error);
>>>>>>> c1271b55
		m_tree = new VersionedBTree(pager, filePrefix);
		m_init = catchError(init_impl(this));
	}

	Future<Void> init() override { return m_init; }

	ACTOR Future<Void> init_impl(KeyValueStoreRedwoodUnversioned* self) {
		TraceEvent(SevInfo, "RedwoodInit").detail("FilePrefix", self->m_filePrefix);
		wait(self->m_tree->init());
		Version v = self->m_tree->getLatestVersion();
		self->m_tree->setWriteVersion(v + 1);
		TraceEvent(SevInfo, "RedwoodInitComplete").detail("FilePrefix", self->m_filePrefix);
		return Void();
	}

	ACTOR void shutdown(KeyValueStoreRedwoodUnversioned* self, bool dispose) {
		TraceEvent(SevInfo, "RedwoodShutdown").detail("FilePrefix", self->m_filePrefix).detail("Dispose", dispose);
		if (self->m_error.canBeSet()) {
			self->m_error.sendError(actor_cancelled()); // Ideally this should be shutdown_in_progress
		}
		self->m_init.cancel();
		Future<Void> closedFuture = self->m_tree->onClosed();
		if (dispose)
			self->m_tree->dispose();
		else
			self->m_tree->close();
		wait(closedFuture);
		self->m_closed.send(Void());
		TraceEvent(SevInfo, "RedwoodShutdownComplete")
		    .detail("FilePrefix", self->m_filePrefix)
		    .detail("Dispose", dispose);
		delete self;
	}

	void close() override { shutdown(this, false); }

	void dispose() override { shutdown(this, true); }

	Future<Void> onClosed() override { return m_closed.getFuture(); }

	Future<Void> commit(bool sequential = false) override {
		Future<Void> c = m_tree->commit();
		m_tree->setOldestVersion(m_tree->getLatestVersion());
		m_tree->setWriteVersion(m_tree->getWriteVersion() + 1);
		return catchError(c);
	}

	KeyValueStoreType getType() const override { return KeyValueStoreType::SSD_REDWOOD_V1; }

	StorageBytes getStorageBytes() const override { return m_tree->getStorageBytes(); }

	Future<Void> getError() override { return delayed(m_error.getFuture()); };

	void clear(KeyRangeRef range, const Arena* arena = 0) override {
		debug_printf("CLEAR %s\n", printable(range).c_str());
		m_tree->clear(range);
	}

	void set(KeyValueRef keyValue, const Arena* arena = nullptr) override {
		debug_printf("SET %s\n", printable(keyValue).c_str());
		m_tree->set(keyValue);
	}

	Future<RangeResult> readRange(KeyRangeRef keys, int rowLimit = 1 << 30, int byteLimit = 1 << 30) override {
		debug_printf("READRANGE %s\n", printable(keys).c_str());
		return catchError(readRange_impl(this, keys, rowLimit, byteLimit));
	}

	ACTOR static Future<RangeResult> readRange_impl(KeyValueStoreRedwoodUnversioned* self,
	                                                KeyRange keys,
	                                                int rowLimit,
	                                                int byteLimit) {
		state VersionedBTree::BTreeCursor cur;
		wait(self->m_tree->initBTreeCursor(&cur, self->m_tree->getLastCommittedVersion()));

		wait(self->m_concurrentReads.take());
		state FlowLock::Releaser releaser(self->m_concurrentReads);
		++g_redwoodMetrics.opGetRange;

		state RangeResult result;
		state int accumulatedBytes = 0;
		ASSERT(byteLimit > 0);

		if (rowLimit == 0) {
			return result;
		}

		// Prefetch is disabled for now pending some decent logic for deciding how much to fetch
		state int prefetchBytes = 0;

		if (rowLimit > 0) {
			wait(cur.seekGTE(keys.begin, prefetchBytes));
			while (cur.isValid()) {
				// Read page contents without using waits
				BTreePage::BinaryTree::Cursor leafCursor = cur.back().cursor;

				// we can bypass the bounds check for each key in the leaf if the entire leaf is in range
				// > because both query end and page upper bound are exclusive of the query results and page contents,
				// respectively
				bool checkBounds = leafCursor.cache->upperBound > keys.end;
				// Whether or not any results from this page were added to results
				bool usedPage = false;

				while (leafCursor.valid()) {
					KeyValueRef kv = leafCursor.get().toKeyValueRef();
					if (checkBounds && kv.key.compare(keys.end) >= 0) {
						break;
					}
					accumulatedBytes += kv.expectedSize();
					result.push_back(result.arena(), kv);
					usedPage = true;
					if (--rowLimit == 0 || accumulatedBytes >= byteLimit) {
						break;
					}
					leafCursor.moveNext();
				}

				// If the page was used, results must depend on the ArenaPage arena and the Mirror arena.
				// This must be done after visiting all the results in case the Mirror arena changes.
				if (usedPage) {
					result.arena().dependsOn(leafCursor.cache->arena);
					result.arena().dependsOn(cur.back().page->getArena());
				}

				// Stop if the leaf cursor is still valid which means we hit a key or size limit or
				// if the cursor is in the root page, in which case there are no more pages.
				if (leafCursor.valid() || cur.inRoot()) {
					break;
				}
				cur.popPath();
				wait(cur.moveNext());
			}
		} else {
			wait(cur.seekLT(keys.end, prefetchBytes));
			while (cur.isValid()) {
				// Read page contents without using waits
				BTreePage::BinaryTree::Cursor leafCursor = cur.back().cursor;

				// we can bypass the bounds check for each key in the leaf if the entire leaf is in range
				// < because both query begin and page lower bound are inclusive of the query results and page contents,
				// respectively
				bool checkBounds = leafCursor.cache->lowerBound < keys.begin;
				// Whether or not any results from this page were added to results
				bool usedPage = false;

				while (leafCursor.valid()) {
					KeyValueRef kv = leafCursor.get().toKeyValueRef();
					if (checkBounds && kv.key.compare(keys.begin) < 0) {
						break;
					}
					accumulatedBytes += kv.expectedSize();
					result.push_back(result.arena(), kv);
					usedPage = true;
					if (++rowLimit == 0 || accumulatedBytes >= byteLimit) {
						break;
					}
					leafCursor.movePrev();
				}

				// If the page was used, results must depend on the ArenaPage arena and the Mirror arena.
				// This must be done after visiting all the results in case the Mirror arena changes.
				if (usedPage) {
					result.arena().dependsOn(leafCursor.cache->arena);
					result.arena().dependsOn(cur.back().page->getArena());
				}

				// Stop if the leaf cursor is still valid which means we hit a key or size limit or
				// if we started in the root page
				if (leafCursor.valid() || cur.inRoot()) {
					break;
				}
				cur.popPath();
				wait(cur.movePrev());
			}
		}

		result.more = rowLimit == 0 || accumulatedBytes >= byteLimit;
		if (result.more) {
			ASSERT(result.size() > 0);
			result.readThrough = result[result.size() - 1].key;
		}
		return result;
	}

	ACTOR static Future<Optional<Value>> readValue_impl(KeyValueStoreRedwoodUnversioned* self,
	                                                    Key key,
	                                                    Optional<UID> debugID) {
		state VersionedBTree::BTreeCursor cur;
		wait(self->m_tree->initBTreeCursor(&cur, self->m_tree->getLastCommittedVersion()));

		wait(self->m_concurrentReads.take());
		state FlowLock::Releaser releaser(self->m_concurrentReads);
		++g_redwoodMetrics.opGet;

		wait(cur.seekGTE(key, 0));
		if (cur.isValid() && cur.get().key == key) {
			// Return a Value whose arena depends on the source page arena
			Value v;
			v.arena().dependsOn(cur.back().page->getArena());
			v.contents() = cur.get().value.get();
			return v;
		}

		return Optional<Value>();
	}

	Future<Optional<Value>> readValue(KeyRef key, Optional<UID> debugID = Optional<UID>()) override {
		return catchError(readValue_impl(this, key, debugID));
	}

	Future<Optional<Value>> readValuePrefix(KeyRef key,
	                                        int maxLength,
	                                        Optional<UID> debugID = Optional<UID>()) override {
		return catchError(map(readValue_impl(this, key, debugID), [maxLength](Optional<Value> v) {
			if (v.present() && v.get().size() > maxLength) {
				v.get().contents() = v.get().substr(0, maxLength);
			}
			return v;
		}));
	}

	~KeyValueStoreRedwoodUnversioned() override{};

private:
	std::string m_filePrefix;
	VersionedBTree* m_tree;
	Future<Void> m_init;
	Promise<Void> m_closed;
	Promise<Void> m_error;
	FlowLock m_concurrentReads;

	template <typename T>
	inline Future<T> catchError(Future<T> f) {
		return forwardError(f, m_error);
	}
};

IKeyValueStore* keyValueStoreRedwoodV1(std::string const& filename, UID logID) {
	return new KeyValueStoreRedwoodUnversioned(filename, logID);
}

int randomSize(int max) {
	int n = pow(deterministicRandom()->random01(), 3) * max;
	return n;
}

StringRef randomString(Arena& arena, int len, char firstChar = 'a', char lastChar = 'z') {
	++lastChar;
	StringRef s = makeString(len, arena);
	for (int i = 0; i < len; ++i) {
		*(uint8_t*)(s.begin() + i) = (uint8_t)deterministicRandom()->randomInt(firstChar, lastChar);
	}
	return s;
}

Standalone<StringRef> randomString(int len, char firstChar = 'a', char lastChar = 'z') {
	Standalone<StringRef> s;
	(StringRef&)s = randomString(s.arena(), len, firstChar, lastChar);
	return s;
}

KeyValue randomKV(int maxKeySize = 10, int maxValueSize = 5) {
	int kLen = randomSize(1 + maxKeySize);
	int vLen = maxValueSize > 0 ? randomSize(maxValueSize) : 0;

	KeyValue kv;

	kv.key = randomString(kv.arena(), kLen, 'a', 'm');
	for (int i = 0; i < kLen; ++i)
		mutateString(kv.key)[i] = (uint8_t)deterministicRandom()->randomInt('a', 'm');

	if (vLen > 0) {
		kv.value = randomString(kv.arena(), vLen, 'n', 'z');
		for (int i = 0; i < vLen; ++i)
			mutateString(kv.value)[i] = (uint8_t)deterministicRandom()->randomInt('o', 'z');
	}

	return kv;
}

// Verify a range using a BTreeCursor.
// Assumes that the BTree holds a single data version and the version is 0.
ACTOR Future<int> verifyRangeBTreeCursor(VersionedBTree* btree,
                                         Key start,
                                         Key end,
                                         Version v,
                                         std::map<std::pair<std::string, Version>, Optional<std::string>>* written,
                                         int* pErrorCount) {
	state int errors = 0;
	if (end <= start)
		end = keyAfter(start);

	state std::map<std::pair<std::string, Version>, Optional<std::string>>::const_iterator i =
	    written->lower_bound(std::make_pair(start.toString(), 0));
	state std::map<std::pair<std::string, Version>, Optional<std::string>>::const_iterator iEnd =
	    written->upper_bound(std::make_pair(end.toString(), 0));
	state std::map<std::pair<std::string, Version>, Optional<std::string>>::const_iterator iLast;

	state VersionedBTree::BTreeCursor cur;
	wait(btree->initBTreeCursor(&cur, v));
	debug_printf("VerifyRange(@%" PRId64 ", %s, %s): Start\n", v, start.printable().c_str(), end.printable().c_str());

	// Randomly use the cursor for something else first.
	if (deterministicRandom()->coinflip()) {
		state Key randomKey = randomKV().key;
		debug_printf("VerifyRange(@%" PRId64 ", %s, %s): Dummy seek to '%s'\n",
		             v,
		             start.printable().c_str(),
		             end.printable().c_str(),
		             randomKey.toString().c_str());
		wait(success(cur.seek(randomKey, 0)));
	}

	debug_printf(
	    "VerifyRange(@%" PRId64 ", %s, %s): Actual seek\n", v, start.printable().c_str(), end.printable().c_str());
	wait(cur.seekGTE(start, 0));

	state Standalone<VectorRef<KeyValueRef>> results;

	while (cur.isValid() && cur.get().key < end) {
		// Find the next written kv pair that would be present at this version
		while (1) {
			iLast = i;
			if (i == iEnd)
				break;
			++i;

			if (iLast->first.second <= v && iLast->second.present() &&
			    (i == iEnd || i->first.first != iLast->first.first || i->first.second > v)) {
				debug_printf("VerifyRange(@%" PRId64 ", %s, %s) Found key in written map: %s\n",
				             v,
				             start.printable().c_str(),
				             end.printable().c_str(),
				             iLast->first.first.c_str());
				break;
			}
		}

		if (iLast == iEnd) {
			++errors;
			++*pErrorCount;
			printf("VerifyRange(@%" PRId64 ", %s, %s) ERROR: Tree key '%s' vs nothing in written map.\n",
			       v,
			       start.printable().c_str(),
			       end.printable().c_str(),
			       cur.get().key.toString().c_str());
			break;
		}

		if (cur.get().key != iLast->first.first) {
			++errors;
			++*pErrorCount;
			printf("VerifyRange(@%" PRId64 ", %s, %s) ERROR: Tree key '%s' but expected '%s'\n",
			       v,
			       start.printable().c_str(),
			       end.printable().c_str(),
			       cur.get().key.toString().c_str(),
			       iLast->first.first.c_str());
			break;
		}
		if (cur.get().value.get() != iLast->second.get()) {
			++errors;
			++*pErrorCount;
			printf("VerifyRange(@%" PRId64 ", %s, %s) ERROR: Tree key '%s' has tree value '%s' but expected '%s'\n",
			       v,
			       start.printable().c_str(),
			       end.printable().c_str(),
			       cur.get().key.toString().c_str(),
			       cur.get().value.get().toString().c_str(),
			       iLast->second.get().c_str());
			break;
		}

		ASSERT(errors == 0);

		results.push_back(results.arena(), cur.get().toKeyValueRef());
		results.arena().dependsOn(cur.back().cursor.cache->arena);
		results.arena().dependsOn(cur.back().page->getArena());

		wait(cur.moveNext());
	}

	// Make sure there are no further written kv pairs that would be present at this version.
	while (1) {
		iLast = i;
		if (i == iEnd)
			break;
		++i;
		if (iLast->first.second <= v && iLast->second.present() &&
		    (i == iEnd || i->first.first != iLast->first.first || i->first.second > v))
			break;
	}

	if (iLast != iEnd) {
		++errors;
		++*pErrorCount;
		printf("VerifyRange(@%" PRId64 ", %s, %s) ERROR: Tree range ended but written has @%" PRId64 " '%s'\n",
		       v,
		       start.printable().c_str(),
		       end.printable().c_str(),
		       iLast->first.second,
		       iLast->first.first.c_str());
	}

	debug_printf(
	    "VerifyRangeReverse(@%" PRId64 ", %s, %s): start\n", v, start.printable().c_str(), end.printable().c_str());

	// Randomly use a new cursor at the same version for the reverse range read, if the version is still available for
	// opening new cursors
	if (v >= btree->getOldestVersion() && deterministicRandom()->coinflip()) {
		cur = VersionedBTree::BTreeCursor();
		wait(btree->initBTreeCursor(&cur, v));
	}

	// Now read the range from the tree in reverse order and compare to the saved results
	wait(cur.seekLT(end, 0));

	state std::reverse_iterator<const KeyValueRef*> r = results.rbegin();

	while (cur.isValid() && cur.get().key >= start) {
		if (r == results.rend()) {
			++errors;
			++*pErrorCount;
			printf("VerifyRangeReverse(@%" PRId64 ", %s, %s) ERROR: Tree key '%s' vs nothing in written map.\n",
			       v,
			       start.printable().c_str(),
			       end.printable().c_str(),
			       cur.get().key.toString().c_str());
			break;
		}

		if (cur.get().key != r->key) {
			++errors;
			++*pErrorCount;
			printf("VerifyRangeReverse(@%" PRId64 ", %s, %s) ERROR: Tree key '%s' but expected '%s'\n",
			       v,
			       start.printable().c_str(),
			       end.printable().c_str(),
			       cur.get().key.toString().c_str(),
			       r->key.toString().c_str());
			break;
		}
		if (cur.get().value.get() != r->value) {
			++errors;
			++*pErrorCount;
			printf("VerifyRangeReverse(@%" PRId64
			       ", %s, %s) ERROR: Tree key '%s' has tree value '%s' but expected '%s'\n",
			       v,
			       start.printable().c_str(),
			       end.printable().c_str(),
			       cur.get().key.toString().c_str(),
			       cur.get().value.get().toString().c_str(),
			       r->value.toString().c_str());
			break;
		}

		++r;
		wait(cur.movePrev());
	}

	if (r != results.rend()) {
		++errors;
		++*pErrorCount;
		printf("VerifyRangeReverse(@%" PRId64 ", %s, %s) ERROR: Tree range ended but written has '%s'\n",
		       v,
		       start.printable().c_str(),
		       end.printable().c_str(),
		       r->key.toString().c_str());
	}

	return errors;
}

// Verify the result of point reads for every set or cleared key at the given version
ACTOR Future<int> seekAllBTreeCursor(VersionedBTree* btree,
                                     Version v,
                                     std::map<std::pair<std::string, Version>, Optional<std::string>>* written,
                                     int* pErrorCount) {
	state std::map<std::pair<std::string, Version>, Optional<std::string>>::const_iterator i = written->cbegin();
	state std::map<std::pair<std::string, Version>, Optional<std::string>>::const_iterator iEnd = written->cend();
	state int errors = 0;
	state VersionedBTree::BTreeCursor cur;

	wait(btree->initBTreeCursor(&cur, v));

	while (i != iEnd) {
		state std::string key = i->first.first;
		state Version ver = i->first.second;
		if (ver == v) {
			state Optional<std::string> val = i->second;
			debug_printf("Verifying @%" PRId64 " '%s'\n", ver, key.c_str());
			state Arena arena;
			wait(cur.seekGTE(RedwoodRecordRef(KeyRef(arena, key)), 0));
			bool foundKey = cur.isValid() && cur.get().key == key;
			bool hasValue = foundKey && cur.get().value.present();

			if (val.present()) {
				bool valueMatch = hasValue && cur.get().value.get() == val.get();
				if (!foundKey || !hasValue || !valueMatch) {
					++errors;
					++*pErrorCount;
					if (!foundKey) {
						printf("Verify ERROR: key_not_found: '%s' -> '%s' @%" PRId64 "\n",
						       key.c_str(),
						       val.get().c_str(),
						       ver);
					} else if (!hasValue) {
						printf("Verify ERROR: value_not_found: '%s' -> '%s' @%" PRId64 "\n",
						       key.c_str(),
						       val.get().c_str(),
						       ver);
					} else if (!valueMatch) {
						printf("Verify ERROR: value_incorrect: for '%s' found '%s' expected '%s' @%" PRId64 "\n",
						       key.c_str(),
						       cur.get().value.get().toString().c_str(),
						       val.get().c_str(),
						       ver);
					}
				}
			} else if (foundKey && hasValue) {
				++errors;
				++*pErrorCount;
				printf("Verify ERROR: cleared_key_found: '%s' -> '%s' @%" PRId64 "\n",
				       key.c_str(),
				       cur.get().value.get().toString().c_str(),
				       ver);
			}
		}
		++i;
	}
	return errors;
}

ACTOR Future<Void> verify(VersionedBTree* btree,
                          FutureStream<Version> vStream,
                          std::map<std::pair<std::string, Version>, Optional<std::string>>* written,
                          int* pErrorCount,
                          bool serial) {

	// Queue of committed versions still readable from btree
	state std::deque<Version> committedVersions;

	try {
		loop {
			state Version v = waitNext(vStream);
			committedVersions.push_back(v);

			// Remove expired versions
			while (!committedVersions.empty() && committedVersions.front() < btree->getOldestVersion()) {
				committedVersions.pop_front();
			}

			// Continue if the versions list is empty, which won't wait until it reaches the oldest readable
			// btree version which will already be in vStream.
			if (committedVersions.empty()) {
				continue;
			}

			// Choose a random committed version.
			v = committedVersions[deterministicRandom()->randomInt(0, committedVersions.size())];

			debug_printf("Using committed version %" PRId64 "\n", v);

			// Get a cursor at v so that v doesn't get expired between the possibly serial steps below.
			state VersionedBTree::BTreeCursor cur;
			wait(btree->initBTreeCursor(&cur, v));

			debug_printf("Verifying entire key range at version %" PRId64 "\n", v);
			state Future<int> fRangeAll = verifyRangeBTreeCursor(
			    btree, LiteralStringRef(""), LiteralStringRef("\xff\xff"), v, written, pErrorCount);
			if (serial) {
				wait(success(fRangeAll));
			}

			Key begin = randomKV().key;
			Key end = randomKV().key;

			debug_printf(
			    "Verifying range (%s, %s) at version %" PRId64 "\n", toString(begin).c_str(), toString(end).c_str(), v);
			state Future<int> fRangeRandom = verifyRangeBTreeCursor(btree, begin, end, v, written, pErrorCount);
			if (serial) {
				wait(success(fRangeRandom));
			}

			debug_printf("Verifying seeks to each changed key at version %" PRId64 "\n", v);
			state Future<int> fSeekAll = seekAllBTreeCursor(btree, v, written, pErrorCount);
			if (serial) {
				wait(success(fSeekAll));
			}

			wait(success(fRangeAll) && success(fRangeRandom) && success(fSeekAll));

			printf("Verified version %" PRId64 ", %d errors\n", v, *pErrorCount);

			if (*pErrorCount != 0)
				break;
		}
	} catch (Error& e) {
		if (e.code() != error_code_end_of_stream && e.code() != error_code_transaction_too_old) {
			throw;
		}
	}
	return Void();
}

// Does a random range read, doesn't trap/report errors
ACTOR Future<Void> randomReader(VersionedBTree* btree) {
	try {
		state VersionedBTree::BTreeCursor cur;

		loop {
			wait(yield());
			if (!cur.intialized() || deterministicRandom()->random01() > .01) {
				wait(btree->initBTreeCursor(&cur, btree->getLastCommittedVersion()));
			}

			state KeyValue kv = randomKV(10, 0);
			wait(cur.seekGTE(kv.key, 0));
			state int c = deterministicRandom()->randomInt(0, 100);
			state bool direction = deterministicRandom()->coinflip();
			while (cur.isValid() && c-- > 0) {
				wait(success(direction ? cur.moveNext() : cur.movePrev()));
				wait(yield());
			}
		}
	} catch (Error& e) {
		if (e.code() != error_code_transaction_too_old) {
			throw e;
		}
	}

	return Void();
}

struct IntIntPair {
	IntIntPair() {}
	IntIntPair(int k, int v) : k(k), v(v) {}
	IntIntPair(Arena& arena, const IntIntPair& toCopy) { *this = toCopy; }

	typedef IntIntPair Partial;

	void updateCache(Optional<Partial> cache, Arena& arena) const {}
	struct Delta {
		bool prefixSource;
		bool deleted;
		int dk;
		int dv;

		IntIntPair apply(const IntIntPair& base, Arena& arena) { return { base.k + dk, base.v + dv }; }

		IntIntPair apply(const Partial& cache) { return cache; }

		IntIntPair apply(Arena& arena, const IntIntPair& base, Optional<Partial>& cache) {
			cache = IntIntPair(base.k + dk, base.v + dv);
			return cache.get();
		}

		void setPrefixSource(bool val) { prefixSource = val; }

		bool getPrefixSource() const { return prefixSource; }

		void setDeleted(bool val) { deleted = val; }

		bool getDeleted() const { return deleted; }

		int size() const { return sizeof(Delta); }

		std::string toString() const {
			return format(
			    "DELTA{prefixSource=%d deleted=%d dk=%d(0x%x) dv=%d(0x%x)}", prefixSource, deleted, dk, dk, dv, dv);
		}
	};

	// For IntIntPair, skipLen will be in units of fields, not bytes
	int getCommonPrefixLen(const IntIntPair& other, int skip = 0) const {
		if (k == other.k) {
			if (v == other.v) {
				return 2;
			}
			return 1;
		}
		return 0;
	}

	int compare(const IntIntPair& rhs, int skip = 0) const {
		if (skip == 2) {
			return 0;
		}
		int cmp = (skip > 0) ? 0 : (k - rhs.k);

		if (cmp == 0) {
			cmp = v - rhs.v;
		}
		return cmp;
	}

	bool operator==(const IntIntPair& rhs) const { return compare(rhs) == 0; }
	bool operator!=(const IntIntPair& rhs) const { return compare(rhs) != 0; }

	bool operator<(const IntIntPair& rhs) const { return compare(rhs) < 0; }
	bool operator>(const IntIntPair& rhs) const { return compare(rhs) > 0; }
	bool operator<=(const IntIntPair& rhs) const { return compare(rhs) <= 0; }
	bool operator>=(const IntIntPair& rhs) const { return compare(rhs) >= 0; }

	int deltaSize(const IntIntPair& base, int skipLen, bool worstcase) const { return sizeof(Delta); }

	int writeDelta(Delta& d, const IntIntPair& base, int commonPrefix = -1) const {
		d.prefixSource = false;
		d.deleted = false;
		d.dk = k - base.k;
		d.dv = v - base.v;
		return sizeof(Delta);
	}

	int k;
	int v;

	std::string toString() const { return format("{k=%d(0x%x) v=%d(0x%x)}", k, k, v, v); }
};

int deltaTest(RedwoodRecordRef rec, RedwoodRecordRef base) {
	std::vector<uint8_t> buf(rec.key.size() + rec.value.orDefault(StringRef()).size() + 20);
	RedwoodRecordRef::Delta& d = *(RedwoodRecordRef::Delta*)&buf.front();

	Arena mem;
	int expectedSize = rec.deltaSize(base, 0, false);
	int deltaSize = rec.writeDelta(d, base);
	RedwoodRecordRef decoded = d.apply(base, mem);

	if (decoded != rec || expectedSize != deltaSize || d.size() != deltaSize) {
		printf("\n");
		printf("Base:                %s\n", base.toString().c_str());
		printf("Record:              %s\n", rec.toString().c_str());
		printf("Decoded:             %s\n", decoded.toString().c_str());
		printf("deltaSize():         %d\n", expectedSize);
		printf("writeDelta():        %d\n", deltaSize);
		printf("d.size():            %d\n", d.size());
		printf("DeltaToString:       %s\n", d.toString().c_str());
		printf("RedwoodRecordRef::Delta test failure!\n");
		ASSERT(false);
	}

	return deltaSize;
}

RedwoodRecordRef randomRedwoodRecordRef(const std::string& keyBuffer, const std::string& valueBuffer) {
	RedwoodRecordRef rec;
	rec.key = StringRef((uint8_t*)keyBuffer.data(), deterministicRandom()->randomInt(0, keyBuffer.size()));
	if (deterministicRandom()->coinflip()) {
		rec.value = StringRef((uint8_t*)valueBuffer.data(), deterministicRandom()->randomInt(0, valueBuffer.size()));
	}

	return rec;
}

TEST_CASE("/redwood/correctness/unit/RedwoodRecordRef") {
	ASSERT(RedwoodRecordRef::Delta::LengthFormatSizes[0] == 3);
	ASSERT(RedwoodRecordRef::Delta::LengthFormatSizes[1] == 4);
	ASSERT(RedwoodRecordRef::Delta::LengthFormatSizes[2] == 6);
	ASSERT(RedwoodRecordRef::Delta::LengthFormatSizes[3] == 8);

	printf("sizeof(RedwoodRecordRef) = %d\n", sizeof(RedwoodRecordRef));

	// Test pageID stuff.
	{
		LogicalPageID ids[] = { 1, 5 };
		BTreePageIDRef id(ids, 2);
		RedwoodRecordRef r;
		r.setChildPage(id);
		ASSERT(r.getChildPage() == id);
		ASSERT(r.getChildPage().begin() == id.begin());

		Standalone<RedwoodRecordRef> r2 = r;
		ASSERT(r2.getChildPage() == id);
		ASSERT(r2.getChildPage().begin() != id.begin());
	}

	deltaTest(RedwoodRecordRef(LiteralStringRef(""), LiteralStringRef("")),
	          RedwoodRecordRef(LiteralStringRef(""), LiteralStringRef("")));

	deltaTest(RedwoodRecordRef(LiteralStringRef("abc"), LiteralStringRef("")),
	          RedwoodRecordRef(LiteralStringRef("abc"), LiteralStringRef("")));

	deltaTest(RedwoodRecordRef(LiteralStringRef("abc"), LiteralStringRef("")),
	          RedwoodRecordRef(LiteralStringRef("abcd"), LiteralStringRef("")));

	deltaTest(RedwoodRecordRef(LiteralStringRef("abcd"), LiteralStringRef("")),
	          RedwoodRecordRef(LiteralStringRef("abc"), LiteralStringRef("")));

	deltaTest(RedwoodRecordRef(std::string(300, 'k'), std::string(1e6, 'v')),
	          RedwoodRecordRef(std::string(300, 'k'), LiteralStringRef("")));

	deltaTest(RedwoodRecordRef(LiteralStringRef(""), LiteralStringRef("")),
	          RedwoodRecordRef(LiteralStringRef(""), LiteralStringRef("")));

	deltaTest(RedwoodRecordRef(LiteralStringRef(""), LiteralStringRef("")),
	          RedwoodRecordRef(LiteralStringRef(""), LiteralStringRef("")));

	deltaTest(RedwoodRecordRef(LiteralStringRef(""), LiteralStringRef("")),
	          RedwoodRecordRef(LiteralStringRef(""), LiteralStringRef("")));

	deltaTest(RedwoodRecordRef(LiteralStringRef(""), LiteralStringRef("")),
	          RedwoodRecordRef(LiteralStringRef(""), LiteralStringRef("")));

	deltaTest(RedwoodRecordRef(LiteralStringRef(""), LiteralStringRef("")),
	          RedwoodRecordRef(LiteralStringRef(""), LiteralStringRef("")));

	Arena mem;
	double start;
	uint64_t total;
	uint64_t count;
	uint64_t i;
	int64_t bytes;

	std::string keyBuffer(30000, 'k');
	std::string valueBuffer(70000, 'v');
	start = timer();
	count = 1000;
	bytes = 0;
	for (i = 0; i < count; ++i) {
		RedwoodRecordRef a = randomRedwoodRecordRef(keyBuffer, valueBuffer);
		RedwoodRecordRef b = randomRedwoodRecordRef(keyBuffer, valueBuffer);
		bytes += deltaTest(a, b);
	}
	double elapsed = timer() - start;
	printf("DeltaTest() on random large records %f M/s  %f MB/s\n", count / elapsed / 1e6, bytes / elapsed / 1e6);

	keyBuffer.resize(30);
	valueBuffer.resize(100);
	start = timer();
	count = 1e6;
	bytes = 0;
	for (i = 0; i < count; ++i) {
		RedwoodRecordRef a = randomRedwoodRecordRef(keyBuffer, valueBuffer);
		RedwoodRecordRef b = randomRedwoodRecordRef(keyBuffer, valueBuffer);
		bytes += deltaTest(a, b);
	}
	printf("DeltaTest() on random small records %f M/s  %f MB/s\n", count / elapsed / 1e6, bytes / elapsed / 1e6);

	RedwoodRecordRef rec1;
	RedwoodRecordRef rec2;

	rec1.key = LiteralStringRef("alksdfjaklsdfjlkasdjflkasdjfklajsdflk;ajsdflkajdsflkjadsf1");
	rec2.key = LiteralStringRef("alksdfjaklsdfjlkasdjflkasdjfklajsdflk;ajsdflkajdsflkjadsf234");

	start = timer();
	total = 0;
	count = 100e6;
	for (i = 0; i < count; ++i) {
		total += rec1.getCommonPrefixLen(rec2, 50);
	}
	printf("%" PRId64 " getCommonPrefixLen(skip=50) %f M/s\n", total, count / (timer() - start) / 1e6);

	start = timer();
	total = 0;
	count = 100e6;
	for (i = 0; i < count; ++i) {
		total += rec1.getCommonPrefixLen(rec2, 0);
	}
	printf("%" PRId64 " getCommonPrefixLen(skip=0) %f M/s\n", total, count / (timer() - start) / 1e6);

	char buf[1000];
	RedwoodRecordRef::Delta& d = *(RedwoodRecordRef::Delta*)buf;

	start = timer();
	total = 0;
	count = 100e6;
	int commonPrefix = rec1.getCommonPrefixLen(rec2, 0);

	for (i = 0; i < count; ++i) {
		total += rec1.writeDelta(d, rec2, commonPrefix);
	}
	printf("%" PRId64 " writeDelta(commonPrefix=%d) %f M/s\n", total, commonPrefix, count / (timer() - start) / 1e6);

	start = timer();
	total = 0;
	count = 10e6;
	for (i = 0; i < count; ++i) {
		total += rec1.writeDelta(d, rec2);
	}
	printf("%" PRId64 " writeDelta() %f M/s\n", total, count / (timer() - start) / 1e6);

	start = timer();
	total = 0;
	count = 10e6;
	for (i = 0; i < count; ++i) {
		total += rec1.compare(rec2, 0);
	}
	printf("%" PRId64 " compare(skip=0) %f M/s\n", total, count / (timer() - start) / 1e6);

	start = timer();
	total = 0;
	count = 10e6;
	for (i = 0; i < count; ++i) {
		total += rec1.compare(rec2, 50);
	}
	printf("%" PRId64 " compare(skip=50) %f M/s\n", total, count / (timer() - start) / 1e6);

	return Void();
}

TEST_CASE("/redwood/correctness/unit/deltaTree/RedwoodRecordRef") {
	// Sanity check on delta tree node format
	ASSERT(DeltaTree2<RedwoodRecordRef>::Node::headerSize(false) == 4);
	ASSERT(DeltaTree2<RedwoodRecordRef>::Node::headerSize(true) == 8);

	const int N = deterministicRandom()->randomInt(200, 1000);

	RedwoodRecordRef prev;
	RedwoodRecordRef next(LiteralStringRef("\xff\xff\xff\xff"));

	Arena arena;
	std::set<RedwoodRecordRef> uniqueItems;

	// Add random items to uniqueItems until its size is N
	while (uniqueItems.size() < N) {
		std::string k = deterministicRandom()->randomAlphaNumeric(30);
		std::string v = deterministicRandom()->randomAlphaNumeric(30);
		RedwoodRecordRef rec;
		rec.key = StringRef(arena, k);
		if (deterministicRandom()->coinflip()) {
			rec.value = StringRef(arena, v);
		}
		if (uniqueItems.count(rec) == 0) {
			uniqueItems.insert(rec);
		}
	}
	std::vector<RedwoodRecordRef> items(uniqueItems.begin(), uniqueItems.end());

	int bufferSize = N * 100;
	bool largeTree = bufferSize > DeltaTree<RedwoodRecordRef>::SmallSizeLimit;
	DeltaTree<RedwoodRecordRef>* tree = (DeltaTree<RedwoodRecordRef>*)new uint8_t[bufferSize];

	tree->build(bufferSize, &items[0], &items[items.size()], &prev, &next);

	printf("Count=%d  Size=%d  InitialHeight=%d  largeTree=%d\n",
	       (int)items.size(),
	       (int)tree->size(),
	       (int)tree->initialHeight,
	       largeTree);
	debug_printf("Data(%p): %s\n", tree, StringRef((uint8_t*)tree, tree->size()).toHexString().c_str());

	DeltaTree<RedwoodRecordRef>::Mirror r(tree, &prev, &next);

	// Test delete/insert behavior for each item, making no net changes
	printf("Testing seek/delete/insert for existing keys with random values\n");
	ASSERT(tree->numItems == items.size());
	for (auto rec : items) {
		// Insert existing should fail
		ASSERT(!r.insert(rec));
		ASSERT(tree->numItems == items.size());

		// Erase existing should succeed
		ASSERT(r.erase(rec));
		ASSERT(tree->numItems == items.size() - 1);

		// Erase deleted should fail
		ASSERT(!r.erase(rec));
		ASSERT(tree->numItems == items.size() - 1);

		// Insert deleted should succeed
		ASSERT(r.insert(rec));
		ASSERT(tree->numItems == items.size());

		// Insert existing should fail
		ASSERT(!r.insert(rec));
		ASSERT(tree->numItems == items.size());
	}

	DeltaTree<RedwoodRecordRef>::Cursor fwd = r.getCursor();
	DeltaTree<RedwoodRecordRef>::Cursor rev = r.getCursor();

	DeltaTree<RedwoodRecordRef, RedwoodRecordRef::DeltaValueOnly>::Mirror rValuesOnly(tree, &prev, &next);
	DeltaTree<RedwoodRecordRef, RedwoodRecordRef::DeltaValueOnly>::Cursor fwdValueOnly = rValuesOnly.getCursor();

	printf("Verifying tree contents using forward, reverse, and value-only iterators\n");
	ASSERT(fwd.moveFirst());
	ASSERT(fwdValueOnly.moveFirst());
	ASSERT(rev.moveLast());

	int i = 0;
	while (1) {
		if (fwd.get() != items[i]) {
			printf("forward iterator i=%d\n  %s found\n  %s expected\n",
			       i,
			       fwd.get().toString().c_str(),
			       items[i].toString().c_str());
			printf("Delta: %s\n", fwd.node->raw->delta(largeTree).toString().c_str());
			ASSERT(false);
		}
		if (rev.get() != items[items.size() - 1 - i]) {
			printf("reverse iterator i=%d\n  %s found\n  %s expected\n",
			       i,
			       rev.get().toString().c_str(),
			       items[items.size() - 1 - i].toString().c_str());
			printf("Delta: %s\n", rev.node->raw->delta(largeTree).toString().c_str());
			ASSERT(false);
		}
		if (fwdValueOnly.get().value != items[i].value) {
			printf("forward values-only iterator i=%d\n  %s found\n  %s expected\n",
			       i,
			       fwdValueOnly.get().toString().c_str(),
			       items[i].toString().c_str());
			printf("Delta: %s\n", fwdValueOnly.node->raw->delta(largeTree).toString().c_str());
			ASSERT(false);
		}
		++i;

		bool more = fwd.moveNext();
		ASSERT(fwdValueOnly.moveNext() == more);
		ASSERT(rev.movePrev() == more);

		ASSERT(fwd.valid() == more);
		ASSERT(fwdValueOnly.valid() == more);
		ASSERT(rev.valid() == more);

		if (!fwd.valid()) {
			break;
		}
	}
	ASSERT(i == items.size());

	{
		DeltaTree<RedwoodRecordRef>::Mirror mirror(tree, &prev, &next);
		DeltaTree<RedwoodRecordRef>::Cursor c = mirror.getCursor();

		printf("Doing 20M random seeks using the same cursor from the same mirror.\n");
		double start = timer();

		for (int i = 0; i < 20000000; ++i) {
			const RedwoodRecordRef& query = items[deterministicRandom()->randomInt(0, items.size())];
			if (!c.seekLessThanOrEqual(query)) {
				printf("Not found!  query=%s\n", query.toString().c_str());
				ASSERT(false);
			}
			if (c.get() != query) {
				printf("Found incorrect node!  query=%s  found=%s\n",
				       query.toString().c_str(),
				       c.get().toString().c_str());
				ASSERT(false);
			}
		}
		double elapsed = timer() - start;
		printf("Elapsed %f\n", elapsed);
	}

	{
		printf("Doing 5M random seeks using 10k random cursors, each from a different mirror.\n");
		double start = timer();
		std::vector<DeltaTree<RedwoodRecordRef>::Mirror*> mirrors;
		std::vector<DeltaTree<RedwoodRecordRef>::Cursor> cursors;
		for (int i = 0; i < 10000; ++i) {
			mirrors.push_back(new DeltaTree<RedwoodRecordRef>::Mirror(tree, &prev, &next));
			cursors.push_back(mirrors.back()->getCursor());
		}

		for (int i = 0; i < 5000000; ++i) {
			const RedwoodRecordRef& query = items[deterministicRandom()->randomInt(0, items.size())];
			DeltaTree<RedwoodRecordRef>::Cursor& c = cursors[deterministicRandom()->randomInt(0, cursors.size())];
			if (!c.seekLessThanOrEqual(query)) {
				printf("Not found!  query=%s\n", query.toString().c_str());
				ASSERT(false);
			}
			if (c.get() != query) {
				printf("Found incorrect node!  query=%s  found=%s\n",
				       query.toString().c_str(),
				       c.get().toString().c_str());
				ASSERT(false);
			}
		}
		double elapsed = timer() - start;
		printf("Elapsed %f\n", elapsed);
	}

	return Void();
}

TEST_CASE("/redwood/correctness/unit/deltaTree/RedwoodRecordRef2") {
	// Sanity check on delta tree node format
	ASSERT(DeltaTree2<RedwoodRecordRef>::Node::headerSize(false) == 4);
	ASSERT(DeltaTree2<RedwoodRecordRef>::Node::headerSize(true) == 8);
	ASSERT(sizeof(DeltaTree2<RedwoodRecordRef>::DecodedNode) == 28);

	const int N = deterministicRandom()->randomInt(200, 1000);

	RedwoodRecordRef prev;
	RedwoodRecordRef next(LiteralStringRef("\xff\xff\xff\xff"));

	Arena arena;
	std::set<RedwoodRecordRef> uniqueItems;

	// Add random items to uniqueItems until its size is N
	while (uniqueItems.size() < N) {
		std::string k = deterministicRandom()->randomAlphaNumeric(30);
		std::string v = deterministicRandom()->randomAlphaNumeric(30);
		RedwoodRecordRef rec;
		rec.key = StringRef(arena, k);
		if (deterministicRandom()->coinflip()) {
			rec.value = StringRef(arena, v);
		}
		if (uniqueItems.count(rec) == 0) {
			uniqueItems.insert(rec);
		}
	}
	std::vector<RedwoodRecordRef> items(uniqueItems.begin(), uniqueItems.end());

	int bufferSize = N * 100;
	bool largeTree = bufferSize > DeltaTree2<RedwoodRecordRef>::SmallSizeLimit;
	DeltaTree2<RedwoodRecordRef>* tree = (DeltaTree2<RedwoodRecordRef>*)new uint8_t[bufferSize];

	tree->build(bufferSize, &items[0], &items[items.size()], &prev, &next);

	printf("Count=%d  Size=%d  InitialHeight=%d  largeTree=%d\n",
	       (int)items.size(),
	       (int)tree->size(),
	       (int)tree->initialHeight,
	       largeTree);
	debug_printf("Data(%p): %s\n", tree, StringRef((uint8_t*)tree, tree->size()).toHexString().c_str());

	DeltaTree2<RedwoodRecordRef>::DecodeCache cache(prev, next);
	DeltaTree2<RedwoodRecordRef>::Cursor c(&cache, tree);

	// Test delete/insert behavior for each item, making no net changes
	printf("Testing seek/delete/insert for existing keys with random values\n");
	ASSERT(tree->numItems == items.size());
	for (auto rec : items) {
		// Insert existing should fail
		ASSERT(!c.insert(rec));
		ASSERT(tree->numItems == items.size());

		// Erase existing should succeed
		ASSERT(c.erase(rec));
		ASSERT(tree->numItems == items.size() - 1);

		// Erase deleted should fail
		ASSERT(!c.erase(rec));
		ASSERT(tree->numItems == items.size() - 1);

		// Insert deleted should succeed
		ASSERT(c.insert(rec));
		ASSERT(tree->numItems == items.size());

		// Insert existing should fail
		ASSERT(!c.insert(rec));
		ASSERT(tree->numItems == items.size());
	}

	DeltaTree2<RedwoodRecordRef>::Cursor fwd = c;
	DeltaTree2<RedwoodRecordRef>::Cursor rev = c;

	DeltaTree2<RedwoodRecordRef, RedwoodRecordRef::DeltaValueOnly>::DecodeCache cacheValuesOnly(prev, next);
	DeltaTree2<RedwoodRecordRef, RedwoodRecordRef::DeltaValueOnly>::Cursor fwdValueOnly(
	    &cacheValuesOnly, (DeltaTree2<RedwoodRecordRef, RedwoodRecordRef::DeltaValueOnly>*)tree);

	printf("Verifying tree contents using forward, reverse, and value-only iterators\n");
	ASSERT(fwd.moveFirst());
	ASSERT(fwdValueOnly.moveFirst());
	ASSERT(rev.moveLast());

	int i = 0;
	while (1) {
		if (fwd.get() != items[i]) {
			printf("forward iterator i=%d\n  %s found\n  %s expected\n",
			       i,
			       fwd.get().toString().c_str(),
			       items[i].toString().c_str());
			printf("Cursor: %s\n", fwd.toString().c_str());
			ASSERT(false);
		}
		if (rev.get() != items[items.size() - 1 - i]) {
			printf("reverse iterator i=%d\n  %s found\n  %s expected\n",
			       i,
			       rev.get().toString().c_str(),
			       items[items.size() - 1 - i].toString().c_str());
			printf("Cursor: %s\n", rev.toString().c_str());
			ASSERT(false);
		}
		if (fwdValueOnly.get().value != items[i].value) {
			printf("forward values-only iterator i=%d\n  %s found\n  %s expected\n",
			       i,
			       fwdValueOnly.get().toString().c_str(),
			       items[i].toString().c_str());
			printf("Cursor: %s\n", fwdValueOnly.toString().c_str());
			ASSERT(false);
		}
		++i;

		bool more = fwd.moveNext();
		ASSERT(fwdValueOnly.moveNext() == more);
		ASSERT(rev.movePrev() == more);

		ASSERT(fwd.valid() == more);
		ASSERT(fwdValueOnly.valid() == more);
		ASSERT(rev.valid() == more);

		if (!fwd.valid()) {
			break;
		}
	}
	ASSERT(i == items.size());

	{
		DeltaTree2<RedwoodRecordRef>::DecodeCache cache(prev, next);
		DeltaTree2<RedwoodRecordRef>::Cursor c(&cache, tree);

		printf("Doing 20M random seeks using the same cursor from the same mirror.\n");
		double start = timer();

		for (int i = 0; i < 20000000; ++i) {
			const RedwoodRecordRef& query = items[deterministicRandom()->randomInt(0, items.size())];
			if (!c.seekLessThanOrEqual(query)) {
				printf("Not found!  query=%s\n", query.toString().c_str());
				ASSERT(false);
			}
			if (c.get() != query) {
				printf("Found incorrect node!  query=%s  found=%s\n",
				       query.toString().c_str(),
				       c.get().toString().c_str());
				ASSERT(false);
			}
		}
		double elapsed = timer() - start;
		printf("Elapsed %f\n", elapsed);
	}

	// {
	// 	printf("Doing 5M random seeks using 10k random cursors, each from a different mirror.\n");
	// 	double start = timer();
	// 	std::vector<DeltaTree2<RedwoodRecordRef>::Mirror*> mirrors;
	// 	std::vector<DeltaTree2<RedwoodRecordRef>::Cursor> cursors;
	// 	for (int i = 0; i < 10000; ++i) {
	// 		mirrors.push_back(new DeltaTree2<RedwoodRecordRef>::Mirror(tree, &prev, &next));
	// 		cursors.push_back(mirrors.back()->getCursor());
	// 	}

	// 	for (int i = 0; i < 5000000; ++i) {
	// 		const RedwoodRecordRef& query = items[deterministicRandom()->randomInt(0, items.size())];
	// 		DeltaTree2<RedwoodRecordRef>::Cursor& c = cursors[deterministicRandom()->randomInt(0, cursors.size())];
	// 		if (!c.seekLessThanOrEqual(query)) {
	// 			printf("Not found!  query=%s\n", query.toString().c_str());
	// 			ASSERT(false);
	// 		}
	// 		if (c.get() != query) {
	// 			printf("Found incorrect node!  query=%s  found=%s\n",
	// 			       query.toString().c_str(),
	// 			       c.get().toString().c_str());
	// 			ASSERT(false);
	// 		}
	// 	}
	// 	double elapsed = timer() - start;
	// 	printf("Elapsed %f\n", elapsed);
	// }

	return Void();
}

TEST_CASE("/redwood/correctness/unit/deltaTree/IntIntPair") {
	const int N = 200;
	IntIntPair lowerBound = { 0, 0 };
	IntIntPair upperBound = { 1000, 1000 };

	state std::function<IntIntPair()> randomPair = [&]() {
		// Generate a pair >= lowerBound and < upperBound
		int k = deterministicRandom()->randomInt(lowerBound.k, upperBound.k + 1);
		int v = deterministicRandom()->randomInt(lowerBound.v, upperBound.v);

		// Only generate even values so the tests below can approach and find each
		// key with a directional seek of the adjacent absent value on either side.
		v -= v % 2;

		return IntIntPair(k, v);
	};

	// Build a set of N unique items, where no consecutive items are in the set, a requirement of the seek behavior
	// tests.
	std::set<IntIntPair> uniqueItems;
	while (uniqueItems.size() < N) {
		IntIntPair p = randomPair();
		auto nextP = p; // also check if next highest/lowest key is not in set
		nextP.v++;
		auto prevP = p;
		prevP.v--;
		if (uniqueItems.count(p) == 0 && uniqueItems.count(nextP) == 0 && uniqueItems.count(prevP) == 0) {
			uniqueItems.insert(p);
		}
	}

	// Build tree of items
	std::vector<IntIntPair> items(uniqueItems.begin(), uniqueItems.end());
	int bufferSize = N * 2 * 30;

	DeltaTree<IntIntPair>* tree = (DeltaTree<IntIntPair>*)new uint8_t[bufferSize];
	int builtSize = tree->build(bufferSize, &items[0], &items[items.size()], &lowerBound, &upperBound);
	ASSERT(builtSize <= bufferSize);
	DeltaTree<IntIntPair>::Mirror r(tree, &lowerBound, &upperBound);

	DeltaTree2<IntIntPair>* tree2 = (DeltaTree2<IntIntPair>*)new uint8_t[bufferSize];
	int builtSize2 = tree2->build(bufferSize, &items[0], &items[items.size()], &lowerBound, &upperBound);
	ASSERT(builtSize2 <= bufferSize);
	DeltaTree2<IntIntPair>::DecodeCache cache(lowerBound, upperBound);
	DeltaTree2<IntIntPair>::Cursor cur2(&cache, tree2);

	auto printItems = [&] {
		for (int k = 0; k < items.size(); ++k) {
			debug_printf("%d/%d %s\n", k + 1, items.size(), items[k].toString().c_str());
		}
	};

	auto printTrees = [&] {
		printf("DeltaTree: Count=%d  Size=%d  InitialHeight=%d  MaxHeight=%d\n",
		       (int)tree->numItems,
		       (int)tree->size(),
		       (int)tree->initialHeight,
		       (int)tree->maxHeight);
		debug_printf("Data(%p): %s\n", tree, StringRef((uint8_t*)tree, tree->size()).toHexString().c_str());

		printf("DeltaTree2: Count=%d  Size=%d  InitialHeight=%d  MaxHeight=%d\n",
		       (int)tree2->numItems,
		       (int)tree2->size(),
		       (int)tree2->initialHeight,
		       (int)tree2->maxHeight);
		debug_printf("Data(%p): %s\n", tree2, StringRef((uint8_t*)tree2, tree2->size()).toHexString().c_str());
	};

	// Iterate through items and tree forward and backward, verifying tree contents.
	auto scanAndVerify = [&]() {
		printf("Verify DeltaTree contents.\n");

		DeltaTree<IntIntPair>::Cursor fwd = r.getCursor();
		DeltaTree<IntIntPair>::Cursor rev = r.getCursor();
		ASSERT(fwd.moveFirst());
		ASSERT(rev.moveLast());

		for (int i = 0; i < items.size(); ++i) {
			if (fwd.get() != items[i]) {
				printItems();
				printf("forward iterator i=%d\n  %s found\n  %s expected\n",
				       i,
				       fwd.get().toString().c_str(),
				       items[i].toString().c_str());
				ASSERT(false);
			}
			if (rev.get() != items[items.size() - 1 - i]) {
				printItems();
				printf("reverse iterator i=%d\n  %s found\n  %s expected\n",
				       i,
				       rev.get().toString().c_str(),
				       items[items.size() - 1 - i].toString().c_str());
				ASSERT(false);
			}

			// Advance iterator, check scanning cursors for correct validity state
			int j = i + 1;
			bool end = j == items.size();

			ASSERT(fwd.moveNext() == !end);
			ASSERT(rev.movePrev() == !end);
			ASSERT(fwd.valid() == !end);
			ASSERT(rev.valid() == !end);

			if (end) {
				break;
			}
		}
	};

	// Iterate through items and tree forward and backward, verifying tree contents.
	auto scanAndVerify2 = [&]() {
		printf("Verify DeltaTree2 contents.\n");

		DeltaTree2<IntIntPair>::Cursor fwd(&cache, tree2);
		DeltaTree2<IntIntPair>::Cursor rev(&cache, tree2);

		ASSERT(fwd.moveFirst());
		ASSERT(rev.moveLast());

		for (int i = 0; i < items.size(); ++i) {
			if (fwd.get() != items[i]) {
				printItems();
				printf("forward iterator i=%d\n  %s found\n  %s expected\n",
				       i,
				       fwd.get().toString().c_str(),
				       items[i].toString().c_str());
				ASSERT(false);
			}
			if (rev.get() != items[items.size() - 1 - i]) {
				printItems();
				printf("reverse iterator i=%d\n  %s found\n  %s expected\n",
				       i,
				       rev.get().toString().c_str(),
				       items[items.size() - 1 - i].toString().c_str());
				ASSERT(false);
			}

			// Advance iterator, check scanning cursors for correct validity state
			int j = i + 1;
			bool end = j == items.size();

			ASSERT(fwd.moveNext() == !end);
			ASSERT(rev.movePrev() == !end);
			ASSERT(fwd.valid() == !end);
			ASSERT(rev.valid() == !end);

			if (end) {
				break;
			}
		}
	};

	printItems();
	printTrees();

	// Verify tree contents
	scanAndVerify();
	scanAndVerify2();

	// Grow uniqueItems until tree is full, adding half of new items to toDelete
	std::vector<IntIntPair> toDelete;
	int maxInsert = 9999999;
	bool shouldBeFull = false;
	while (maxInsert-- > 0) {
		IntIntPair p = randomPair();
		// Insert record if it, its predecessor, and its successor are not present.
		// Test data is intentionally sparse to test finding each record with a directional
		// seek from each adjacent possible but not present record.
		if (uniqueItems.count(p) == 0 && uniqueItems.count(IntIntPair(p.k, p.v - 1)) == 0 &&
		    uniqueItems.count(IntIntPair(p.k, p.v + 1)) == 0) {
			if (!cur2.insert(p)) {
				shouldBeFull = true;
				break;
			};
			ASSERT(r.insert(p));
			uniqueItems.insert(p);
			if (deterministicRandom()->coinflip()) {
				toDelete.push_back(p);
			}
			// printf("Inserted %s  size=%d\n", items.back().toString().c_str(), tree->size());
		}
	}

	// If the tree refused to insert an item, the count should be at least 2*N
	ASSERT(!shouldBeFull || tree->numItems > 2 * N);
	ASSERT(tree->size() <= bufferSize);

	// Update items vector
	items = std::vector<IntIntPair>(uniqueItems.begin(), uniqueItems.end());

	printItems();
	printTrees();

	// Verify tree contents
	scanAndVerify();
	scanAndVerify2();

	// Create a new mirror, decoding the tree from scratch since insert() modified both the tree and the mirror
	r = DeltaTree<IntIntPair>::Mirror(tree, &lowerBound, &upperBound);
	cache.clear();
	scanAndVerify();
	scanAndVerify2();

	// For each randomly selected new item to be deleted, delete it from the DeltaTree2 and from uniqueItems
	printf("Deleting some items\n");
	for (auto p : toDelete) {
		uniqueItems.erase(p);

		DeltaTree<IntIntPair>::Cursor c = r.getCursor();
		ASSERT(c.seekLessThanOrEqual(p));
		c.erase();

		ASSERT(cur2.seekLessThanOrEqual(p));
		cur2.erase();
	}
	// Update items vector
	items = std::vector<IntIntPair>(uniqueItems.begin(), uniqueItems.end());

	printItems();
	printTrees();

	// Verify tree contents after deletions
	scanAndVerify();
	scanAndVerify2();

	printf("Verifying insert/erase behavior for existing items\n");
	// Test delete/insert behavior for each item, making no net changes
	for (auto p : items) {
		// Insert existing should fail
		ASSERT(!r.insert(p));
		ASSERT(!cur2.insert(p));

		// Erase existing should succeed
		ASSERT(r.erase(p));
		ASSERT(cur2.erase(p));

		// Erase deleted should fail
		ASSERT(!r.erase(p));
		ASSERT(!cur2.erase(p));

		// Insert deleted should succeed
		ASSERT(r.insert(p));
		ASSERT(cur2.insert(p));

		// Insert existing should fail
		ASSERT(!r.insert(p));
		ASSERT(!cur2.insert(p));
	}

	printItems();
	printTrees();

	// Tree contents should still match items vector
	scanAndVerify();
	scanAndVerify2();

	printf("Verifying seek behaviors\n");
	DeltaTree<IntIntPair>::Cursor s = r.getCursor();
	DeltaTree2<IntIntPair>::Cursor s2(&cache, tree2);

	// SeekLTE to each element
	for (int i = 0; i < items.size(); ++i) {
		IntIntPair p = items[i];
		IntIntPair q = p;

		ASSERT(s.seekLessThanOrEqual(q));
		if (s.get() != p) {
			printItems();
			printf("seekLessThanOrEqual(%s) found %s expected %s\n",
			       q.toString().c_str(),
			       s.get().toString().c_str(),
			       p.toString().c_str());
			ASSERT(false);
		}

		ASSERT(s2.seekLessThanOrEqual(q));
		if (s2.get() != p) {
			printItems();
			printf("seekLessThanOrEqual(%s) found %s expected %s\n",
			       q.toString().c_str(),
			       s2.get().toString().c_str(),
			       p.toString().c_str());
			ASSERT(false);
		}
	}

	// SeekGTE to each element
	for (int i = 0; i < items.size(); ++i) {
		IntIntPair p = items[i];
		IntIntPair q = p;

		ASSERT(s.seekGreaterThanOrEqual(q));
		if (s.get() != p) {
			printItems();
			printf("seekGreaterThanOrEqual(%s) found %s expected %s\n",
			       q.toString().c_str(),
			       s.get().toString().c_str(),
			       p.toString().c_str());
			ASSERT(false);
		}

		ASSERT(s2.seekGreaterThanOrEqual(q));
		if (s2.get() != p) {
			printItems();
			printf("seekGreaterThanOrEqual(%s) found %s expected %s\n",
			       q.toString().c_str(),
			       s2.get().toString().c_str(),
			       p.toString().c_str());
			ASSERT(false);
		}
	}

	// SeekLTE to the next possible int pair value after each element to make sure the base element is found
	// Assumes no consecutive items are present in the set
	for (int i = 0; i < items.size(); ++i) {
		IntIntPair p = items[i];
		IntIntPair q = p;
		q.v++;

		ASSERT(s.seekLessThanOrEqual(q));
		if (s.get() != p) {
			printItems();
			printf("seekLessThanOrEqual(%s) found %s expected %s\n",
			       q.toString().c_str(),
			       s.get().toString().c_str(),
			       p.toString().c_str());
			ASSERT(false);
		}

		ASSERT(s2.seekLessThanOrEqual(q));
		if (s2.get() != p) {
			printItems();
			printf("seekLessThanOrEqual(%s) found %s expected %s\n",
			       q.toString().c_str(),
			       s2.get().toString().c_str(),
			       p.toString().c_str());
			ASSERT(false);
		}
	}

	// SeekGTE to the previous possible int pair value after each element to make sure the base element is found
	// Assumes no consecutive items are present in the set
	for (int i = 0; i < items.size(); ++i) {
		IntIntPair p = items[i];
		IntIntPair q = p;
		q.v--;

		ASSERT(s.seekGreaterThanOrEqual(q));
		if (s.get() != p) {
			printItems();
			printf("seekGreaterThanOrEqual(%s) found %s expected %s\n",
			       q.toString().c_str(),
			       s.get().toString().c_str(),
			       p.toString().c_str());
			ASSERT(false);
		}

		ASSERT(s2.seekGreaterThanOrEqual(q));
		if (s2.get() != p) {
			printItems();
			printf("seekGreaterThanOrEqual(%s) found %s expected %s\n",
			       q.toString().c_str(),
			       s2.get().toString().c_str(),
			       p.toString().c_str());
			ASSERT(false);
		}
	}

	// SeekLTE to each element N times, using every element as a hint
	for (int i = 0; i < items.size(); ++i) {
		IntIntPair p = items[i];
		IntIntPair q = p;
		for (int j = 0; j < items.size(); ++j) {
			ASSERT(s.seekLessThanOrEqual(items[j]));
			ASSERT(s.seekLessThanOrEqual(q, 0, &s));
			if (s.get() != p) {
				printItems();
				printf("i=%d  j=%d\n", i, j);
				printf("seekLessThanOrEqual(%s) found %s expected %s\n",
				       q.toString().c_str(),
				       s.get().toString().c_str(),
				       p.toString().c_str());
				ASSERT(false);
			}
		}
	}

	// SeekLTE to each element's next possible value, using each element as a hint
	// Assumes no consecutive items are present in the set
	for (int i = 0; i < items.size(); ++i) {
		IntIntPair p = items[i];
		IntIntPair q = p;
		q.v++;
		for (int j = 0; j < items.size(); ++j) {
			ASSERT(s.seekLessThanOrEqual(items[j]));
			ASSERT(s.seekLessThanOrEqual(q, 0, &s));
			if (s.get() != p) {
				printItems();
				printf("i=%d  j=%d\n", i, j);
				ASSERT(false);
			}
		}
	}

	auto skipSeekPerformance = [&](int jumpMax, bool old, bool useHint, int count) {
		// Skip to a series of increasing items, jump by up to jumpMax units forward in the
		// items, wrapping around to 0.
		double start = timer();
		s.moveFirst();
		auto first = s;
		int pos = 0;
		for (int c = 0; c < count; ++c) {
			int jump = deterministicRandom()->randomInt(0, jumpMax);
			int newPos = pos + jump;
			if (newPos >= items.size()) {
				pos = 0;
				newPos = jump;
				s = first;
			}
			IntIntPair q = items[newPos];
			++q.v;
			if (old) {
				if (useHint) {
					s.seekLessThanOrEqualOld(q, 0, &s, newPos - pos);
				} else {
					s.seekLessThanOrEqualOld(q, 0, nullptr, 0);
				}
			} else {
				if (useHint) {
					s.seekLessThanOrEqual(q, 0, &s, newPos - pos);
				} else {
					s.seekLessThanOrEqual(q);
				}
			}
			pos = newPos;
		}
		double elapsed = timer() - start;
		printf("Seek/skip test, count=%d jumpMax=%d, items=%d, oldSeek=%d useHint=%d:  Elapsed %f seconds  %.2f M/s\n",
		       count,
		       jumpMax,
		       items.size(),
		       old,
		       useHint,
		       elapsed,
		       double(count) / elapsed / 1e6);
	};

	auto skipSeekPerformance2 = [&](int jumpMax, bool old, bool useHint, int count) {
		// Skip to a series of increasing items, jump by up to jumpMax units forward in the
		// items, wrapping around to 0.
		double start = timer();
		s2.moveFirst();
		auto first = s2;
		int pos = 0;
		for (int c = 0; c < count; ++c) {
			int jump = deterministicRandom()->randomInt(0, jumpMax);
			int newPos = pos + jump;
			if (newPos >= items.size()) {
				pos = 0;
				newPos = jump;
				s2 = first;
			}
			IntIntPair q = items[newPos];
			++q.v;
			if (old) {
				if (useHint) {
					// s.seekLessThanOrEqualOld(q, 0, &s, newPos - pos);
				} else {
					// s.seekLessThanOrEqualOld(q, 0, nullptr, 0);
				}
			} else {
				if (useHint) {
					// s.seekLessThanOrEqual(q, 0, &s, newPos - pos);
				} else {
					s2.seekLessThanOrEqual(q);
				}
			}
			pos = newPos;
		}
		double elapsed = timer() - start;
		printf("DeltaTree2 Seek/skip test, count=%d jumpMax=%d, items=%d, oldSeek=%d useHint=%d:  Elapsed %f seconds  "
		       "%.2f M/s\n",
		       count,
		       jumpMax,
		       items.size(),
		       old,
		       useHint,
		       elapsed,
		       double(count) / elapsed / 1e6);
	};

	// Compare seeking to nearby elements with and without hints, using the old and new SeekLessThanOrEqual methods.
	// TODO:  Once seekLessThanOrEqual() with a hint is as fast as seekLessThanOrEqualOld, remove it.
	skipSeekPerformance(8, false, false, 80e6);
	skipSeekPerformance2(8, false, false, 80e6);
	skipSeekPerformance(8, true, false, 80e6);
	skipSeekPerformance(8, true, true, 80e6);
	skipSeekPerformance(8, false, true, 80e6);

	// Repeatedly seek for one of a set of pregenerated random pairs and time it.
	std::vector<IntIntPair> randomPairs;
	randomPairs.reserve(10 * N);
	for (int i = 0; i < 10 * N; ++i) {
		randomPairs.push_back(randomPair());
	}

	// Random seeks
	double start = timer();
	for (int i = 0; i < 20000000; ++i) {
		IntIntPair p = randomPairs[i % randomPairs.size()];
		// Verify the result is less than or equal, and if seek fails then p must be lower than lowest (first) item
		if (!s.seekLessThanOrEqual(p)) {
			if (p >= items.front()) {
				printf("Seek failed!  query=%s  front=%s\n", p.toString().c_str(), items.front().toString().c_str());
				ASSERT(false);
			}
		} else if (s.get() > p) {
			printf("Found incorrect node!  query=%s  found=%s\n", p.toString().c_str(), s.get().toString().c_str());
			ASSERT(false);
		}
	}
	double elapsed = timer() - start;
	printf("Random seek test: Elapsed %f\n", elapsed);

	return Void();
}

struct SimpleCounter {
	SimpleCounter() : x(0), xt(0), t(timer()), start(t) {}
	void operator+=(int n) { x += n; }
	void operator++() { x++; }
	int64_t get() { return x; }
	double rate() {
		double t2 = timer();
		int r = (x - xt) / (t2 - t);
		xt = x;
		t = t2;
		return r;
	}
	double avgRate() { return x / (timer() - start); }
	int64_t x;
	double t;
	double start;
	int64_t xt;
	std::string toString() { return format("%" PRId64 "/%.2f/%.2f", x, rate() / 1e6, avgRate() / 1e6); }
};

TEST_CASE(":/redwood/performance/mutationBuffer") {
	// This test uses pregenerated short random keys
	int count = 10e6;

	printf("Generating %d strings...\n", count);
	Arena arena;
	std::vector<KeyRef> strings;
	while (strings.size() < count) {
		strings.push_back(randomString(arena, 5));
	}

	printf("Inserting and then finding each string...\n", count);
	double start = timer();
	VersionedBTree::MutationBuffer m;
	for (int i = 0; i < count; ++i) {
		KeyRef key = strings[i];
		auto a = m.insert(key);
		auto b = m.lower_bound(key);
		ASSERT(a == b);
		m.erase(a, b);
	}

	double elapsed = timer() - start;
	printf("count=%d elapsed=%f\n", count, elapsed);

	return Void();
}

// This test is only useful with Arena debug statements which show when aligned buffers are allocated and freed.
TEST_CASE(":/redwood/pager/ArenaPage") {
	Arena x;
	printf("Making p\n");
	Reference<ArenaPage> p(new ArenaPage(4096, 4096));
	printf("Made p=%p\n", p->begin());
	printf("Clearing p\n");
	p.clear();
	printf("Making p\n");
	p = Reference<ArenaPage>(new ArenaPage(4096, 4096));
	printf("Made p=%p\n", p->begin());
	printf("Making x depend on p\n");
	x.dependsOn(p->getArena());
	printf("Clearing p\n");
	p.clear();
	printf("Clearing x\n");
	x = Arena();
	printf("Pointer should be freed\n");
	return Void();
}

TEST_CASE("/redwood/correctness/btree") {
	g_redwoodMetricsActor = Void(); // Prevent trace event metrics from starting
	g_redwoodMetrics.clear();

	state std::string fileName = params.get("fileName").orDefault("unittest_pageFile.redwood");
	IPager2* pager;

	state bool serialTest = params.getInt("serialTest").orDefault(deterministicRandom()->random01() < 0.25);
	state bool shortTest = params.getInt("shortTest").orDefault(deterministicRandom()->random01() < 0.25);

	state int pageSize =
	    shortTest ? 200 : (deterministicRandom()->coinflip() ? 4096 : deterministicRandom()->randomInt(200, 400));
	state int extentSize =
	    params.getInt("extentSize")
	        .orDefault(deterministicRandom()->coinflip() ? SERVER_KNOBS->REDWOOD_DEFAULT_EXTENT_SIZE
	                                                     : deterministicRandom()->randomInt(4096, 32768));
	state int64_t targetPageOps = params.getInt("targetPageOps").orDefault(shortTest ? 50000 : 1000000);
	state bool pagerMemoryOnly =
	    params.getInt("pagerMemoryOnly").orDefault(shortTest && (deterministicRandom()->random01() < .001));
	state int maxKeySize = params.getInt("maxKeySize").orDefault(deterministicRandom()->randomInt(1, pageSize * 2));
	state int maxValueSize = params.getInt("maxValueSize").orDefault(randomSize(pageSize * 25));
	state int maxCommitSize =
	    params.getInt("maxCommitSize")
	        .orDefault(shortTest ? 1000 : randomSize(std::min<int>((maxKeySize + maxValueSize) * 20000, 10e6)));
	state double clearProbability =
	    params.getDouble("clearProbability").orDefault(deterministicRandom()->random01() * .1);
	state double clearSingleKeyProbability =
	    params.getDouble("clearSingleKeyProbability").orDefault(deterministicRandom()->random01());
	state double clearPostSetProbability =
	    params.getDouble("clearPostSetProbability").orDefault(deterministicRandom()->random01() * .1);
	state double coldStartProbability =
	    params.getDouble("coldStartProbability").orDefault(pagerMemoryOnly ? 0 : (deterministicRandom()->random01()));
	state double advanceOldVersionProbability =
	    params.getDouble("advanceOldVersionProbability").orDefault(deterministicRandom()->random01());
	state int64_t cacheSizeBytes =
	    params.getInt("cacheSizeBytes")
	        .orDefault(pagerMemoryOnly ? 2e9
	                                   : (pageSize * deterministicRandom()->randomInt(1, (BUGGIFY ? 2 : 10000) + 1)));
	state Version versionIncrement =
	    params.getInt("versionIncrement").orDefault(deterministicRandom()->randomInt64(1, 1e8));
	state Version remapCleanupWindow =
	    params.getInt("remapCleanupWindow")
	        .orDefault(BUGGIFY ? 0 : deterministicRandom()->randomInt64(1, versionIncrement * 50));
	state int maxVerificationMapEntries = params.getInt("maxVerificationMapEntries").orDefault(300e3);
	state int concurrentExtentReads =
	    params.getInt("concurrentExtentReads").orDefault(SERVER_KNOBS->REDWOOD_EXTENT_CONCURRENT_READS);

	printf("\n");
	printf("targetPageOps: %" PRId64 "\n", targetPageOps);
	printf("pagerMemoryOnly: %d\n", pagerMemoryOnly);
	printf("serialTest: %d\n", serialTest);
	printf("shortTest: %d\n", shortTest);
	printf("pageSize: %d\n", pageSize);
	printf("extentSize: %d\n", extentSize);
	printf("maxKeySize: %d\n", maxKeySize);
	printf("maxValueSize: %d\n", maxValueSize);
	printf("maxCommitSize: %d\n", maxCommitSize);
	printf("clearProbability: %f\n", clearProbability);
	printf("clearSingleKeyProbability: %f\n", clearSingleKeyProbability);
	printf("clearPostSetProbability: %f\n", clearPostSetProbability);
	printf("coldStartProbability: %f\n", coldStartProbability);
	printf("advanceOldVersionProbability: %f\n", advanceOldVersionProbability);
	printf("cacheSizeBytes: %s\n", cacheSizeBytes == 0 ? "default" : format("%" PRId64, cacheSizeBytes).c_str());
	printf("versionIncrement: %" PRId64 "\n", versionIncrement);
	printf("remapCleanupWindow: %" PRId64 "\n", remapCleanupWindow);
	printf("maxVerificationMapEntries: %d\n", maxVerificationMapEntries);
	printf("\n");

	printf("Deleting existing test data...\n");
	deleteFile(fileName);

	printf("Initializing...\n");
	pager = new DWALPager(
	    pageSize, extentSize, fileName, cacheSizeBytes, remapCleanupWindow, concurrentExtentReads, pagerMemoryOnly);
	state VersionedBTree* btree = new VersionedBTree(pager, fileName);
	wait(btree->init());

	state std::map<std::pair<std::string, Version>, Optional<std::string>> written;
	state std::set<Key> keys;

	state Version lastVer = btree->getLatestVersion();
	printf("Starting from version: %" PRId64 "\n", lastVer);

	state Version version = lastVer + 1;
	btree->setWriteVersion(version);

	state SimpleCounter mutationBytes;
	state SimpleCounter keyBytesInserted;
	state SimpleCounter valueBytesInserted;
	state SimpleCounter sets;
	state SimpleCounter rangeClears;
	state SimpleCounter keyBytesCleared;
	state int errorCount;
	state int mutationBytesThisCommit = 0;
	state int mutationBytesTargetThisCommit = randomSize(maxCommitSize);

	state PromiseStream<Version> committedVersions;
	state Future<Void> verifyTask = verify(btree, committedVersions.getFuture(), &written, &errorCount, serialTest);
	state Future<Void> randomTask = serialTest ? Void() : (randomReader(btree) || btree->getError());
	committedVersions.send(lastVer);

	state Future<Void> commit = Void();
	state int64_t totalPageOps = 0;

	while (totalPageOps < targetPageOps && written.size() < maxVerificationMapEntries) {
		// Sometimes increment the version
		if (deterministicRandom()->random01() < 0.10) {
			++version;
			btree->setWriteVersion(version);
		}

		// Sometimes do a clear range
		if (deterministicRandom()->random01() < clearProbability) {
			Key start = randomKV(maxKeySize, 1).key;
			Key end = (deterministicRandom()->random01() < .01) ? keyAfter(start) : randomKV(maxKeySize, 1).key;

			// Sometimes replace start and/or end with a close actual (previously used) value
			if (deterministicRandom()->random01() < .10) {
				auto i = keys.upper_bound(start);
				if (i != keys.end())
					start = *i;
			}
			if (deterministicRandom()->random01() < .10) {
				auto i = keys.upper_bound(end);
				if (i != keys.end())
					end = *i;
			}

			// Do a single key clear based on probability or end being randomly chosen to be the same as begin
			// (unlikely)
			if (deterministicRandom()->random01() < clearSingleKeyProbability || end == start) {
				end = keyAfter(start);
			} else if (end < start) {
				std::swap(end, start);
			}

			// Apply clear range to verification map
			++rangeClears;
			KeyRangeRef range(start, end);
			debug_printf("      Mutation:  Clear '%s' to '%s' @%" PRId64 "\n",
			             start.toString().c_str(),
			             end.toString().c_str(),
			             version);
			auto e = written.lower_bound(std::make_pair(start.toString(), 0));
			if (e != written.end()) {
				auto last = e;
				auto eEnd = written.lower_bound(std::make_pair(end.toString(), 0));
				while (e != eEnd) {
					auto w = *e;
					++e;
					// If e key is different from last and last was present then insert clear for last's key at version
					if (last != eEnd &&
					    ((e == eEnd || e->first.first != last->first.first) && last->second.present())) {
						debug_printf(
						    "      Mutation:    Clearing key '%s' @%" PRId64 "\n", last->first.first.c_str(), version);

						keyBytesCleared += last->first.first.size();
						mutationBytes += last->first.first.size();
						mutationBytesThisCommit += last->first.first.size();

						// If the last set was at version then just make it not present
						if (last->first.second == version) {
							last->second.reset();
						} else {
							written[std::make_pair(last->first.first, version)].reset();
						}
					}
					last = e;
				}
			}

			btree->clear(range);

			// Sometimes set the range start after the clear
			if (deterministicRandom()->random01() < clearPostSetProbability) {
				KeyValue kv = randomKV(0, maxValueSize);
				kv.key = range.begin;
				btree->set(kv);
				written[std::make_pair(kv.key.toString(), version)] = kv.value.toString();
			}
		} else {
			// Set a key
			KeyValue kv = randomKV(maxKeySize, maxValueSize);
			// Sometimes change key to a close previously used key
			if (deterministicRandom()->random01() < .01) {
				auto i = keys.upper_bound(kv.key);
				if (i != keys.end())
					kv.key = StringRef(kv.arena(), *i);
			}

			debug_printf("      Mutation:  Set '%s' -> '%s' @%" PRId64 "\n",
			             kv.key.toString().c_str(),
			             kv.value.toString().c_str(),
			             version);

			++sets;
			keyBytesInserted += kv.key.size();
			valueBytesInserted += kv.value.size();
			mutationBytes += (kv.key.size() + kv.value.size());
			mutationBytesThisCommit += (kv.key.size() + kv.value.size());

			btree->set(kv);
			written[std::make_pair(kv.key.toString(), version)] = kv.value.toString();
			keys.insert(kv.key);
		}

		// Commit after any limits for this commit or the total test are reached
		if (totalPageOps >= targetPageOps || written.size() >= maxVerificationMapEntries ||
		    mutationBytesThisCommit >= mutationBytesTargetThisCommit) {
			// Wait for previous commit to finish
			wait(commit);
			printf("Last commit complete.  Next commit %d bytes, %" PRId64 " bytes committed so far.",
			       mutationBytesThisCommit,
			       mutationBytes.get() - mutationBytesThisCommit);
			printf("  Stats:  Insert %.2f MB/s  ClearedKeys %.2f MB/s  Total %.2f\n",
			       (keyBytesInserted.rate() + valueBytesInserted.rate()) / 1e6,
			       keyBytesCleared.rate() / 1e6,
			       mutationBytes.rate() / 1e6);

			Version v = version; // Avoid capture of version as a member of *this

			// Sometimes advance the oldest version to close the gap between the oldest and latest versions by a random
			// amount.
			if (deterministicRandom()->random01() < advanceOldVersionProbability) {
				btree->setOldestVersion(btree->getLastCommittedVersion() -
				                        deterministicRandom()->randomInt64(
				                            0, btree->getLastCommittedVersion() - btree->getOldestVersion() + 1));
			}

			commit = map(btree->commit(), [=, &ops = totalPageOps](Void) {
				// Update pager ops before clearing metrics
				ops += g_redwoodMetrics.pageOps();
				printf("Committed %s PageOps %" PRId64 "/%" PRId64 " (%.2f%%) VerificationMapEntries %d/%d (%.2f%%)\n",
				       toString(v).c_str(),
				       ops,
				       targetPageOps,
				       ops * 100.0 / targetPageOps,
				       written.size(),
				       maxVerificationMapEntries,
				       written.size() * 100.0 / maxVerificationMapEntries);
				printf("Committed:\n%s\n", g_redwoodMetrics.toString(true).c_str());

				// Notify the background verifier that version is committed and therefore readable
				committedVersions.send(v);
				return Void();
			});

			if (serialTest) {
				// Wait for commit, wait for verification, then start new verification
				wait(commit);
				committedVersions.sendError(end_of_stream());
				debug_printf("Waiting for verification to complete.\n");
				wait(verifyTask);
				committedVersions = PromiseStream<Version>();
				verifyTask = verify(btree, committedVersions.getFuture(), &written, &errorCount, serialTest);
			}

			mutationBytesThisCommit = 0;
			mutationBytesTargetThisCommit = randomSize(maxCommitSize);

			// Recover from disk at random
			if (!pagerMemoryOnly && deterministicRandom()->random01() < coldStartProbability) {
				printf("Recovering from disk after next commit.\n");

				// Wait for outstanding commit
				debug_printf("Waiting for outstanding commit\n");
				wait(commit);

				// Stop and wait for the verifier task
				committedVersions.sendError(end_of_stream());
				debug_printf("Waiting for verification to complete.\n");
				wait(verifyTask);

				debug_printf("Closing btree\n");
				Future<Void> closedFuture = btree->onClosed();
				btree->close();
				wait(closedFuture);

				printf("Reopening btree from disk.\n");
				IPager2* pager = new DWALPager(
				    pageSize, extentSize, fileName, cacheSizeBytes, remapCleanupWindow, concurrentExtentReads);
				btree = new VersionedBTree(pager, fileName);
				wait(btree->init());

				Version v = btree->getLatestVersion();
				printf("Recovered from disk.  Latest recovered version %" PRId64 " highest written version %" PRId64
				       "\n",
				       v,
				       version);
				ASSERT(v == version);

				// Create new promise stream and start the verifier again
				committedVersions = PromiseStream<Version>();
				verifyTask = verify(btree, committedVersions.getFuture(), &written, &errorCount, serialTest);
				if (!serialTest) {
					randomTask = randomReader(btree) || btree->getError();
				}
				committedVersions.send(v);
			}

			version += versionIncrement;
			btree->setWriteVersion(version);
		}

		// Check for errors
		ASSERT(errorCount == 0);
	}

	debug_printf("Waiting for outstanding commit\n");
	wait(commit);
	committedVersions.sendError(end_of_stream());
	randomTask.cancel();
	debug_printf("Waiting for verification to complete.\n");
	wait(verifyTask);

	// Check for errors
	ASSERT(errorCount == 0);

	// Reopen pager and btree with a remap cleanup window of 0 to reclaim all old pages
	state Future<Void> closedFuture = btree->onClosed();
	btree->close();
	wait(closedFuture);
	btree = new VersionedBTree(new DWALPager(pageSize, extentSize, fileName, cacheSizeBytes, 0, concurrentExtentReads),
	                           fileName);
	wait(btree->init());

	wait(btree->clearAllAndCheckSanity());

	closedFuture = btree->onClosed();
	btree->close();
	debug_printf("Closing.\n");
	wait(closedFuture);

	return Void();
}

ACTOR Future<Void> randomSeeks(VersionedBTree* btree, int count, char firstChar, char lastChar) {
	state Version readVer = btree->getLatestVersion();
	state int c = 0;
	state double readStart = timer();
	state VersionedBTree::BTreeCursor cur;
	wait(btree->initBTreeCursor(&cur, readVer));
	while (c < count) {
		state Key k = randomString(20, firstChar, lastChar);
		wait(cur.seekGTE(k, 0));
		++c;
	}
	double elapsed = timer() - readStart;
	printf("Random seek speed %d/s\n", int(count / elapsed));
	return Void();
}

ACTOR Future<Void> randomScans(VersionedBTree* btree,
                               int count,
                               int width,
                               int readAhead,
                               char firstChar,
                               char lastChar) {
	state Version readVer = btree->getLatestVersion();
	state int c = 0;
	state double readStart = timer();
	state VersionedBTree::BTreeCursor cur;
	wait(btree->initBTreeCursor(&cur, readVer));

	state bool adaptive = readAhead < 0;
	state int totalScanBytes = 0;
	while (c++ < count) {
		state Key k = randomString(20, firstChar, lastChar);
		wait(cur.seekGTE(k, readAhead));
		if (adaptive) {
			readAhead = totalScanBytes / c;
		}
		state int w = width;
		state bool direction = deterministicRandom()->coinflip();
		while (w > 0 && cur.isValid()) {
			totalScanBytes += cur.get().expectedSize();
			wait(success(direction ? cur.moveNext() : cur.movePrev()));
			--w;
		}
	}
	double elapsed = timer() - readStart;
	printf("Completed %d scans: readAhead=%d width=%d bytesRead=%d scansRate=%d/s\n",
	       count,
	       readAhead,
	       width,
	       totalScanBytes,
	       int(count / elapsed));
	return Void();
}

TEST_CASE(":/redwood/correctness/pager/cow") {
	state std::string pagerFile = "unittest_pageFile.redwood";
	printf("Deleting old test data\n");
	deleteFile(pagerFile);

	int pageSize = 4096;
	int extentSize = SERVER_KNOBS->REDWOOD_DEFAULT_EXTENT_SIZE;
	state IPager2* pager =
	    new DWALPager(pageSize, extentSize, pagerFile, 0, 0, SERVER_KNOBS->REDWOOD_EXTENT_CONCURRENT_READS);

	wait(success(pager->init()));
	state LogicalPageID id = wait(pager->newPageID());
	Reference<ArenaPage> p = pager->newPageBuffer();
	memset(p->mutate(), (char)id, p->size());
	pager->updatePage(id, p);
	pager->setMetaKey(LiteralStringRef("asdfasdf"));
	wait(pager->commit());
	Reference<ArenaPage> p2 = wait(pager->readPage(id, true));
	printf("%s\n", StringRef(p2->begin(), p2->size()).toHexString().c_str());

	// TODO: Verify reads, do more writes and reads to make this a real pager validator

	Future<Void> onClosed = pager->onClosed();
	pager->close();
	wait(onClosed);

	return Void();
}

template <int size>
struct ExtentQueueEntry {
	uint8_t entry[size];

	bool operator<(const ExtentQueueEntry& rhs) const { return entry < rhs.entry; }

	std::string toString() const {
		return format("{%s}", StringRef((const uint8_t*)entry, size).toHexString().c_str());
	}
};

typedef FIFOQueue<ExtentQueueEntry<16>> ExtentQueueT;
TEST_CASE(":/redwood/performance/extentQueue") {
	state ExtentQueueT m_extentQueue;
	state ExtentQueueT::QueueState extentQueueState;

	state DWALPager* pager;
	// If a test file is passed in by environment then don't write new data to it.
	state bool reload = getenv("TESTFILE") == nullptr;
	state std::string fileName = reload ? "unittest.redwood" : getenv("TESTFILE");

	if (reload) {
		printf("Deleting old test data\n");
		deleteFile(fileName);
	}

	printf("Filename: %s\n", fileName.c_str());
	state int pageSize = params.getInt("pageSize").orDefault(SERVER_KNOBS->REDWOOD_DEFAULT_PAGE_SIZE);
	state int extentSize = params.getInt("extentSize").orDefault(SERVER_KNOBS->REDWOOD_DEFAULT_EXTENT_SIZE);
	state int64_t cacheSizeBytes = params.getInt("cacheSizeBytes").orDefault(FLOW_KNOBS->PAGE_CACHE_4K);
	// Choose a large remapCleanupWindow to avoid popping the queue
	state Version remapCleanupWindow = params.getInt("remapCleanupWindow").orDefault(1e16);
	state int numEntries = params.getInt("numEntries").orDefault(10e6);
	state int concurrentExtentReads =
	    params.getInt("concurrentExtentReads").orDefault(SERVER_KNOBS->REDWOOD_EXTENT_CONCURRENT_READS);
	state int targetCommitSize = deterministicRandom()->randomInt(2e6, 30e6);
	state int currentCommitSize = 0;
	state int64_t cumulativeCommitSize = 0;

	printf("pageSize: %d\n", pageSize);
	printf("extentSize: %d\n", extentSize);
	printf("cacheSizeBytes: %" PRId64 "\n", cacheSizeBytes);
	printf("remapCleanupWindow: %" PRId64 "\n", remapCleanupWindow);

	// Do random pushes into the queue and commit periodically
	if (reload) {
		pager =
		    new DWALPager(pageSize, extentSize, fileName, cacheSizeBytes, remapCleanupWindow, concurrentExtentReads);

		wait(success(pager->init()));

		LogicalPageID extID = pager->newLastExtentID();
		m_extentQueue.create(pager, extID, "ExtentQueue", pager->newLastQueueID(), true);
		pager->pushExtentUsedList(m_extentQueue.queueID, extID);

		state int v;
		state ExtentQueueEntry<16> e;
		generateRandomData(e.entry, 16);
		state int sinceYield = 0;
		for (v = 1; v <= numEntries; ++v) {
			// Sometimes do a commit
			if (currentCommitSize >= targetCommitSize) {
				printf("currentCommitSize: %d, cumulativeCommitSize: %d, pageCacheCount: %d\n",
				       currentCommitSize,
				       cumulativeCommitSize,
				       pager->getPageCacheCount());
				wait(m_extentQueue.flush());
				wait(pager->commit());
				cumulativeCommitSize += currentCommitSize;
				targetCommitSize = deterministicRandom()->randomInt(2e6, 30e6);
				currentCommitSize = 0;
			}

			// push a random entry into the queue
			m_extentQueue.pushBack(e);
			currentCommitSize += 16;

			// yield periodically to avoid overflowing the stack
			if (++sinceYield >= 100) {
				sinceYield = 0;
				wait(yield());
			}
		}
		cumulativeCommitSize += currentCommitSize;
		printf(
		    "Final cumulativeCommitSize: %d, pageCacheCount: %d\n", cumulativeCommitSize, pager->getPageCacheCount());
		wait(m_extentQueue.flush());
		extentQueueState = m_extentQueue.getState();
		printf("Commit ExtentQueue getState(): %s\n", extentQueueState.toString().c_str());
		pager->setMetaKey(extentQueueState.asKeyRef());
		wait(pager->commit());

		Future<Void> onClosed = pager->onClosed();
		pager->close();
		wait(onClosed);
	}

	printf("Reopening pager file from disk.\n");
	pager = new DWALPager(pageSize, extentSize, fileName, cacheSizeBytes, remapCleanupWindow, concurrentExtentReads);
	wait(success(pager->init()));

	printf("Starting ExtentQueue FastPath Recovery from Disk.\n");

	// reopen the pager from disk
	state Key meta = pager->getMetaKey();
	memcpy(&extentQueueState, meta.begin(), meta.size());
	extentQueueState.fromKeyRef(meta);
	printf("Recovered ExtentQueue getState(): %s\n", extentQueueState.toString().c_str());
	m_extentQueue.recover(pager, extentQueueState, "ExtentQueueRecovered");

	state double intervalStart = timer();
	state double start = intervalStart;
	state Standalone<VectorRef<LogicalPageID>> extentIDs = wait(pager->getUsedExtents(m_extentQueue.queueID));

	// fire read requests for all used extents
	state int i;
	for (i = 1; i < extentIDs.size() - 1; i++) {
		LogicalPageID extID = extentIDs[i];
		pager->readExtent(extID);
	}

	state PromiseStream<Standalone<VectorRef<ExtentQueueEntry<16>>>> resultStream;
	state Future<Void> queueRecoverActor;
	queueRecoverActor = m_extentQueue.peekAllExt(resultStream);
	state int entriesRead = 0;
	try {
		loop choose {
			when(Standalone<VectorRef<ExtentQueueEntry<16>>> entries = waitNext(resultStream.getFuture())) {
				entriesRead += entries.size();
				if (entriesRead == m_extentQueue.numEntries)
					break;
			}
			when(wait(queueRecoverActor)) { queueRecoverActor = Never(); }
		}
	} catch (Error& e) {
		if (e.code() != error_code_end_of_stream) {
			throw;
		}
	}

	state double elapsed = timer() - start;
	printf("Completed fastpath extent queue recovery: elapsed=%f entriesRead=%d recoveryRate=%f MB/s\n",
	       elapsed,
	       entriesRead,
	       cumulativeCommitSize / elapsed / 1e6);

	printf("pageCacheCount: %d extentCacheCount: %d\n", pager->getPageCacheCount(), pager->getExtentCacheCount());

	pager->extentCacheClear();
	m_extentQueue.resetHeadReader();

	printf("Starting ExtentQueue SlowPath Recovery from Disk.\n");
	intervalStart = timer();
	start = intervalStart;
	// peekAll the queue using regular slow path
	Standalone<VectorRef<ExtentQueueEntry<16>>> entries = wait(m_extentQueue.peekAll());

	elapsed = timer() - start;
	printf("Completed slowpath extent queue recovery: elapsed=%f entriesRead=%d recoveryRate=%f MB/s\n",
	       elapsed,
	       entries.size(),
	       cumulativeCommitSize / elapsed / 1e6);

	return Void();
}

TEST_CASE(":/redwood/performance/set") {
	state SignalableActorCollection actors;

	state std::string fileName = params.get("fileName").orDefault("unittest.redwood");
	state int pageSize = params.getInt("pageSize").orDefault(SERVER_KNOBS->REDWOOD_DEFAULT_PAGE_SIZE);
	state int extentSize = params.getInt("extentSize").orDefault(SERVER_KNOBS->REDWOOD_DEFAULT_EXTENT_SIZE);
	state int64_t pageCacheBytes = params.getInt("pageCacheBytes").orDefault(FLOW_KNOBS->PAGE_CACHE_4K);
	state int nodeCount = params.getInt("nodeCount").orDefault(1e9);
	state int maxRecordsPerCommit = params.getInt("maxRecordsPerCommit").orDefault(20000);
	state int maxKVBytesPerCommit = params.getInt("maxKVBytesPerCommit").orDefault(20e6);
	state int64_t kvBytesTarget = params.getInt("kvBytesTarget").orDefault(4e9);
	state int minKeyPrefixBytes = params.getInt("minKeyPrefixBytes").orDefault(25);
	state int maxKeyPrefixBytes = params.getInt("maxKeyPrefixBytes").orDefault(25);
	state int minValueSize = params.getInt("minValueSize").orDefault(100);
	state int maxValueSize = params.getInt("maxValueSize").orDefault(500);
	state int minConsecutiveRun = params.getInt("minConsecutiveRun").orDefault(1);
	state int maxConsecutiveRun = params.getInt("maxConsecutiveRun").orDefault(100);
	state char firstKeyChar = params.get("firstKeyChar").orDefault("a")[0];
	state char lastKeyChar = params.get("lastKeyChar").orDefault("m")[0];
	state Version remapCleanupWindow =
	    params.getInt("remapCleanupWindow").orDefault(SERVER_KNOBS->REDWOOD_REMAP_CLEANUP_WINDOW);
	state int concurrentExtentReads =
	    params.getInt("concurrentExtentReads").orDefault(SERVER_KNOBS->REDWOOD_EXTENT_CONCURRENT_READS);
	state bool openExisting = params.getInt("openExisting").orDefault(0);
	state bool insertRecords = !openExisting || params.getInt("insertRecords").orDefault(0);
	state int concurrentSeeks = params.getInt("concurrentSeeks").orDefault(64);
	state int concurrentScans = params.getInt("concurrentScans").orDefault(64);
	state int seeks = params.getInt("seeks").orDefault(1000000);
	state int scans = params.getInt("scans").orDefault(20000);
	state bool pagerMemoryOnly = params.getInt("pagerMemoryOnly").orDefault(0);
	state bool traceMetrics = params.getInt("traceMetrics").orDefault(0);

	printf("pagerMemoryOnly: %d\n", pagerMemoryOnly);
	printf("pageSize: %d\n", pageSize);
	printf("extentSize: %d\n", extentSize);
	printf("pageCacheBytes: %" PRId64 "\n", pageCacheBytes);
	printf("trailingIntegerIndexRange: %d\n", nodeCount);
	printf("maxChangesPerCommit: %d\n", maxRecordsPerCommit);
	printf("minKeyPrefixBytes: %d\n", minKeyPrefixBytes);
	printf("maxKeyPrefixBytes: %d\n", maxKeyPrefixBytes);
	printf("minConsecutiveRun: %d\n", minConsecutiveRun);
	printf("maxConsecutiveRun: %d\n", maxConsecutiveRun);
	printf("minValueSize: %d\n", minValueSize);
	printf("maxValueSize: %d\n", maxValueSize);
	printf("maxCommitSize: %d\n", maxKVBytesPerCommit);
	printf("kvBytesTarget: %" PRId64 "\n", kvBytesTarget);
	printf("KeyLexicon '%c' to '%c'\n", firstKeyChar, lastKeyChar);
	printf("remapCleanupWindow: %" PRId64 "\n", remapCleanupWindow);
	printf("concurrentScans: %d\n", concurrentScans);
	printf("concurrentSeeks: %d\n", concurrentSeeks);
	printf("seeks: %d\n", seeks);
	printf("scans: %d\n", scans);
	printf("fileName: %s\n", fileName.c_str());
	printf("openExisting: %d\n", openExisting);
	printf("insertRecords: %d\n", insertRecords);

	// If using stdout for metrics, prevent trace event metrics logger from starting
	if (!traceMetrics) {
		g_redwoodMetricsActor = Void();
		g_redwoodMetrics.clear();
	}

	if (!openExisting) {
		printf("Deleting old test data\n");
		deleteFile(fileName);
	}

	DWALPager* pager = new DWALPager(
	    pageSize, extentSize, fileName, pageCacheBytes, remapCleanupWindow, concurrentExtentReads, pagerMemoryOnly);
	state VersionedBTree* btree = new VersionedBTree(pager, fileName);
	wait(btree->init());
	printf("Initialized.  StorageBytes=%s\n", btree->getStorageBytes().toString().c_str());

	state int64_t kvBytesThisCommit = 0;
	state int64_t kvBytesTotal = 0;
	state int recordsThisCommit = 0;
	state Future<Void> commit = Void();
	state std::string value(maxValueSize, 'v');

	printf("Starting.\n");
	state double intervalStart = timer();
	state double start = intervalStart;
	state int sinceYield = 0;

	if (insertRecords) {
		while (kvBytesTotal < kvBytesTarget) {
			Version lastVer = btree->getLatestVersion();
			state Version version = lastVer + 1;
			btree->setWriteVersion(version);
			state int changesThisVersion =
			    deterministicRandom()->randomInt(0, maxRecordsPerCommit - recordsThisCommit + 1);

			while (changesThisVersion > 0 && kvBytesThisCommit < maxKVBytesPerCommit) {
				KeyValue kv;
				kv.key = randomString(kv.arena(),
				                      deterministicRandom()->randomInt(minKeyPrefixBytes + sizeof(uint32_t),
				                                                       maxKeyPrefixBytes + sizeof(uint32_t) + 1),
				                      firstKeyChar,
				                      lastKeyChar);
				int32_t index = deterministicRandom()->randomInt(0, nodeCount);
				int runLength = deterministicRandom()->randomInt(minConsecutiveRun, maxConsecutiveRun + 1);

				while (runLength > 0 && changesThisVersion > 0) {
					*(uint32_t*)(kv.key.end() - sizeof(uint32_t)) = bigEndian32(index++);
					kv.value = StringRef((uint8_t*)value.data(),
					                     deterministicRandom()->randomInt(minValueSize, maxValueSize + 1));

					btree->set(kv);

					--runLength;
					--changesThisVersion;
					kvBytesThisCommit += kv.key.size() + kv.value.size();
					++recordsThisCommit;
				}

				if (++sinceYield >= 100) {
					sinceYield = 0;
					wait(yield());
				}
			}

			if (kvBytesThisCommit >= maxKVBytesPerCommit || recordsThisCommit >= maxRecordsPerCommit) {
				btree->setOldestVersion(btree->getLastCommittedVersion());
				wait(commit);
				printf("Cumulative %.2f MB keyValue bytes written at %.2f MB/s\n",
				       kvBytesTotal / 1e6,
				       kvBytesTotal / (timer() - start) / 1e6);

				// Avoid capturing via this to freeze counter values
				int recs = recordsThisCommit;
				int kvb = kvBytesThisCommit;

				// Capturing invervalStart via this->intervalStart makes IDE's unhappy as they do not know about the
				// actor state object
				double* pIntervalStart = &intervalStart;

				commit = map(btree->commit(), [=](Void result) {
					if (!traceMetrics) {
						printf("%s\n", g_redwoodMetrics.toString(true).c_str());
					}
					double elapsed = timer() - *pIntervalStart;
					printf("Committed %d keyValueBytes in %d records in %f seconds, %.2f MB/s\n",
					       kvb,
					       recs,
					       elapsed,
					       kvb / elapsed / 1e6);
					*pIntervalStart = timer();
					return Void();
				});

				kvBytesTotal += kvBytesThisCommit;
				kvBytesThisCommit = 0;
				recordsThisCommit = 0;
			}
		}

		wait(commit);
		printf("Cumulative %.2f MB keyValue bytes written at %.2f MB/s\n",
		       kvBytesTotal / 1e6,
		       kvBytesTotal / (timer() - start) / 1e6);
		printf("StorageBytes=%s\n", btree->getStorageBytes().toString().c_str());
	}

	if (scans > 0) {
		printf("Parallel scans, count=%d, concurrency=%d, no readAhead ...\n", scans, concurrentScans);
		for (int x = 0; x < concurrentScans; ++x) {
			actors.add(randomScans(btree, scans / concurrentScans, 50, 0, firstKeyChar, lastKeyChar));
		}
		wait(actors.signalAndReset());
		if (!traceMetrics) {
			printf("Stats:\n%s\n", g_redwoodMetrics.toString(true).c_str());
		}
	}

	if (seeks > 0) {
		printf("Parallel seeks, count=%d, concurrency=%d ...\n", seeks, concurrentSeeks);
		for (int x = 0; x < concurrentSeeks; ++x) {
			actors.add(randomSeeks(btree, seeks / concurrentSeeks, firstKeyChar, lastKeyChar));
		}
		wait(actors.signalAndReset());
		if (!traceMetrics) {
			printf("Stats:\n%s\n", g_redwoodMetrics.toString(true).c_str());
		}
	}

	Future<Void> closedFuture = btree->onClosed();
	btree->close();
	wait(closedFuture);

	return Void();
}

struct PrefixSegment {
	int length;
	int cardinality;

	std::string toString() const { return format("{%d bytes, %d choices}", length, cardinality); }
};

// Utility class for generating kv pairs under a prefix pattern
// It currently uses std::string in an abstraction breaking way.
struct KVSource {
	KVSource() {}

	typedef VectorRef<uint8_t> PrefixRef;
	typedef Standalone<PrefixRef> Prefix;

	std::vector<PrefixSegment> desc;
	std::vector<std::vector<std::string>> segments;
	std::vector<Prefix> prefixes;
	std::vector<Prefix*> prefixesSorted;
	std::string valueData;
	int prefixLen;
	int lastIndex;
	// TODO there is probably a better way to do this
	Prefix extraRangePrefix;

	KVSource(const std::vector<PrefixSegment>& desc, int numPrefixes = 0) : desc(desc) {
		if (numPrefixes == 0) {
			numPrefixes = 1;
			for (auto& p : desc) {
				numPrefixes *= p.cardinality;
			}
		}

		prefixLen = 0;
		for (auto& s : desc) {
			prefixLen += s.length;
			std::vector<std::string> parts;
			while (parts.size() < s.cardinality) {
				parts.push_back(deterministicRandom()->randomAlphaNumeric(s.length));
			}
			segments.push_back(std::move(parts));
		}

		while (prefixes.size() < numPrefixes) {
			std::string p;
			for (auto& s : segments) {
				p.append(s[deterministicRandom()->randomInt(0, s.size())]);
			}
			prefixes.push_back(PrefixRef((uint8_t*)p.data(), p.size()));
		}

		for (auto& p : prefixes) {
			prefixesSorted.push_back(&p);
		}
		std::sort(prefixesSorted.begin(), prefixesSorted.end(), [](const Prefix* a, const Prefix* b) {
			return KeyRef((uint8_t*)a->begin(), a->size()) < KeyRef((uint8_t*)b->begin(), b->size());
		});

		valueData = deterministicRandom()->randomAlphaNumeric(100000);
		lastIndex = 0;
	}

	// Expands the chosen prefix in the prefix list to hold suffix,
	// fills suffix with random bytes, and returns a reference to the string
	KeyRef getKeyRef(int suffixLen) { return makeKey(randomPrefix(), suffixLen); }

	// Like getKeyRef but uses the same prefix as the last randomly chosen prefix
	KeyRef getAnotherKeyRef(int suffixLen, bool sorted = false) {
		Prefix& p = sorted ? *prefixesSorted[lastIndex] : prefixes[lastIndex];
		return makeKey(p, suffixLen);
	}

	// Like getKeyRef but gets a KeyRangeRef. If samePrefix, it returns a range from the same prefix,
	// otherwise it returns a random range from the entire keyspace
	// Can technically return an empty range with low probability
	KeyRangeRef getKeyRangeRef(bool samePrefix, int suffixLen, bool sorted = false) {
		KeyRef a, b;

		a = getKeyRef(suffixLen);
		// Copy a so that b's Prefix Arena allocation doesn't overwrite a if using the same prefix
		extraRangePrefix.reserve(extraRangePrefix.arena(), a.size());
		a.copyTo((uint8_t*)extraRangePrefix.begin());
		a = KeyRef(extraRangePrefix.begin(), a.size());

		if (samePrefix) {
			b = getAnotherKeyRef(suffixLen, sorted);
		} else {
			b = getKeyRef(suffixLen);
		}

		if (a < b) {
			return KeyRangeRef(a, b);
		} else {
			return KeyRangeRef(b, a);
		}
	}

	// TODO unused, remove?
	// Like getKeyRef but gets a KeyRangeRef for two keys covering the given number of sorted adjacent prefixes
	KeyRangeRef getRangeRef(int prefixesCovered, int suffixLen) {
		prefixesCovered = std::min<int>(prefixesCovered, prefixes.size());
		int i = deterministicRandom()->randomInt(0, prefixesSorted.size() - prefixesCovered);
		Prefix* begin = prefixesSorted[i];
		Prefix* end = prefixesSorted[i + prefixesCovered];
		return KeyRangeRef(makeKey(*begin, suffixLen), makeKey(*end, suffixLen));
	}

	KeyRef getValue(int len) { return KeyRef(valueData).substr(0, len); }

	// Move lastIndex to the next position, wrapping around to 0
	void nextPrefix() {
		++lastIndex;
		if (lastIndex == prefixes.size()) {
			lastIndex = 0;
		}
	}

	Prefix& randomPrefix() {
		lastIndex = deterministicRandom()->randomInt(0, prefixes.size());
		return prefixes[lastIndex];
	}

	static KeyRef makeKey(Prefix& p, int suffixLen) {
		p.reserve(p.arena(), p.size() + suffixLen);
		uint8_t* wptr = p.end();
		for (int i = 0; i < suffixLen; ++i) {
			*wptr++ = (uint8_t)deterministicRandom()->randomAlphaNumeric();
		}
		return KeyRef(p.begin(), p.size() + suffixLen);
	}

	int numPrefixes() const { return prefixes.size(); };

	std::string toString() const {
		return format("{prefixLen=%d prefixes=%d format=%s}", prefixLen, numPrefixes(), ::toString(desc).c_str());
	}
};

ACTOR Future<StorageBytes> getStableStorageBytes(IKeyValueStore* kvs) {
	state StorageBytes sb = kvs->getStorageBytes();

	// Wait for StorageBytes used metric to stabilize
	loop {
		wait(kvs->commit());
		StorageBytes sb2 = kvs->getStorageBytes();
		bool stable = sb2.used == sb.used;
		sb = sb2;
		if (stable) {
			break;
		}
	}

	return sb;
}

ACTOR Future<Void> prefixClusteredInsert(IKeyValueStore* kvs,
                                         int suffixSize,
                                         int valueSize,
                                         KVSource source,
                                         int recordCountTarget,
                                         bool usePrefixesInOrder,
                                         bool clearAfter) {
	state int commitTarget = 5e6;

	state int recordSize = source.prefixLen + suffixSize + valueSize;
	state int64_t kvBytesTarget = (int64_t)recordCountTarget * recordSize;
	state int recordsPerPrefix = recordCountTarget / source.numPrefixes();

	printf("\nstoreType: %d\n", kvs->getType());
	printf("commitTarget: %d\n", commitTarget);
	printf("prefixSource: %s\n", source.toString().c_str());
	printf("usePrefixesInOrder: %d\n", usePrefixesInOrder);
	printf("suffixSize: %d\n", suffixSize);
	printf("valueSize: %d\n", valueSize);
	printf("recordSize: %d\n", recordSize);
	printf("recordsPerPrefix: %d\n", recordsPerPrefix);
	printf("recordCountTarget: %d\n", recordCountTarget);
	printf("kvBytesTarget: %" PRId64 "\n", kvBytesTarget);

	state int64_t kvBytes = 0;
	state int64_t kvBytesTotal = 0;
	state int records = 0;
	state Future<Void> commit = Void();
	state std::string value = deterministicRandom()->randomAlphaNumeric(1e6);

	wait(kvs->init());

	state double intervalStart = timer();
	state double start = intervalStart;

	state std::function<void()> stats = [&]() {
		double elapsed = timer() - start;
		printf("Cumulative stats: %.2f seconds  %.2f MB keyValue bytes  %d records  %.2f MB/s  %.2f rec/s\r",
		       elapsed,
		       kvBytesTotal / 1e6,
		       records,
		       kvBytesTotal / elapsed / 1e6,
		       records / elapsed);
		fflush(stdout);
	};

	while (kvBytesTotal < kvBytesTarget) {
		wait(yield());

		state int i;
		for (i = 0; i < recordsPerPrefix; ++i) {
			KeyValueRef kv(source.getAnotherKeyRef(suffixSize, usePrefixesInOrder), source.getValue(valueSize));
			kvs->set(kv);
			kvBytes += kv.expectedSize();
			++records;

			if (kvBytes >= commitTarget) {
				wait(commit);
				stats();
				commit = kvs->commit();
				kvBytesTotal += kvBytes;
				if (kvBytesTotal >= kvBytesTarget) {
					break;
				}
				kvBytes = 0;
			}
		}

		// Use every prefix, one at a time
		source.nextPrefix();
	}

	wait(commit);
	// TODO is it desired that not all records are committed? This could commit again to ensure any records set() since
	// the last commit are persisted. For the purposes of how this is used currently, I don't think it matters though
	stats();
	printf("\n");

	intervalStart = timer();
	StorageBytes sb = wait(getStableStorageBytes(kvs));
	printf("storageBytes: %s (stable after %.2f seconds)\n", toString(sb).c_str(), timer() - intervalStart);

	if (clearAfter) {
		printf("Clearing all keys\n");
		intervalStart = timer();
		kvs->clear(KeyRangeRef(LiteralStringRef(""), LiteralStringRef("\xff")));
		state StorageBytes sbClear = wait(getStableStorageBytes(kvs));
		printf("Cleared all keys in %.2f seconds, final storageByte: %s\n",
		       timer() - intervalStart,
		       toString(sbClear).c_str());
	}

	return Void();
}

ACTOR Future<Void> sequentialInsert(IKeyValueStore* kvs, int prefixLen, int valueSize, int recordCountTarget) {
	state int commitTarget = 5e6;

	state KVSource source({ { prefixLen, 1 } });
	state int recordSize = source.prefixLen + sizeof(uint64_t) + valueSize;
	state int64_t kvBytesTarget = (int64_t)recordCountTarget * recordSize;

	printf("\nstoreType: %d\n", kvs->getType());
	printf("commitTarget: %d\n", commitTarget);
	printf("valueSize: %d\n", valueSize);
	printf("recordSize: %d\n", recordSize);
	printf("recordCountTarget: %d\n", recordCountTarget);
	printf("kvBytesTarget: %" PRId64 "\n", kvBytesTarget);

	state int64_t kvBytes = 0;
	state int64_t kvBytesTotal = 0;
	state int records = 0;
	state Future<Void> commit = Void();
	state std::string value = deterministicRandom()->randomAlphaNumeric(1e6);

	wait(kvs->init());

	state double intervalStart = timer();
	state double start = intervalStart;

	state std::function<void()> stats = [&]() {
		double elapsed = timer() - start;
		printf("Cumulative stats: %.2f seconds  %.2f MB keyValue bytes  %d records  %.2f MB/s  %.2f rec/s\r",
		       elapsed,
		       kvBytesTotal / 1e6,
		       records,
		       kvBytesTotal / elapsed / 1e6,
		       records / elapsed);
		fflush(stdout);
	};

	state uint64_t c = 0;
	state Key key = source.getKeyRef(sizeof(uint64_t));

	while (kvBytesTotal < kvBytesTarget) {
		wait(yield());
		*(uint64_t*)(key.end() - sizeof(uint64_t)) = bigEndian64(c);
		KeyValueRef kv(key, source.getValue(valueSize));
		kvs->set(kv);
		kvBytes += kv.expectedSize();
		++records;

		if (kvBytes >= commitTarget) {
			wait(commit);
			stats();
			commit = kvs->commit();
			kvBytesTotal += kvBytes;
			if (kvBytesTotal >= kvBytesTarget) {
				break;
			}
			kvBytes = 0;
		}
		++c;
	}

	wait(commit);
	stats();
	printf("\n");

	return Void();
}

Future<Void> closeKVS(IKeyValueStore* kvs) {
	Future<Void> closed = kvs->onClosed();
	kvs->close();
	return closed;
}

ACTOR Future<Void> doPrefixInsertComparison(int suffixSize,
                                            int valueSize,
                                            int recordCountTarget,
                                            bool usePrefixesInOrder,
                                            KVSource source) {

	deleteFile("test.redwood");
	wait(delay(5));
	state IKeyValueStore* redwood = openKVStore(KeyValueStoreType::SSD_REDWOOD_V1, "test.redwood", UID(), 0);
	wait(prefixClusteredInsert(redwood, suffixSize, valueSize, source, recordCountTarget, usePrefixesInOrder, true));
	wait(closeKVS(redwood));
	printf("\n");

	deleteFile("test.sqlite");
	deleteFile("test.sqlite-wal");
	wait(delay(5));
	state IKeyValueStore* sqlite = openKVStore(KeyValueStoreType::SSD_BTREE_V2, "test.sqlite", UID(), 0);
	wait(prefixClusteredInsert(sqlite, suffixSize, valueSize, source, recordCountTarget, usePrefixesInOrder, true));
	wait(closeKVS(sqlite));
	printf("\n");

	return Void();
}

TEST_CASE(":/redwood/performance/prefixSizeComparison") {
	state int suffixSize = params.getInt("suffixSize").orDefault(12);
	state int valueSize = params.getInt("valueSize").orDefault(100);
	state int recordCountTarget = params.getInt("recordCountTarget").orDefault(100e6);
	state bool usePrefixesInOrder = params.getInt("usePrefixesInOrder").orDefault(0);

	wait(doPrefixInsertComparison(
	    suffixSize, valueSize, recordCountTarget, usePrefixesInOrder, KVSource({ { 10, 100000 } })));
	wait(doPrefixInsertComparison(
	    suffixSize, valueSize, recordCountTarget, usePrefixesInOrder, KVSource({ { 16, 100000 } })));
	wait(doPrefixInsertComparison(
	    suffixSize, valueSize, recordCountTarget, usePrefixesInOrder, KVSource({ { 32, 100000 } })));
	wait(doPrefixInsertComparison(suffixSize,
	                              valueSize,
	                              recordCountTarget,
	                              usePrefixesInOrder,
	                              KVSource({ { 4, 5 }, { 12, 1000 }, { 8, 5 }, { 8, 4 } })));

	return Void();
}

TEST_CASE(":/redwood/performance/sequentialInsert") {
	state int prefixLen = params.getInt("prefixLen").orDefault(30);
	state int valueSize = params.getInt("valueSize").orDefault(100);
	state int recordCountTarget = params.getInt("recordCountTarget").orDefault(100e6);

	deleteFile("test.redwood");
	wait(delay(5));
	state IKeyValueStore* redwood = openKVStore(KeyValueStoreType::SSD_REDWOOD_V1, "test.redwood", UID(), 0);
	wait(sequentialInsert(redwood, prefixLen, valueSize, recordCountTarget));
	wait(closeKVS(redwood));
	printf("\n");

	return Void();
}

// singlePrefix forces the range read to have the start and end key with the same prefix
ACTOR Future<Void> randomRangeScans(IKeyValueStore* kvs,
                                    int suffixSize,
                                    KVSource source,
                                    int valueSize,
                                    int recordCountTarget,
                                    bool singlePrefix,
                                    int rowLimit) {
	printf("\nstoreType: %d\n", kvs->getType());
	printf("prefixSource: %s\n", source.toString().c_str());
	printf("suffixSize: %d\n", suffixSize);
	printf("recordCountTarget: %d\n", recordCountTarget);
	printf("singlePrefix: %d\n", singlePrefix);
	printf("rowLimit: %d\n", rowLimit);

	state int64_t recordSize = source.prefixLen + suffixSize + valueSize;
	state int64_t bytesRead = 0;
	state int64_t recordsRead = 0;
	state int queries = 0;
	state int64_t nextPrintRecords = 1e5;

	state double start = timer();
	state std::function<void()> stats = [&]() {
		double elapsed = timer() - start;
		printf("Cumulative stats: %.2f seconds  %d queries %.2f MB %d records  %.2f qps %.2f MB/s  %.2f rec/s\r\n",
		       elapsed,
		       queries,
		       bytesRead / 1e6,
		       recordsRead,
		       queries / elapsed,
		       bytesRead / elapsed / 1e6,
		       recordsRead / elapsed);
		fflush(stdout);
	};

	while (recordsRead < recordCountTarget) {
		KeyRangeRef range = source.getKeyRangeRef(singlePrefix, suffixSize);
		int rowLim = (deterministicRandom()->randomInt(0, 2) != 0) ? rowLimit : -rowLimit;

		RangeResult result = wait(kvs->readRange(range, rowLim));

		recordsRead += result.size();
		bytesRead += result.size() * recordSize;
		++queries;

		// log stats with exponential backoff
		if (recordsRead >= nextPrintRecords) {
			stats();
			nextPrintRecords *= 2;
		}
	}

	stats();
	printf("\n");

	return Void();
}

TEST_CASE("!/redwood/performance/randomRangeScans") {
	state int prefixLen = 30;
	state int suffixSize = 12;
	state int valueSize = 100;

	// TODO change to 100e8 after figuring out no-disk redwood mode
	state int writeRecordCountTarget = 1e6;
	state int queryRecordTarget = 1e7;
	state int writePrefixesInOrder = false;

	state KVSource source({ { prefixLen, 1000 } });

	deleteFile("test.redwood");
	wait(delay(5));
	state IKeyValueStore* redwood = openKVStore(KeyValueStoreType::SSD_REDWOOD_V1, "test.redwood", UID(), 0);
	wait(prefixClusteredInsert(
	    redwood, suffixSize, valueSize, source, writeRecordCountTarget, writePrefixesInOrder, false));

	// divide targets for tiny queries by 10 because they are much slower
	wait(randomRangeScans(redwood, suffixSize, source, valueSize, queryRecordTarget / 10, true, 10));
	wait(randomRangeScans(redwood, suffixSize, source, valueSize, queryRecordTarget, true, 1000));
	wait(randomRangeScans(redwood, suffixSize, source, valueSize, queryRecordTarget / 10, false, 100));
	wait(randomRangeScans(redwood, suffixSize, source, valueSize, queryRecordTarget, false, 10000));
	wait(randomRangeScans(redwood, suffixSize, source, valueSize, queryRecordTarget, false, 1000000));
	wait(closeKVS(redwood));
	printf("\n");

	return Void();
}<|MERGE_RESOLUTION|>--- conflicted
+++ resolved
@@ -1773,19 +1773,12 @@
 	          std::string filename,
 	          int64_t pageCacheSizeBytes,
 	          Version remapCleanupWindow,
-<<<<<<< HEAD
-	          bool memoryOnly = false,
-	          Promise<Void> errorPromise = {})
-	  : desiredPageSize(desiredPageSize), filename(filename), pHeader(nullptr), pageCacheBytes(pageCacheSizeBytes),
-	    memoryOnly(memoryOnly), remapCleanupWindow(remapCleanupWindow), errorPromise(errorPromise) {
-=======
 	          int concurrentExtentReads,
 	          bool memoryOnly = false,
 	          Promise<Void> errorPromise = {})
 	  : desiredPageSize(desiredPageSize), desiredExtentSize(desiredExtentSize), filename(filename), pHeader(nullptr),
 	    pageCacheBytes(pageCacheSizeBytes), memoryOnly(memoryOnly), remapCleanupWindow(remapCleanupWindow),
 	    concurrentExtentReads(new FlowLock(concurrentExtentReads)), errorPromise(errorPromise) {
->>>>>>> c1271b55
 
 		if (!g_redwoodMetricsActor.isValid()) {
 			g_redwoodMetricsActor = redwoodMetricsLogger();
@@ -6531,9 +6524,6 @@
 		Version remapCleanupWindow =
 		    BUGGIFY ? deterministicRandom()->randomInt64(0, 1000) : SERVER_KNOBS->REDWOOD_REMAP_CLEANUP_WINDOW;
 
-<<<<<<< HEAD
-		IPager2* pager = new DWALPager(pageSize, filePrefix, pageCacheBytes, remapCleanupWindow, false, m_error);
-=======
 		IPager2* pager = new DWALPager(pageSize,
 		                               extentSize,
 		                               filePrefix,
@@ -6542,7 +6532,6 @@
 		                               SERVER_KNOBS->REDWOOD_EXTENT_CONCURRENT_READS,
 		                               false,
 		                               m_error);
->>>>>>> c1271b55
 		m_tree = new VersionedBTree(pager, filePrefix);
 		m_init = catchError(init_impl(this));
 	}
