/*
 * IPager.h
 *
 * This source file is part of the FoundationDB open source project
 *
 * Copyright 2013-2018 Apple Inc. and the FoundationDB project authors
 *
 * Licensed under the Apache License, Version 2.0 (the "License");
 * you may not use this file except in compliance with the License.
 * You may obtain a copy of the License at
 *
 *     http://www.apache.org/licenses/LICENSE-2.0
 *
 * Unless required by applicable law or agreed to in writing, software
 * distributed under the License is distributed on an "AS IS" BASIS,
 * WITHOUT WARRANTIES OR CONDITIONS OF ANY KIND, either express or implied.
 * See the License for the specific language governing permissions and
 * limitations under the License.
 */

#ifndef FDBSERVER_IPAGER_H
#define FDBSERVER_IPAGER_H
#pragma once

#include "fdbserver/IKeyValueStore.h"

#include "flow/flow.h"
#include "fdbclient/FDBTypes.h"

#ifndef VALGRIND
#define VALGRIND_MAKE_MEM_UNDEFINED(x, y)
#define VALGRIND_MAKE_MEM_DEFINED(x, y)
#endif

typedef uint32_t LogicalPageID;
typedef uint32_t PhysicalPageID;
#define invalidLogicalPageID std::numeric_limits<LogicalPageID>::max()

typedef uint32_t QueueID;
#define invalidQueueID std::numeric_limits<QueueID>::max()

class IPage {
public:
	IPage() : userData(nullptr) {}

	virtual uint8_t const* begin() const = 0;
	virtual uint8_t* mutate() = 0;

	// Must return the same size for all pages created by the same pager instance
	virtual int size() const = 0;

	StringRef asStringRef() const { return StringRef(begin(), size()); }

	virtual ~IPage() {
		if (userData != nullptr && userDataDestructor != nullptr) {
			userDataDestructor(userData);
		}
	}

	virtual Reference<IPage> clone() const = 0;

	virtual void addref() const = 0;
	virtual void delref() const = 0;

	mutable void* userData;
	mutable void (*userDataDestructor)(void*);
};

class IPagerSnapshot {
public:
	virtual Future<Reference<const IPage>> getPhysicalPage(LogicalPageID pageID,
	                                                       bool cacheable,
	                                                       bool nohit,
	                                                       bool* fromCache = nullptr) = 0;
	virtual bool tryEvictPage(LogicalPageID id) = 0;
	virtual Version getVersion() const = 0;

	virtual Key getMetaKey() const = 0;

	virtual ~IPagerSnapshot() {}

	virtual void addref() = 0;
	virtual void delref() = 0;
};

// This API is probably too customized to the behavior of DWALPager and probably needs some changes to be more generic.
class IPager2 : public IClosable {
public:
	// Returns an IPage that can be passed to writePage. The data in the returned IPage might not be zeroed.
	virtual Reference<IPage> newPageBuffer() = 0;

	// Returns the usable size of pages returned by the pager (i.e. the size of the page that isn't pager overhead).
	// For a given pager instance, separate calls to this function must return the same value.
	// Only valid to call after recovery is complete.
	virtual int getUsablePageSize() const = 0;
	virtual int getPhysicalPageSize() const = 0;
	virtual int getPagesPerExtent() const = 0;

	// Allocate a new page ID for a subsequent write.  The page will be considered in-use after the next commit
	// regardless of whether or not it was written to.
	virtual Future<LogicalPageID> newPageID() = 0;

	virtual Future<LogicalPageID> newExtentPageID(QueueID queueID) = 0;
	virtual QueueID newLastQueueID() = 0;

	// Replace the contents of a page with new data across *all* versions.
	// Existing holders of a page reference for pageID, read from any version,
	// may see the effects of this write.
	virtual void updatePage(LogicalPageID pageID, Reference<IPage> data) = 0;

	// Try to atomically update the contents of a page as of version v in the next commit.
	// If the pager is unable to do this at this time, it may choose to write the data to a new page ID
	// instead and return the new page ID to the caller.  Otherwise the original pageID argument will be returned.
	// If a new page ID is returned, the old page ID will be freed as of version v
	virtual Future<LogicalPageID> atomicUpdatePage(LogicalPageID pageID, Reference<IPage> data, Version v) = 0;

	// Free pageID to be used again after the commit that moves oldestVersion past v
	virtual void freePage(LogicalPageID pageID, Version v) = 0;

	virtual void freeExtent(LogicalPageID pageID) = 0;

	// If id is remapped, delete the original as of version v and return the page it was remapped to.  The caller
	// is then responsible for referencing and deleting the returned page ID.
	virtual LogicalPageID detachRemappedPage(LogicalPageID id, Version v) = 0;

	// Returns the latest data (regardless of version) for a page by LogicalPageID
	// The data returned will be the later of
	//   - the most recent committed atomic
	//   - the most recent non-atomic write
	// Cacheable indicates that the page should be added to the page cache (if applicable?) as a result of this read.
	// NoHit indicates that the read should not be considered a cache hit, such as when preloading pages that are
	// considered likely to be needed soon.
<<<<<<< HEAD
	virtual Future<Reference<IPage>> readPage(LogicalPageID pageID, bool cacheable = true, bool noHit = false) = 0;
	virtual Future<Reference<IPage>> readExtent(LogicalPageID pageID) = 0;

	// Temporary methods for testing
	virtual Future<Standalone<VectorRef<LogicalPageID>>> getUsedExtents(QueueID queueID) = 0;
	virtual void pushExtentUsedList(QueueID queueID, LogicalPageID extID) = 0;
	virtual void extentCacheClear() = 0;
=======
	virtual Future<Reference<IPage>> readPage(LogicalPageID pageID,
	                                          bool cacheable = true,
	                                          bool noHit = false,
	                                          bool* fromCache = nullptr) = 0;
>>>>>>> dc3cebe8

	// Get a snapshot of the metakey and all pages as of the version v which must be >= getOldestVersion()
	// Note that snapshots at any version may still see the results of updatePage() calls.
	// The snapshot shall be usable until setOldVersion() is called with a version > v.
	virtual Reference<IPagerSnapshot> getReadSnapshot(Version v) = 0;

	// Atomically make durable all pending page writes, page frees, and update the metadata string.
	virtual Future<Void> commit() = 0;

	// Get the latest meta key set or committed
	virtual Key getMetaKey() const = 0;

	// Set the metakey which will be stored in the next commit
	virtual void setMetaKey(KeyRef metaKey) = 0;

	// Sets the next commit version
	virtual void setCommitVersion(Version v) = 0;

	virtual StorageBytes getStorageBytes() const = 0;

	virtual int64_t getPageCount() = 0;

	// Count of pages in use by the pager client (including retained old page versions)
	virtual Future<int64_t> getUserPageCount() = 0;

	// Future returned is ready when pager has been initialized from disk and is ready for reads and writes.
	// It is invalid to call most other functions until init() is ready.
	// TODO: Document further.
	virtual Future<Void> init() = 0;

	// Returns latest committed version
	virtual Version getLatestVersion() const = 0;

	// Returns the oldest readable version as of the most recent committed version
	virtual Version getOldestVersion() const = 0;

	// Sets the oldest readable version to be put into affect at the next commit.
	// The pager can reuse pages that were freed at a version less than v.
	// If any snapshots are in use at a version less than v, the pager can either forcefully
	// invalidate them or keep their versions around until the snapshots are no longer in use.
	virtual void setOldestVersion(Version v) = 0;

protected:
	~IPager2() {} // Destruction should be done using close()/dispose() from the IClosable interface
};

#endif<|MERGE_RESOLUTION|>--- conflicted
+++ resolved
@@ -130,20 +130,16 @@
 	// Cacheable indicates that the page should be added to the page cache (if applicable?) as a result of this read.
 	// NoHit indicates that the read should not be considered a cache hit, such as when preloading pages that are
 	// considered likely to be needed soon.
-<<<<<<< HEAD
-	virtual Future<Reference<IPage>> readPage(LogicalPageID pageID, bool cacheable = true, bool noHit = false) = 0;
+	virtual Future<Reference<IPage>> readPage(LogicalPageID pageID,
+	                                          bool cacheable = true,
+	                                          bool noHit = false,
+	                                          bool* fromCache = nullptr) = 0;
 	virtual Future<Reference<IPage>> readExtent(LogicalPageID pageID) = 0;
 
 	// Temporary methods for testing
 	virtual Future<Standalone<VectorRef<LogicalPageID>>> getUsedExtents(QueueID queueID) = 0;
 	virtual void pushExtentUsedList(QueueID queueID, LogicalPageID extID) = 0;
 	virtual void extentCacheClear() = 0;
-=======
-	virtual Future<Reference<IPage>> readPage(LogicalPageID pageID,
-	                                          bool cacheable = true,
-	                                          bool noHit = false,
-	                                          bool* fromCache = nullptr) = 0;
->>>>>>> dc3cebe8
 
 	// Get a snapshot of the metakey and all pages as of the version v which must be >= getOldestVersion()
 	// Note that snapshots at any version may still see the results of updatePage() calls.
