--- conflicted
+++ resolved
@@ -881,19 +881,10 @@
 						std::vector<KeyRange> shards = self->shardsAffectedByTeamFailure->getShardsFor(
 						    ShardsAffectedByTeamFailure::Team(team->getServerIDs(), self->primary));
 
-<<<<<<< HEAD
-						if (SERVER_KNOBS->DD_ENABLE_VERBOSE_TRACING) {
-							TraceEvent(SevDebug, "ServerTeamRelocatingShards", self->distributorId)
-							    .detail("Info", team->getDesc())
-							    .detail("TeamID", team->getTeamID())
-							    .detail("Shards", shards.size());
-						}
-=======
 						TraceEvent(SevVerbose, "ServerTeamRelocatingShards", self->distributorId)
 						    .detail("Info", team->getDesc())
 						    .detail("TeamID", team->getTeamID())
 						    .detail("Shards", shards.size());
->>>>>>> 96bd3dcb
 
 						for (int i = 0; i < shards.size(); i++) {
 							// Make it high priority to move keys off failed server or else RelocateShards may never be
@@ -3168,12 +3159,6 @@
 				for (i = 0; i < teams.size(); i++) {
 					const auto& team = teams[i];
 
-<<<<<<< HEAD
-					std::vector<KeyRange> shards = self->shardsAffectedByTeamFailure->getShardsFor(
-					    ShardsAffectedByTeamFailure::Team(team->getServerIDs(), self->primary));
-
-=======
->>>>>>> 96bd3dcb
 					TraceEvent("ServerTeamInfo", self->getDistributorId())
 					    .detail("TeamIndex", i)
 					    .detail("Healthy", team->isHealthy())
@@ -3181,15 +3166,11 @@
 					    .detail("MemberIDs", team->getServerIDsStr())
 					    .detail("Primary", self->isPrimary())
 					    .detail("TeamID", team->getTeamID())
-<<<<<<< HEAD
-					    .detail("Shards", shards.size());
-=======
 					    .detail(
 					        "Shards",
 					        self->shardsAffectedByTeamFailure
 					            ->getShardsFor(ShardsAffectedByTeamFailure::Team(team->getServerIDs(), self->primary))
 					            .size());
->>>>>>> 96bd3dcb
 					if (++traceEventsPrinted % SERVER_KNOBS->DD_TEAMS_INFO_PRINT_YIELD_COUNT == 0) {
 						wait(yield());
 					}
