/*
 * DataDistribution.actor.cpp
 *
 * This source file is part of the FoundationDB open source project
 *
 * Copyright 2013-2018 Apple Inc. and the FoundationDB project authors
 *
 * Licensed under the Apache License, Version 2.0 (the "License");
 * you may not use this file except in compliance with the License.
 * You may obtain a copy of the License at
 *
 *     http://www.apache.org/licenses/LICENSE-2.0
 *
 * Unless required by applicable law or agreed to in writing, software
 * distributed under the License is distributed on an "AS IS" BASIS,
 * WITHOUT WARRANTIES OR CONDITIONS OF ANY KIND, either express or implied.
 * See the License for the specific language governing permissions and
 * limitations under the License.
 */

#include <set>
#include <sstream>
#include "fdbclient/SystemData.h"
#include "fdbclient/DatabaseContext.h"
#include "fdbclient/ManagementAPI.actor.h"
#include "fdbrpc/Replication.h"
#include "fdbserver/DataDistribution.actor.h"
#include "fdbserver/FDBExecHelper.actor.h"
#include "fdbserver/IKeyValueStore.h"
#include "fdbserver/Knobs.h"
#include "fdbserver/MoveKeys.actor.h"
#include "fdbserver/QuietDatabase.h"
#include "fdbserver/ServerDBInfo.h"
#include "fdbserver/TLogInterface.h"
#include "fdbserver/WaitFailure.h"
#include "flow/ActorCollection.h"
#include "flow/Trace.h"
#include "flow/UnitTest.h"
#include "flow/actorcompiler.h"  // This must be the last #include.

class TCTeamInfo;
struct TCMachineInfo;
class TCMachineTeamInfo;

ACTOR Future<Void> checkAndRemoveInvalidLocalityAddr(DDTeamCollection* self);

struct TCServerInfo : public ReferenceCounted<TCServerInfo> {
	UID id;
	StorageServerInterface lastKnownInterface;
	ProcessClass lastKnownClass;
	vector<Reference<TCTeamInfo>> teams;
	Reference<TCMachineInfo> machine;
	Future<Void> tracker;
	int64_t dataInFlightToServer;
	ErrorOr<GetStorageMetricsReply> serverMetrics;
	Promise<std::pair<StorageServerInterface, ProcessClass>> interfaceChanged;
	Future<std::pair<StorageServerInterface, ProcessClass>> onInterfaceChanged;
	Promise<Void> removed;
	Future<Void> onRemoved;
	Promise<Void> wakeUpTracker;
	bool inDesiredDC;
	LocalityEntry localityEntry;
	Promise<Void> updated;

	TCServerInfo(StorageServerInterface ssi, ProcessClass processClass, bool inDesiredDC, Reference<LocalitySet> storageServerSet) : id(ssi.id()), lastKnownInterface(ssi), lastKnownClass(processClass), dataInFlightToServer(0), onInterfaceChanged(interfaceChanged.getFuture()), onRemoved(removed.getFuture()), inDesiredDC(inDesiredDC) {
		localityEntry = ((LocalityMap<UID>*) storageServerSet.getPtr())->add(ssi.locality, &id);
	}
};

struct TCMachineInfo : public ReferenceCounted<TCMachineInfo> {
	std::vector<Reference<TCServerInfo>> serversOnMachine; // SOMEDAY: change from vector to set
	Standalone<StringRef> machineID;
	std::vector<Reference<TCMachineTeamInfo>> machineTeams; // SOMEDAY: split good and bad machine teams.
	LocalityEntry localityEntry;

	explicit TCMachineInfo(Reference<TCServerInfo> server, const LocalityEntry& entry) : localityEntry(entry) {
		ASSERT(serversOnMachine.empty());
		serversOnMachine.push_back(server);

		LocalityData& locality = server->lastKnownInterface.locality;
		ASSERT(locality.zoneId().present());
		machineID = locality.zoneId().get();
	}

	std::string getServersIDStr() {
		std::stringstream ss;
		if (serversOnMachine.empty()) return "[unset]";

		for (auto& server : serversOnMachine) {
			ss << server->id.toString() << " ";
		}

		return ss.str();
	}
};

ACTOR Future<Void> updateServerMetrics( TCServerInfo *server ) {
	state StorageServerInterface ssi = server->lastKnownInterface;
	state Future<ErrorOr<GetStorageMetricsReply>> metricsRequest = ssi.getStorageMetrics.tryGetReply( GetStorageMetricsRequest(), TaskPriority::DataDistributionLaunch );
	state Future<Void> resetRequest = Never();
	state Future<std::pair<StorageServerInterface, ProcessClass>> interfaceChanged( server->onInterfaceChanged );
	state Future<Void> serverRemoved( server->onRemoved );

	loop {
		choose {
			when( ErrorOr<GetStorageMetricsReply> rep = wait( metricsRequest ) ) {
				if( rep.present() ) {
					server->serverMetrics = rep;
					if(server->updated.canBeSet()) {
						server->updated.send(Void());
					}
					return Void();
				}
				metricsRequest = Never();
				resetRequest = delay( SERVER_KNOBS->METRIC_DELAY, TaskPriority::DataDistributionLaunch );
			}
			when( std::pair<StorageServerInterface,ProcessClass> _ssi = wait( interfaceChanged ) ) {
				ssi = _ssi.first;
				interfaceChanged = server->onInterfaceChanged;
				resetRequest = Void();
			}
			when( wait( serverRemoved ) ) {
				return Void();
			}
			when( wait( resetRequest ) ) { //To prevent a tight spin loop
				if(IFailureMonitor::failureMonitor().getState(ssi.getStorageMetrics.getEndpoint()).isFailed()) {
					resetRequest = IFailureMonitor::failureMonitor().onStateEqual(ssi.getStorageMetrics.getEndpoint(), FailureStatus(false));
				}
				else {
					resetRequest = Never();
					metricsRequest = ssi.getStorageMetrics.tryGetReply( GetStorageMetricsRequest(), TaskPriority::DataDistributionLaunch );
				}
			}
		}
	}
}

ACTOR Future<Void> updateServerMetrics( Reference<TCServerInfo> server ) {
	wait( updateServerMetrics( server.getPtr() ) );
	return Void();
}

// TeamCollection's machine team information
class TCMachineTeamInfo : public ReferenceCounted<TCMachineTeamInfo> {
public:
	vector<Reference<TCMachineInfo>> machines;
	vector<Standalone<StringRef>> machineIDs;
	vector<Reference<TCTeamInfo>> serverTeams;

	explicit TCMachineTeamInfo(vector<Reference<TCMachineInfo>> const& machines) : machines(machines) {
		machineIDs.reserve(machines.size());
		for (int i = 0; i < machines.size(); i++) {
			machineIDs.push_back(machines[i]->machineID);
		}
		sort(machineIDs.begin(), machineIDs.end());
	}

	int size() {
		ASSERT(machines.size() == machineIDs.size());
		return machineIDs.size();
	}

	std::string getMachineIDsStr() {
		std::stringstream ss;

		if (machineIDs.empty()) return "[unset]";

		for (auto& id : machineIDs) {
			ss << id.contents().toString() << " ";
		}

		return ss.str();
	}

	bool operator==(TCMachineTeamInfo& rhs) const { return this->machineIDs == rhs.machineIDs; }
};

// TeamCollection's server team info.
class TCTeamInfo : public ReferenceCounted<TCTeamInfo>, public IDataDistributionTeam {
private:
	vector< Reference<TCServerInfo> > servers;
	vector<UID> serverIDs;

public:
	Reference<TCMachineTeamInfo> machineTeam;
	Future<Void> tracker;
	bool healthy;
	bool wrongConfiguration; //True if any of the servers in the team have the wrong configuration
	int priority;

	explicit TCTeamInfo(vector<Reference<TCServerInfo>> const& servers)
	  : servers(servers), healthy(true), priority(SERVER_KNOBS->PRIORITY_TEAM_HEALTHY), wrongConfiguration(false) {
		if (servers.empty()) {
			TraceEvent(SevInfo, "ConstructTCTeamFromEmptyServers");
		}
		serverIDs.reserve(servers.size());
		for (int i = 0; i < servers.size(); i++) {
			serverIDs.push_back(servers[i]->id);
		}
	}

	virtual vector<StorageServerInterface> getLastKnownServerInterfaces() {
		vector<StorageServerInterface> v;
		v.reserve(servers.size());
		for(int i=0; i<servers.size(); i++)
			v.push_back(servers[i]->lastKnownInterface);
		return v;
	}
	virtual int size() {
		ASSERT(servers.size() == serverIDs.size());
		return servers.size();
	}
	virtual vector<UID> const& getServerIDs() { return serverIDs; }
	const vector<Reference<TCServerInfo>>& getServers() { return servers; }

	virtual std::string getServerIDsStr() {
		std::stringstream ss;

		if (serverIDs.empty()) return "[unset]";

		for (auto& id : serverIDs) {
			ss << id.toString() << " ";
		}

		return ss.str();
	}

	virtual void addDataInFlightToTeam( int64_t delta ) {
		for(int i=0; i<servers.size(); i++)
			servers[i]->dataInFlightToServer += delta;
	}
	virtual int64_t getDataInFlightToTeam() {
		int64_t dataInFlight = 0.0;
		for(int i=0; i<servers.size(); i++)
			dataInFlight += servers[i]->dataInFlightToServer;
		return dataInFlight;
	}

	virtual int64_t getLoadBytes( bool includeInFlight = true, double inflightPenalty = 1.0 ) {
		int64_t physicalBytes = getLoadAverage();
		double minAvailableSpaceRatio = getMinAvailableSpaceRatio(includeInFlight);
		int64_t inFlightBytes = includeInFlight ? getDataInFlightToTeam() / servers.size() : 0;
		double availableSpaceMultiplier = SERVER_KNOBS->FREE_SPACE_RATIO_CUTOFF / ( std::max( std::min( SERVER_KNOBS->FREE_SPACE_RATIO_CUTOFF, minAvailableSpaceRatio ), 0.000001 ) );

		if(availableSpaceMultiplier > 1 && deterministicRandom()->random01() < 0.001)
			TraceEvent(SevWarn, "DiskNearCapacity").detail("AvailableSpaceRatio", minAvailableSpaceRatio);

		return (physicalBytes + (inflightPenalty*inFlightBytes)) * availableSpaceMultiplier;
	}

	virtual int64_t getMinAvailableSpace( bool includeInFlight = true ) {
		int64_t minAvailableSpace = std::numeric_limits<int64_t>::max();
		for(int i=0; i<servers.size(); i++) {
			if( servers[i]->serverMetrics.present() ) {
				auto& replyValue = servers[i]->serverMetrics.get();

				ASSERT(replyValue.available.bytes >= 0);
				ASSERT(replyValue.capacity.bytes >= 0);

				int64_t bytesAvailable = replyValue.available.bytes;
				if(includeInFlight) {
					bytesAvailable -= servers[i]->dataInFlightToServer;
				}

				minAvailableSpace = std::min(bytesAvailable, minAvailableSpace);
			}
		}

		return minAvailableSpace; // Could be negative
	}

	virtual double getMinAvailableSpaceRatio( bool includeInFlight = true ) {
		double minRatio = 1.0;
		for(int i=0; i<servers.size(); i++) {
			if( servers[i]->serverMetrics.present() ) {
				auto& replyValue = servers[i]->serverMetrics.get();

				ASSERT(replyValue.available.bytes >= 0);
				ASSERT(replyValue.capacity.bytes >= 0);

				int64_t bytesAvailable = replyValue.available.bytes;
				if(includeInFlight) {
					bytesAvailable = std::max((int64_t)0, bytesAvailable - servers[i]->dataInFlightToServer);
				}

				if(replyValue.capacity.bytes == 0)
					minRatio = 0;
				else
					minRatio = std::min( minRatio, ((double)bytesAvailable) / replyValue.capacity.bytes );
			}
		}

		return minRatio;
	}

<<<<<<< HEAD
	virtual bool hasHealthyAvailableSpace() {
		return getMinAvailableSpaceRatio() > SERVER_KNOBS->MIN_FREE_SPACE_RATIO && getMinAvailableSpace() > SERVER_KNOBS->MIN_FREE_SPACE;
=======
	virtual bool hasHealthyFreeSpace(double minRatio, int64_t minFreeSpace) {
		return (minRatio == 0 || getMinFreeSpaceRatio() > minRatio) && (minFreeSpace == std::numeric_limits<int64_t>::min() || getMinFreeSpace() > minFreeSpace);
>>>>>>> 9e84fa96
	}

	virtual Future<Void> updateStorageMetrics() {
		return doUpdateStorageMetrics( this );
	}

	virtual bool isOptimal() {
		for(int i=0; i<servers.size(); i++) {
			if( servers[i]->lastKnownClass.machineClassFitness( ProcessClass::Storage ) > ProcessClass::UnsetFit ) {
				return false;
			}
		}
		return true;
	}

	virtual bool isWrongConfiguration() { return wrongConfiguration; }
	virtual void setWrongConfiguration(bool wrongConfiguration) { this->wrongConfiguration = wrongConfiguration; }
	virtual bool isHealthy() { return healthy; }
	virtual void setHealthy(bool h) { healthy = h; }
	virtual int getPriority() { return priority; }
	virtual void setPriority(int p) { priority = p; }
	virtual void addref() { ReferenceCounted<TCTeamInfo>::addref(); }
	virtual void delref() { ReferenceCounted<TCTeamInfo>::delref(); }

	virtual void addServers(const vector<UID> & servers) {
		serverIDs.reserve(servers.size());
		for (int i = 0; i < servers.size(); i++) {
			serverIDs.push_back(servers[i]);
		}
	}

private:
	// Calculate an "average" of the metrics replies that we received.  Penalize teams from which we did not receive all replies.
	int64_t getLoadAverage() {
		int64_t bytesSum = 0;
		int added = 0;
		for(int i=0; i<servers.size(); i++)
			if( servers[i]->serverMetrics.present() ) {
				added++;
				bytesSum += servers[i]->serverMetrics.get().load.bytes;
			}

		if( added < servers.size() )
			bytesSum *= 2;

		return added == 0 ? 0 : bytesSum / added;
	}

	// Calculate the max of the metrics replies that we received.


	ACTOR Future<Void> doUpdateStorageMetrics( TCTeamInfo* self ) {
		std::vector<Future<Void>> updates;
		for( int i = 0; i< self->servers.size(); i++ )
			updates.push_back( updateServerMetrics( self->servers[i] ) );
		wait( waitForAll( updates ) );
		return Void();
	}
};

struct ServerStatus {
	bool isFailed;
	bool isUndesired;
	bool isWrongConfiguration;
	bool initialized; //AsyncMap erases default constructed objects
	LocalityData locality;
	ServerStatus() : isFailed(true), isUndesired(false), isWrongConfiguration(false), initialized(false) {}
	ServerStatus( bool isFailed, bool isUndesired, LocalityData const& locality ) : isFailed(isFailed), isUndesired(isUndesired), locality(locality), isWrongConfiguration(false), initialized(true) {}
	bool isUnhealthy() const { return isFailed || isUndesired; }
	const char* toString() const { return isFailed ? "Failed" : isUndesired ? "Undesired" : "Healthy"; }

	bool operator == (ServerStatus const& r) const { return isFailed == r.isFailed && isUndesired == r.isUndesired && isWrongConfiguration == r.isWrongConfiguration && locality == r.locality && initialized == r.initialized; }

	//If a process has reappeared without the storage server that was on it (isFailed == true), we don't need to exclude it
	//We also don't need to exclude processes who are in the wrong configuration (since those servers will be removed)
	bool excludeOnRecruit() { return !isFailed && !isWrongConfiguration; }
};
typedef AsyncMap<UID, ServerStatus> ServerStatusMap;

// Read keyservers, return unique set of teams
ACTOR Future<Reference<InitialDataDistribution>> getInitialDataDistribution( Database cx, UID distributorId, MoveKeysLock moveKeysLock, std::vector<Optional<Key>> remoteDcIds ) {
	state Reference<InitialDataDistribution> result = Reference<InitialDataDistribution>(new InitialDataDistribution);
	state Key beginKey = allKeys.begin;

	state bool succeeded;

	state Transaction tr( cx );

	state std::map<UID, Optional<Key>> server_dc;
	state std::map<vector<UID>, std::pair<vector<UID>, vector<UID>>> team_cache;

	//Get the server list in its own try/catch block since it modifies result.  We don't want a subsequent failure causing entries to be duplicated
	loop {
		server_dc.clear();
		succeeded = false;
		try {

			// Read healthyZone value which is later used to determine on/off of failure triggered DD
			tr.setOption(FDBTransactionOptions::READ_SYSTEM_KEYS);
			tr.setOption(FDBTransactionOptions::READ_LOCK_AWARE);
			Optional<Value> val = wait(tr.get(healthyZoneKey));
			if (val.present()) {
				auto p = decodeHealthyZoneValue(val.get());
				if (p.second > tr.getReadVersion().get() || p.first == ignoreSSFailuresZoneString) {
					result->initHealthyZoneValue = Optional<Key>(p.first);
				} else {
					result->initHealthyZoneValue = Optional<Key>();
				}
			} else {
				result->initHealthyZoneValue = Optional<Key>();
			}

			result->mode = 1;
			tr.setOption(FDBTransactionOptions::PRIORITY_SYSTEM_IMMEDIATE);
			Optional<Value> mode = wait( tr.get( dataDistributionModeKey ) );
			if (mode.present()) {
				BinaryReader rd( mode.get(), Unversioned() );
				rd >> result->mode;
			}
			if (!result->mode || !isDDEnabled()) {
				// DD can be disabled persistently (result->mode = 0) or transiently (isDDEnabled() = 0)
				TraceEvent(SevDebug, "GetInitialDataDistribution_DisabledDD");
				return result;
			}

			state Future<vector<ProcessData>> workers = getWorkers(&tr);
			state Future<Standalone<RangeResultRef>> serverList = tr.getRange( serverListKeys, CLIENT_KNOBS->TOO_MANY );
			wait( success(workers) && success(serverList) );
			ASSERT( !serverList.get().more && serverList.get().size() < CLIENT_KNOBS->TOO_MANY );

			std::map<Optional<Standalone<StringRef>>, ProcessData> id_data;
			for( int i = 0; i < workers.get().size(); i++ )
				id_data[workers.get()[i].locality.processId()] = workers.get()[i];

			succeeded = true;

			for( int i = 0; i < serverList.get().size(); i++ ) {
				auto ssi = decodeServerListValue( serverList.get()[i].value );
				result->allServers.push_back( std::make_pair(ssi, id_data[ssi.locality.processId()].processClass) );
				server_dc[ssi.id()] = ssi.locality.dcId();
			}

			break;
		}
		catch(Error &e) {
			wait( tr.onError(e) );

			ASSERT(!succeeded); //We shouldn't be retrying if we have already started modifying result in this loop
			TraceEvent("GetInitialTeamsRetry", distributorId);
		}
	}

	//If keyServers is too large to read in a single transaction, then we will have to break this process up into multiple transactions.
	//In that case, each iteration should begin where the previous left off
	while(beginKey < allKeys.end) {
		TEST(beginKey > allKeys.begin); //Multi-transactional getInitialDataDistribution
		loop {
			succeeded = false;
			try {
				tr.setOption(FDBTransactionOptions::PRIORITY_SYSTEM_IMMEDIATE);
				wait(checkMoveKeysLockReadOnly(&tr, moveKeysLock));
				Standalone<RangeResultRef> keyServers = wait(krmGetRanges(&tr, keyServersPrefix, KeyRangeRef(beginKey, allKeys.end), SERVER_KNOBS->MOVE_KEYS_KRM_LIMIT, SERVER_KNOBS->MOVE_KEYS_KRM_LIMIT_BYTES));
				succeeded = true;

				vector<UID> src, dest, last;

				// for each range
				for(int i = 0; i < keyServers.size() - 1; i++) {
					DDShardInfo info( keyServers[i].key );
					decodeKeyServersValue( keyServers[i].value, src, dest );
					if(remoteDcIds.size()) {
						auto srcIter = team_cache.find(src);
						if(srcIter == team_cache.end()) {
							for(auto& id : src) {
								auto& dc = server_dc[id];
								if(std::find(remoteDcIds.begin(), remoteDcIds.end(), dc) != remoteDcIds.end()) {
									info.remoteSrc.push_back(id);
								} else {
									info.primarySrc.push_back(id);
								}
							}
							result->primaryTeams.insert( info.primarySrc );
							result->remoteTeams.insert( info.remoteSrc );
							team_cache[src] = std::make_pair(info.primarySrc, info.remoteSrc);
						} else {
							info.primarySrc = srcIter->second.first;
							info.remoteSrc = srcIter->second.second;
						}
						if(dest.size()) {
							info.hasDest = true;
							auto destIter = team_cache.find(dest);
							if(destIter == team_cache.end()) {
								for(auto& id : dest) {
									auto& dc = server_dc[id];
									if(std::find(remoteDcIds.begin(), remoteDcIds.end(), dc) != remoteDcIds.end()) {
										info.remoteDest.push_back(id);
									} else {
										info.primaryDest.push_back(id);
									}
								}
								result->primaryTeams.insert( info.primaryDest );
								result->remoteTeams.insert( info.remoteDest );
								team_cache[dest] = std::make_pair(info.primaryDest, info.remoteDest);
							} else {
								info.primaryDest = destIter->second.first;
								info.remoteDest = destIter->second.second;
							}
						}
					} else {
						info.primarySrc = src;
						auto srcIter = team_cache.find(src);
						if(srcIter == team_cache.end()) {
							result->primaryTeams.insert( src );
							team_cache[src] = std::pair<vector<UID>, vector<UID>>();
						}
						if (dest.size()) {
							info.hasDest = true;
							info.primaryDest = dest;
							auto destIter = team_cache.find(dest);
							if(destIter == team_cache.end()) {
								result->primaryTeams.insert( dest );
								team_cache[dest] = std::pair<vector<UID>, vector<UID>>();
							}
						}
					}
					result->shards.push_back( info );
				}

				ASSERT(keyServers.size() > 0);
				beginKey = keyServers.end()[-1].key;
				break;
			} catch (Error& e) {
				wait( tr.onError(e) );

				ASSERT(!succeeded); //We shouldn't be retrying if we have already started modifying result in this loop
				TraceEvent("GetInitialTeamsKeyServersRetry", distributorId);
			}
		}

		tr.reset();
	}

	// a dummy shard at the end with no keys or servers makes life easier for trackInitialShards()
	result->shards.push_back( DDShardInfo(allKeys.end) );

	return result;
}

Future<Void> storageServerTracker(
	struct DDTeamCollection* const& self,
	Database const& cx,
	TCServerInfo* const& server,
	Promise<Void> const& errorOut,
	Version const& addedVersion);

Future<Void> teamTracker(struct DDTeamCollection* const& self, Reference<TCTeamInfo> const& team, bool const& badTeam, bool const& redundantTeam);

struct DDTeamCollection : ReferenceCounted<DDTeamCollection> {
	enum { REQUESTING_WORKER = 0, GETTING_WORKER = 1, GETTING_STORAGE = 2 };

	// addActor: add to actorCollection so that when an actor has error, the ActorCollection can catch the error.
	// addActor is used to create the actorCollection when the dataDistributionTeamCollection is created
	PromiseStream<Future<Void>> addActor;
	Database cx;
	UID distributorId;
	DatabaseConfiguration configuration;

	bool doBuildTeams;
	bool lastBuildTeamsFailed;
	Future<Void> teamBuilder;
	AsyncTrigger restartTeamBuilder;

	MoveKeysLock lock;
	PromiseStream<RelocateShard> output;
	vector<UID> allServers;
	ServerStatusMap server_status;
	int64_t unhealthyServers;
	std::map<int,int> priority_teams;
	std::map<UID, Reference<TCServerInfo>> server_info;

	// machine_info has all machines info; key must be unique across processes on the same machine
	std::map<Standalone<StringRef>, Reference<TCMachineInfo>> machine_info;
	std::vector<Reference<TCMachineTeamInfo>> machineTeams; // all machine teams
	LocalityMap<UID> machineLocalityMap; // locality info of machines

	vector<Reference<TCTeamInfo>> teams;
	vector<Reference<TCTeamInfo>> badTeams;
	Reference<ShardsAffectedByTeamFailure> shardsAffectedByTeamFailure;
	PromiseStream<UID> removedServers;
	std::set<UID> recruitingIds; // The IDs of the SS which are being recruited
	std::set<NetworkAddress> recruitingLocalities;
	Future<Void> initialFailureReactionDelay;
	Future<Void> initializationDoneActor;
	Promise<Void> serverTrackerErrorOut;
	AsyncVar<int> recruitingStream;
	Debouncer restartRecruiting;

	int healthyTeamCount;
	Reference<AsyncVar<bool>> zeroHealthyTeams;

	int optimalTeamCount;
	AsyncVar<bool> zeroOptimalTeams;

	AsyncMap< AddressExclusion, bool > excludedServers;  // true if an address is in the excluded list in the database.  Updated asynchronously (eventually)
	std::set<AddressExclusion> invalidLocalityAddr; // These address have invalidLocality for the configured storagePolicy

	std::vector<Optional<Key>> includedDCs;
	Optional<std::vector<Optional<Key>>> otherTrackedDCs;
	bool primary;
	Reference<AsyncVar<bool>> processingUnhealthy;
	Future<Void> readyToStart;
	Future<Void> checkTeamDelay;
	Promise<Void> addSubsetComplete;
	Future<Void> badTeamRemover;
	Future<Void> redundantMachineTeamRemover;
	Future<Void> redundantServerTeamRemover;
	Future<Void> checkInvalidLocalities;

	Reference<LocalitySet> storageServerSet;
	std::vector<LocalityEntry> forcedEntries, resultEntries;

	std::vector<DDTeamCollection*> teamCollections;
	AsyncVar<Optional<Key>> healthyZone;
	Future<bool> clearHealthyZoneFuture;

	void resetLocalitySet() {
		storageServerSet = Reference<LocalitySet>(new LocalityMap<UID>());
		LocalityMap<UID>* storageServerMap = (LocalityMap<UID>*) storageServerSet.getPtr();

		for( auto& it : server_info ) {
			it.second->localityEntry = storageServerMap->add(it.second->lastKnownInterface.locality, &it.second->id);
		}
	}

	bool satisfiesPolicy(const std::vector<Reference<TCServerInfo>>& team, int amount = -1) {
		forcedEntries.clear();
		resultEntries.clear();
		if(amount == -1) {
			amount = team.size();
		}

		for(int i = 0; i < amount; i++) {
			forcedEntries.push_back(team[i]->localityEntry);
		}

		bool result = storageServerSet->selectReplicas(configuration.storagePolicy, forcedEntries, resultEntries);
		return result && resultEntries.size() == 0;
	}

	DDTeamCollection(Database const& cx, UID distributorId, MoveKeysLock const& lock,
	                 PromiseStream<RelocateShard> const& output,
	                 Reference<ShardsAffectedByTeamFailure> const& shardsAffectedByTeamFailure,
	                 DatabaseConfiguration configuration, std::vector<Optional<Key>> includedDCs,
	                 Optional<std::vector<Optional<Key>>> otherTrackedDCs, Future<Void> readyToStart,
	                 Reference<AsyncVar<bool>> zeroHealthyTeams, bool primary,
	                 Reference<AsyncVar<bool>> processingUnhealthy)
	  : cx(cx), distributorId(distributorId), lock(lock), output(output),
	    shardsAffectedByTeamFailure(shardsAffectedByTeamFailure), doBuildTeams(true), lastBuildTeamsFailed(false),
	    teamBuilder(Void()), badTeamRemover(Void()), redundantMachineTeamRemover(Void()),
	    redundantServerTeamRemover(Void()), checkInvalidLocalities(Void()), configuration(configuration),
	    readyToStart(readyToStart), clearHealthyZoneFuture(true),
	    checkTeamDelay(delay(SERVER_KNOBS->CHECK_TEAM_DELAY, TaskPriority::DataDistribution)),
	    initialFailureReactionDelay(
	        delayed(readyToStart, SERVER_KNOBS->INITIAL_FAILURE_REACTION_DELAY, TaskPriority::DataDistribution)),
	    healthyTeamCount(0), storageServerSet(new LocalityMap<UID>()),
	    initializationDoneActor(logOnCompletion(readyToStart && initialFailureReactionDelay, this)),
	    optimalTeamCount(0), recruitingStream(0), restartRecruiting(SERVER_KNOBS->DEBOUNCE_RECRUITING_DELAY),
	    unhealthyServers(0), includedDCs(includedDCs), otherTrackedDCs(otherTrackedDCs),
	    zeroHealthyTeams(zeroHealthyTeams), zeroOptimalTeams(true), primary(primary),
	    processingUnhealthy(processingUnhealthy) {
		if(!primary || configuration.usableRegions == 1) {
			TraceEvent("DDTrackerStarting", distributorId)
				.detail( "State", "Inactive" )
				.trackLatest( "DDTrackerStarting" );
		}
	}

	~DDTeamCollection() {
		// The following kills a reference cycle between the teamTracker actor and the TCTeamInfo that both holds and is held by the actor
		// It also ensures that the trackers are done fiddling with healthyTeamCount before we free this
		for(int i=0; i < teams.size(); i++) {
			teams[i]->tracker.cancel();
		}
		for(int i=0; i < badTeams.size(); i++) {
			badTeams[i]->tracker.cancel();
		}
		// The following makes sure that, even if a reference to a team is held in the DD Queue, the tracker will be stopped
		//  before the server_status map to which it has a pointer, is destroyed.
		for(auto it = server_info.begin(); it != server_info.end(); ++it) {
			it->second->tracker.cancel();
		}

		teamBuilder.cancel();
	}

	ACTOR static Future<Void> logOnCompletion( Future<Void> signal, DDTeamCollection* self ) {
		wait(signal);
		wait(delay(SERVER_KNOBS->LOG_ON_COMPLETION_DELAY, TaskPriority::DataDistribution));

		if(!self->primary || self->configuration.usableRegions == 1) {
			TraceEvent("DDTrackerStarting", self->distributorId)
				.detail( "State", "Active" )
				.trackLatest( "DDTrackerStarting" );
		}

		return Void();
	}

	ACTOR static Future<Void> interruptableBuildTeams( DDTeamCollection* self ) {
		if(!self->addSubsetComplete.isSet()) {
			wait( addSubsetOfEmergencyTeams(self) );
			self->addSubsetComplete.send(Void());
		}

		loop {
			choose {
				when( wait( self->buildTeams( self ) ) ) {
					return Void();
				}
				when( wait( self->restartTeamBuilder.onTrigger() ) ) {}
			}
		}
	}

	ACTOR static Future<Void> checkBuildTeams( DDTeamCollection* self ) {
		wait( self->checkTeamDelay );
		while( !self->teamBuilder.isReady() )
			wait( self->teamBuilder );

		if( self->doBuildTeams && self->readyToStart.isReady() ) {
			self->doBuildTeams = false;
			self->teamBuilder = self->interruptableBuildTeams( self );
			wait( self->teamBuilder );
		}

		return Void();
	}

	// SOMEDAY: Make bestTeam better about deciding to leave a shard where it is (e.g. in PRIORITY_TEAM_HEALTHY case)
	//		    use keys, src, dest, metrics, priority, system load, etc.. to decide...
	ACTOR static Future<Void> getTeam( DDTeamCollection* self, GetTeamRequest req ) {
		try {
			wait( self->checkBuildTeams( self ) );

			// Select the best team
			// Currently the metric is minimum used disk space (adjusted for data in flight)
			// Only healthy teams may be selected. The team has to be healthy at the moment we update
			//   shardsAffectedByTeamFailure or we could be dropping a shard on the floor (since team
			//   tracking is "edge triggered")
			// SOMEDAY: Account for capacity, load (when shardMetrics load is high)

			// self->teams.size() can be 0 under the ConfigureTest.txt test when we change configurations
			// The situation happens rarely. We may want to eliminate this situation someday
			if( !self->teams.size() ) {
				req.reply.send( Optional<Reference<IDataDistributionTeam>>() );
				return Void();
			}

			int64_t bestLoadBytes = 0;
			Optional<Reference<IDataDistributionTeam>> bestOption;
			std::vector<Reference<IDataDistributionTeam>> randomTeams;
			const std::set<UID> completeSources(req.completeSources.begin(), req.completeSources.end());

			// Note: this block does not apply any filters from the request
			if( !req.wantsNewServers ) {
				for( int i = 0; i < req.completeSources.size(); i++ ) {
					if( !self->server_info.count( req.completeSources[i] ) ) {
						continue;
					}
					auto& teamList = self->server_info[ req.completeSources[i] ]->teams;
					for( int j = 0; j < teamList.size(); j++ ) {
						bool found = true;
						auto serverIDs = teamList[j]->getServerIDs();
						for( int k = 0; k < teamList[j]->size(); k++ ) {
							if( !completeSources.count( serverIDs[k] ) ) {
								found = false;
								break;
							}
						}
<<<<<<< HEAD
						if(found && teamList[j]->isHealthy() &&
						   (!req.teamMustHaveShards || self->shardsAffectedByTeamFailure->getShardsFor(ShardsAffectedByTeamFailure::Team(teamList[j]->getServerIDs(), self->primary)).size() > 0) &&
						   teamList[j]->getMinAvailableSpaceRatio() >= req.minAvailableSpaceRatio) 
						{
=======
						if(found && teamList[j]->isHealthy()) {
>>>>>>> 9e84fa96
							req.reply.send( teamList[j] );
							return Void();
						}
					}
				}
			}

			if( req.wantsTrueBest ) {
				ASSERT( !bestOption.present() );
				for( int i = 0; i < self->teams.size(); i++ ) {
					if (self->teams[i]->isHealthy() &&
<<<<<<< HEAD
					    (!req.preferLowerUtilization || self->teams[i]->hasHealthyAvailableSpace()) &&
					    (!req.teamMustHaveShards || self->shardsAffectedByTeamFailure->getShardsFor(ShardsAffectedByTeamFailure::Team(self->teams[i]->getServerIDs(), self->primary)) .size() > 0) &&
					    self->teams[i]->getMinAvailableSpaceRatio() >= req.minAvailableSpaceRatio) 
=======
					    self->teams[i]->hasHealthyFreeSpace(req.minFreeSpaceRatio, req.preferLowerUtilization ? SERVER_KNOBS->MIN_FREE_SPACE : std::numeric_limits<int64_t>::min()) &&
					    (!req.teamMustHaveShards || self->shardsAffectedByTeamFailure->getShardsFor(ShardsAffectedByTeamFailure::Team(self->teams[i]->getServerIDs(), self->primary)).size() > 0))
>>>>>>> 9e84fa96
					{
						int64_t loadBytes = self->teams[i]->getLoadBytes(true, req.inflightPenalty);
						if( !bestOption.present() || ( req.preferLowerUtilization && loadBytes < bestLoadBytes ) || ( !req.preferLowerUtilization && loadBytes > bestLoadBytes ) ) {
							bestLoadBytes = loadBytes;
							bestOption = self->teams[i];
						}
					}
				}
			}
			else {
				int nTries = 0;
				while( randomTeams.size() < SERVER_KNOBS->BEST_TEAM_OPTION_COUNT && nTries < SERVER_KNOBS->BEST_TEAM_MAX_TEAM_TRIES ) {
					Reference<IDataDistributionTeam> dest = deterministicRandom()->randomChoice(self->teams);

					bool ok = dest->isHealthy() &&
<<<<<<< HEAD
					          (!req.preferLowerUtilization || dest->hasHealthyAvailableSpace()) &&
					          (!req.teamMustHaveShards || self->shardsAffectedByTeamFailure->getShardsFor(ShardsAffectedByTeamFailure::Team(dest->getServerIDs(), self->primary)).size() > 0) &&
					          dest->getMinAvailableSpaceRatio() >= req.minAvailableSpaceRatio;
=======
					          dest->hasHealthyFreeSpace(req.minFreeSpaceRatio, req.preferLowerUtilization ? SERVER_KNOBS->MIN_FREE_SPACE : std::numeric_limits<int64_t>::min()) &&
					          (!req.teamMustHaveShards || self->shardsAffectedByTeamFailure->getShardsFor(ShardsAffectedByTeamFailure::Team(dest->getServerIDs(), self->primary)).size() > 0);
>>>>>>> 9e84fa96

					for(int i=0; ok && i<randomTeams.size(); i++) {
						if (randomTeams[i]->getServerIDs() == dest->getServerIDs()) {
							ok = false;
							break;
						}
					}

					if (ok)
						randomTeams.push_back( dest );
					else
						nTries++;
				}

				for( int i = 0; i < randomTeams.size(); i++ ) {
					int64_t loadBytes = randomTeams[i]->getLoadBytes(true, req.inflightPenalty);
					if( !bestOption.present() || ( req.preferLowerUtilization && loadBytes < bestLoadBytes ) || ( !req.preferLowerUtilization && loadBytes > bestLoadBytes ) ) {
						bestLoadBytes = loadBytes;
						bestOption = randomTeams[i];
					}
				}
			}

			// Note: req.completeSources can be empty and all servers (and server teams) can be unhealthy.
			// We will get stuck at this! This only happens when a DC fails. No need to consider it right now.
			// Note: this block does not apply any filters from the request
			if(!bestOption.present() && self->zeroHealthyTeams->get()) {
				//Attempt to find the unhealthy source server team and return it
				for( int i = 0; i < req.completeSources.size(); i++ ) {
					if( !self->server_info.count( req.completeSources[i] ) ) {
						continue;
					}
					auto& teamList = self->server_info[ req.completeSources[i] ]->teams;
					for( int j = 0; j < teamList.size(); j++ ) {
						bool found = true;
						auto serverIDs = teamList[j]->getServerIDs();
<<<<<<< HEAD
						if((req.teamMustHaveShards && self->shardsAffectedByTeamFailure->getShardsFor(ShardsAffectedByTeamFailure::Team(serverIDs, self->primary)).size() == 0) ||
						    teamList[j]->getMinAvailableSpaceRatio() < req.minAvailableSpaceRatio) 
						{
							continue;
						}
=======
>>>>>>> 9e84fa96
						for( int k = 0; k < teamList[j]->size(); k++ ) {
							if( !completeSources.count( serverIDs[k] ) ) {
								found = false;
								break;
							}
						}
						if(found) {
							req.reply.send( teamList[j] );
							return Void();
						}
					}
				}
			}

			req.reply.send( bestOption );

			return Void();
		} catch( Error &e ) {
			if( e.code() != error_code_actor_cancelled)
				req.reply.sendError( e );
			throw;
		}
	}

	int64_t getDebugTotalDataInFlight() {
		int64_t total = 0;
		for(auto itr = server_info.begin(); itr != server_info.end(); ++itr)
			total += itr->second->dataInFlightToServer;
		return total;
	}

	ACTOR static Future<Void> addSubsetOfEmergencyTeams( DDTeamCollection* self ) {
		state int idx = 0;
		state std::vector<Reference<TCServerInfo>> servers;
		state std::vector<UID> serverIds;
		state Reference<LocalitySet> tempSet = Reference<LocalitySet>(new LocalityMap<UID>());
		state LocalityMap<UID>* tempMap = (LocalityMap<UID>*) tempSet.getPtr();

		for(; idx < self->badTeams.size(); idx++ ) {
			servers.clear();
			for(const auto& server : self->badTeams[idx]->getServers()) {
				if(server->inDesiredDC && !self->server_status.get(server->id).isUnhealthy()) {
					servers.push_back(server);
				}
			}

			// For the bad team that is too big (too many servers), we will try to find a subset of servers in the team
			// to construct a new healthy team, so that moving data to the new healthy team will not
			// cause too much data movement overhead
			// FIXME: This code logic can be simplified.
			if(servers.size() >= self->configuration.storageTeamSize) {
				bool foundTeam = false;
				for( int j = 0; j < servers.size() - self->configuration.storageTeamSize + 1 && !foundTeam; j++ ) {
					auto& serverTeams = servers[j]->teams;
					for( int k = 0; k < serverTeams.size(); k++ ) {
						auto &testTeam = serverTeams[k]->getServerIDs();
						bool allInTeam = true; // All servers in testTeam belong to the healthy servers
						for( int l = 0; l < testTeam.size(); l++ ) {
							bool foundServer = false;
							for( auto it : servers ) {
								if( it->id == testTeam[l] ) {
									foundServer = true;
									break;
								}
							}
							if(!foundServer) {
								allInTeam = false;
								break;
							}
						}
						if( allInTeam ) {
							foundTeam = true;
							break;
						}
					}
				}
				if( !foundTeam ) {
					if( self->satisfiesPolicy(servers) ) {
						if(servers.size() == self->configuration.storageTeamSize || self->satisfiesPolicy(servers, self->configuration.storageTeamSize)) {
							servers.resize(self->configuration.storageTeamSize);
							self->addTeam(servers, true);
							//self->traceTeamCollectionInfo(); // Trace at the end of the function
						} else {
							tempSet->clear();
							for( auto it : servers ) {
								tempMap->add(it->lastKnownInterface.locality, &it->id);
							}

							self->resultEntries.clear();
							self->forcedEntries.clear();
							bool result = tempSet->selectReplicas(self->configuration.storagePolicy, self->forcedEntries, self->resultEntries);
							ASSERT(result && self->resultEntries.size() == self->configuration.storageTeamSize);

							serverIds.clear();
							for(auto& it : self->resultEntries) {
								serverIds.push_back(*tempMap->getObject(it));
							}
							std::sort(serverIds.begin(), serverIds.end());
							self->addTeam(serverIds.begin(), serverIds.end(), true);
						}
					} else {
						serverIds.clear();
						for(auto it : servers) {
							serverIds.push_back(it->id);
						}
						TraceEvent(SevWarnAlways, "CannotAddSubset", self->distributorId).detail("Servers", describe(serverIds));
					}
				}
			}
			wait( yield() );
		}

		// Trace and record the current number of teams for correctness test
		self->traceTeamCollectionInfo();

		return Void();
	}

	ACTOR static Future<Void> init( DDTeamCollection* self, Reference<InitialDataDistribution> initTeams ) {
		self->healthyZone.set(initTeams->initHealthyZoneValue);
		// SOMEDAY: If some servers have teams and not others (or some servers have more data than others) and there is an address/locality collision, should
		// we preferentially mark the least used server as undesirable?
		for (auto i = initTeams->allServers.begin(); i != initTeams->allServers.end(); ++i) {
			if (self->shouldHandleServer(i->first)) {
				if (!self->isValidLocality(self->configuration.storagePolicy, i->first.locality)) {
					TraceEvent(SevWarnAlways, "MissingLocality")
					    .detail("Server", i->first.uniqueID)
					    .detail("Locality", i->first.locality.toString());
					auto addr = i->first.address();
					self->invalidLocalityAddr.insert(AddressExclusion(addr.ip, addr.port));
					if (self->checkInvalidLocalities.isReady()) {
						self->checkInvalidLocalities = checkAndRemoveInvalidLocalityAddr(self);
						self->addActor.send(self->checkInvalidLocalities);
					}
				}
				self->addServer(i->first, i->second, self->serverTrackerErrorOut, 0);
			}
		}

		state std::set<std::vector<UID>>::iterator teamIter = self->primary ? initTeams->primaryTeams.begin() : initTeams->remoteTeams.begin();
		state std::set<std::vector<UID>>::iterator teamIterEnd = self->primary ? initTeams->primaryTeams.end() : initTeams->remoteTeams.end();
		for(; teamIter != teamIterEnd; ++teamIter) {
			self->addTeam(teamIter->begin(), teamIter->end(), true);
			wait( yield() );
		}

		return Void();
	}

	// Check if server or machine has a valid locality based on configured replication policy
	bool isValidLocality(Reference<IReplicationPolicy> storagePolicy, const LocalityData& locality) {
		// Future: Once we add simulation test that misconfigure a cluster, such as not setting some locality entries,
		// DD_VALIDATE_LOCALITY should always be true. Otherwise, simulation test may fail.
		if (!SERVER_KNOBS->DD_VALIDATE_LOCALITY) {
			// Disable the checking if locality is valid
			return true;
		}

		std::set<std::string> replicationPolicyKeys = storagePolicy->attributeKeys();
		for (auto& policy : replicationPolicyKeys) {
			if (!locality.isPresent(policy)) {
				return false;
			}
		}

		return true;
	}

	void evaluateTeamQuality() {
		int teamCount = teams.size(), serverCount = allServers.size();
		double teamsPerServer = (double)teamCount * configuration.storageTeamSize / serverCount;

		ASSERT( serverCount == server_info.size() );

		int minTeams = std::numeric_limits<int>::max();
		int maxTeams = std::numeric_limits<int>::min();
		double varTeams = 0;

		std::map<Optional<Standalone<StringRef>>, int> machineTeams;
		for(auto s = server_info.begin(); s != server_info.end(); ++s) {
			if(!server_status.get(s->first).isUnhealthy()) {
				int stc = s->second->teams.size();
				minTeams = std::min(minTeams, stc);
				maxTeams = std::max(maxTeams, stc);
				varTeams += (stc - teamsPerServer)*(stc - teamsPerServer);
				// Use zoneId as server's machine id
				machineTeams[s->second->lastKnownInterface.locality.zoneId()] += stc;
			}
		}
		varTeams /= teamsPerServer*teamsPerServer;

		int minMachineTeams = std::numeric_limits<int>::max();
		int maxMachineTeams = std::numeric_limits<int>::min();
		for( auto m = machineTeams.begin(); m != machineTeams.end(); ++m ) {
			minMachineTeams = std::min( minMachineTeams, m->second );
			maxMachineTeams = std::max( maxMachineTeams, m->second );
		}

		TraceEvent(
			minTeams>0 ? SevInfo : SevWarn,
			"DataDistributionTeamQuality", distributorId)
			.detail("Servers", serverCount)
			.detail("Teams", teamCount)
			.detail("TeamsPerServer", teamsPerServer)
			.detail("Variance", varTeams/serverCount)
			.detail("ServerMinTeams", minTeams)
			.detail("ServerMaxTeams", maxTeams)
			.detail("MachineMinTeams", minMachineTeams)
			.detail("MachineMaxTeams", maxMachineTeams);
	}

	int overlappingMembers( vector<UID> &team ) {
		if (team.empty()) {
			return 0;
		}

		int maxMatchingServers = 0;
		UID& serverID = team[0];
		for (auto& usedTeam : server_info[serverID]->teams) {
			auto used = usedTeam->getServerIDs();
			int teamIdx = 0;
			int usedIdx = 0;
			int matchingServers = 0;
			while(teamIdx < team.size() && usedIdx < used.size()) {
				if(team[teamIdx] == used[usedIdx]) {
					matchingServers++;
					teamIdx++;
					usedIdx++;
				} else if(team[teamIdx] < used[usedIdx]) {
					teamIdx++;
				} else {
					usedIdx++;
				}
			}
			ASSERT(matchingServers > 0);
			maxMatchingServers = std::max(maxMatchingServers, matchingServers);
			if(maxMatchingServers == team.size()) {
				return maxMatchingServers;
			}
		}

		return maxMatchingServers;
	}

	int overlappingMachineMembers( vector<Standalone<StringRef>>& team ) {
		if (team.empty()) {
			return 0;
		}

		int maxMatchingServers = 0;
		Standalone<StringRef>& serverID = team[0];
		for (auto& usedTeam : machine_info[serverID]->machineTeams) {
			auto used = usedTeam->machineIDs;
			int teamIdx = 0;
			int usedIdx = 0;
			int matchingServers = 0;
			while(teamIdx < team.size() && usedIdx < used.size()) {
				if(team[teamIdx] == used[usedIdx]) {
					matchingServers++;
					teamIdx++;
					usedIdx++;
				} else if(team[teamIdx] < used[usedIdx]) {
					teamIdx++;
				} else {
					usedIdx++;
				}
			}
			ASSERT(matchingServers > 0);
			maxMatchingServers = std::max(maxMatchingServers, matchingServers);
			if(maxMatchingServers == team.size()) {
				return maxMatchingServers;
			}
		}

		return maxMatchingServers;
	}

	Reference<TCMachineTeamInfo> findMachineTeam(vector<Standalone<StringRef>>& machineIDs) {
		if (machineIDs.empty()) {
			return Reference<TCMachineTeamInfo>();
		}

		Standalone<StringRef> machineID = machineIDs[0];
		for (auto& machineTeam : machine_info[machineID]->machineTeams) {
			if (machineTeam->machineIDs == machineIDs) {
				return machineTeam;
			}
		}

		return Reference<TCMachineTeamInfo>();
	}

	// Assume begin to end is sorted by std::sort
	// Assume InputIt is iterator to UID
	// Note: We must allow creating empty teams because empty team is created when a remote DB is initialized.
	// The empty team is used as the starting point to move data to the remote DB
	// begin : the start of the team member ID
	// end : end of the team member ID
	// isIntialTeam : False when the team is added by addTeamsBestOf(); True otherwise, e.g.,
	// when the team added at init() when we recreate teams by looking up DB
	template <class InputIt>
	void addTeam(InputIt begin, InputIt end, bool isInitialTeam) {
		vector<Reference<TCServerInfo>> newTeamServers;
		for (auto i = begin; i != end; ++i) {
			if (server_info.find(*i) != server_info.end()) {
				newTeamServers.push_back(server_info[*i]);
			}
		}

		addTeam(newTeamServers, isInitialTeam);
	}

	void addTeam(const vector<Reference<TCServerInfo>>& newTeamServers, bool isInitialTeam,
	             bool redundantTeam = false) {
		Reference<TCTeamInfo> teamInfo(new TCTeamInfo(newTeamServers));

		// Move satisfiesPolicy to the end for performance benefit
		bool badTeam = redundantTeam || teamInfo->size() != configuration.storageTeamSize
				|| !satisfiesPolicy(teamInfo->getServers());

		teamInfo->tracker = teamTracker(this, teamInfo, badTeam, redundantTeam);
		// ASSERT( teamInfo->serverIDs.size() > 0 ); //team can be empty at DB initialization
		if (badTeam) {
			badTeams.push_back(teamInfo);
			return;
		}

		// For a good team, we add it to teams and create machine team for it when necessary
		teams.push_back(teamInfo);
		for (int i = 0; i < newTeamServers.size(); ++i) {
			newTeamServers[i]->teams.push_back(teamInfo);
		}

		// Find or create machine team for the server team
		// Add the reference of machineTeam (with machineIDs) into process team
		vector<Standalone<StringRef>> machineIDs;
		for (auto server = newTeamServers.begin(); server != newTeamServers.end(); ++server) {
			ASSERT_WE_THINK((*server)->machine.isValid());
			machineIDs.push_back((*server)->machine->machineID);
		}
		sort(machineIDs.begin(), machineIDs.end());
		Reference<TCMachineTeamInfo> machineTeamInfo = findMachineTeam(machineIDs);

		// A team is not initial team if it is added by addTeamsBestOf() which always create a team with correct size
		// A non-initial team must have its machine team created and its size must be correct
		ASSERT(isInitialTeam || machineTeamInfo.isValid());

		// Create a machine team if it does not exist
		// Note an initial team may be added at init() even though the team size is not storageTeamSize
		if (!machineTeamInfo.isValid() && !machineIDs.empty()) {
			machineTeamInfo = addMachineTeam(machineIDs.begin(), machineIDs.end());
		}

		if (!machineTeamInfo.isValid()) {
			TraceEvent(SevWarn, "AddTeamWarning")
			    .detail("NotFoundMachineTeam", "OKIfTeamIsEmpty")
			    .detail("TeamInfo", teamInfo->getDesc());
		}

		teamInfo->machineTeam = machineTeamInfo;
		machineTeamInfo->serverTeams.push_back(teamInfo);
		if (g_network->isSimulated()) {
			// Update server team information for consistency check in simulation
			traceTeamCollectionInfo();
		}
	}

	void addTeam(std::set<UID> const& team, bool isInitialTeam) { addTeam(team.begin(), team.end(), isInitialTeam); }

	// Add a machine team specified by input machines
	Reference<TCMachineTeamInfo> addMachineTeam(vector<Reference<TCMachineInfo>> machines) {
		Reference<TCMachineTeamInfo> machineTeamInfo(new TCMachineTeamInfo(machines));
		machineTeams.push_back(machineTeamInfo);

		// Assign machine teams to machine
		for (auto machine : machines) {
			// A machine's machineTeams vector should not hold duplicate machineTeam members
			ASSERT_WE_THINK(std::count(machine->machineTeams.begin(), machine->machineTeams.end(), machineTeamInfo)==0);
			machine->machineTeams.push_back(machineTeamInfo);
		}

		return machineTeamInfo;
	}

	// Add a machine team by using the machineIDs from begin to end
	Reference<TCMachineTeamInfo> addMachineTeam(vector<Standalone<StringRef>>::iterator begin,
	                                            vector<Standalone<StringRef>>::iterator end) {
		vector<Reference<TCMachineInfo>> machines;

		for (auto i = begin; i != end; ++i) {
			if (machine_info.find(*i) != machine_info.end()) {
				machines.push_back(machine_info[*i]);
			} else {
				TraceEvent(SevWarn, "AddMachineTeamError").detail("MachineIDNotExist", i->contents().toString());
			}
		}

		return addMachineTeam(machines);
	}

	// Group storage servers (process) based on their machineId in LocalityData
	// All created machines are healthy
	// Return The number of healthy servers we grouped into machines
	int constructMachinesFromServers() {
		int totalServerIndex = 0;
		for(auto i = server_info.begin(); i != server_info.end(); ++i) {
			if (!server_status.get(i->first).isUnhealthy()) {
				checkAndCreateMachine(i->second);
				totalServerIndex++;
			}
		}

		return totalServerIndex;
	}

	void traceConfigInfo() {
		TraceEvent("DDConfig")
		    .detail("StorageTeamSize", configuration.storageTeamSize)
		    .detail("DesiredTeamsPerServer", SERVER_KNOBS->DESIRED_TEAMS_PER_SERVER)
		    .detail("MaxTeamsPerServer", SERVER_KNOBS->MAX_TEAMS_PER_SERVER);
	}

	void traceServerInfo() {
		int i = 0;

		TraceEvent("ServerInfo").detail("Size", server_info.size());
		for (auto& server : server_info) {
			TraceEvent("ServerInfo")
			    .detail("ServerInfoIndex", i++)
			    .detail("ServerID", server.first.toString())
			    .detail("ServerTeamOwned", server.second->teams.size())
			    .detail("MachineID", server.second->machine->machineID.contents().toString());
		}
		for (auto& server : server_info) {
			const UID& uid = server.first;
			TraceEvent("ServerStatus", uid)
			    .detail("Healthy", !server_status.get(uid).isUnhealthy())
			    .detail("MachineIsValid", server_info[uid]->machine.isValid())
			    .detail("MachineTeamSize",
			            server_info[uid]->machine.isValid() ? server_info[uid]->machine->machineTeams.size() : -1);
		}
	}

	void traceServerTeamInfo() {
		int i = 0;

		TraceEvent("ServerTeamInfo").detail("Size", teams.size());
		for (auto& team : teams) {
			TraceEvent("ServerTeamInfo")
			    .detail("TeamIndex", i++)
			    .detail("Healthy", team->isHealthy())
			    .detail("TeamSize", team->size())
			    .detail("MemberIDs", team->getServerIDsStr());
		}
	}

	void traceMachineInfo() {
		int i = 0;

		TraceEvent("MachineInfo").detail("Size", machine_info.size());
		for (auto& machine : machine_info) {
			TraceEvent("MachineInfo")
			    .detail("MachineInfoIndex", i++)
			    .detail("Healthy", isMachineHealthy(machine.second))
			    .detail("MachineID", machine.first.contents().toString())
			    .detail("MachineTeamOwned", machine.second->machineTeams.size())
			    .detail("ServerNumOnMachine", machine.second->serversOnMachine.size())
			    .detail("ServersID", machine.second->getServersIDStr());
		}
	}

	void traceMachineTeamInfo() {
		int i = 0;

		TraceEvent("MachineTeamInfo").detail("Size", machineTeams.size());
		for (auto& team : machineTeams) {
			TraceEvent("MachineTeamInfo")
			    .detail("TeamIndex", i++)
			    .detail("MachineIDs", team->getMachineIDsStr())
			    .detail("ServerTeams", team->serverTeams.size());
		}
	}

	// Locality string is hashed into integer, used as KeyIndex
	// For better understand which KeyIndex is used for locality, we print this info in trace.
	void traceLocalityArrayIndexName() {
		TraceEvent("LocalityRecordKeyName").detail("Size", machineLocalityMap._keymap->_lookuparray.size());
		for (int i = 0; i < machineLocalityMap._keymap->_lookuparray.size(); ++i) {
			TraceEvent("LocalityRecordKeyIndexName")
			    .detail("KeyIndex", i)
			    .detail("KeyName", machineLocalityMap._keymap->_lookuparray[i]);
		}
	}

	void traceMachineLocalityMap() {
		int i = 0;

		TraceEvent("MachineLocalityMap").detail("Size", machineLocalityMap.size());
		for (auto& uid : machineLocalityMap.getObjects()) {
			Reference<LocalityRecord> record = machineLocalityMap.getRecord(i);
			if (record.isValid()) {
				TraceEvent("MachineLocalityMap")
				    .detail("LocalityIndex", i++)
				    .detail("UID", uid->toString())
				    .detail("LocalityRecord", record->toString());
			} else {
				TraceEvent("MachineLocalityMap")
				    .detail("LocalityIndex", i++)
				    .detail("UID", uid->toString())
				    .detail("LocalityRecord", "[NotFound]");
			}
		}
	}

	// To enable verbose debug info, set shouldPrint to true
	void traceAllInfo(bool shouldPrint = false) {

		if (!shouldPrint) return;

		TraceEvent("TraceAllInfo").detail("Primary", primary);
		traceConfigInfo();
		traceServerInfo();
		traceServerTeamInfo();
		traceMachineInfo();
		traceMachineTeamInfo();
		traceLocalityArrayIndexName();
		traceMachineLocalityMap();
	}

	// We must rebuild machine locality map whenever the entry in the map is inserted or removed
	void rebuildMachineLocalityMap() {
		machineLocalityMap.clear();
		int numHealthyMachine = 0;
		for (auto machine = machine_info.begin(); machine != machine_info.end(); ++machine) {
			if (machine->second->serversOnMachine.empty()) {
				TraceEvent(SevWarn, "RebuildMachineLocalityMapError")
				    .detail("Machine", machine->second->machineID.toString())
				    .detail("NumServersOnMachine", 0);
				continue;
			}
			if (!isMachineHealthy(machine->second)) {
				continue;
			}
			Reference<TCServerInfo> representativeServer = machine->second->serversOnMachine[0];
			auto& locality = representativeServer->lastKnownInterface.locality;
			if (!isValidLocality(configuration.storagePolicy, locality)) {
				TraceEvent(SevWarn, "RebuildMachineLocalityMapError")
				    .detail("Machine", machine->second->machineID.toString())
				    .detail("InvalidLocality", locality.toString());
				continue;
			}
			const LocalityEntry& localityEntry = machineLocalityMap.add(locality, &representativeServer->id);
			machine->second->localityEntry = localityEntry;
			++numHealthyMachine;
		}
	}

	// Create machineTeamsToBuild number of machine teams
	// No operation if machineTeamsToBuild is 0
	// Note: The creation of machine teams should not depend on server teams:
	// No matter how server teams will be created, we will create the same set of machine teams;
	// We should never use server team number in building machine teams.
	//
	// Five steps to create each machine team, which are document in the function
	// Reuse ReplicationPolicy selectReplicas func to select machine team
	// return number of added machine teams
	int addBestMachineTeams(int machineTeamsToBuild) {
		int addedMachineTeams = 0;

		ASSERT(machineTeamsToBuild >= 0);
		// The number of machines is always no smaller than the storageTeamSize in a correct configuration
		ASSERT(machine_info.size() >= configuration.storageTeamSize);
		// Future: Consider if we should overbuild more machine teams to
		// allow machineTeamRemover() to get a more balanced machine teams per machine

		// Step 1: Create machineLocalityMap which will be used in building machine team
		rebuildMachineLocalityMap();

		// Add a team in each iteration
		while (addedMachineTeams < machineTeamsToBuild || notEnoughMachineTeamsForAMachine()) {
			// Step 2: Get least used machines from which we choose machines as a machine team
			std::vector<Reference<TCMachineInfo>> leastUsedMachines; // A less used machine has less number of teams
			int minTeamCount = std::numeric_limits<int>::max();
			for (auto& machine : machine_info) {
				// Skip invalid machine whose representative server is not in server_info
				ASSERT_WE_THINK(server_info.find(machine.second->serversOnMachine[0]->id) != server_info.end());
				// Skip unhealthy machines
				if (!isMachineHealthy(machine.second)) continue;
				// Skip machine with incomplete locality
				if (!isValidLocality(configuration.storagePolicy,
				                     machine.second->serversOnMachine[0]->lastKnownInterface.locality)) {
					continue;
				}

				// Invariant: We only create correct size machine teams.
				// When configuration (e.g., team size) is changed, the DDTeamCollection will be destroyed and rebuilt
				// so that the invariant will not be violated.
				int teamCount = machine.second->machineTeams.size();

				if (teamCount < minTeamCount) {
					leastUsedMachines.clear();
					minTeamCount = teamCount;
				}
				if (teamCount == minTeamCount) {
					leastUsedMachines.push_back(machine.second);
				}
			}

			std::vector<UID*> team;
			std::vector<LocalityEntry> forcedAttributes;

			// Step 4: Reuse Policy's selectReplicas() to create team for the representative process.
			std::vector<UID*> bestTeam;
			int bestScore = std::numeric_limits<int>::max();
			int maxAttempts = SERVER_KNOBS->BEST_OF_AMT; // BEST_OF_AMT = 4
			for (int i = 0; i < maxAttempts && i < 100; ++i) {
				// Step 3: Create a representative process for each machine.
				// Construct forcedAttribute from leastUsedMachines.
				// We will use forcedAttribute to call existing function to form a team
				if (leastUsedMachines.size()) {
					forcedAttributes.clear();
					// Randomly choose 1 least used machine
					Reference<TCMachineInfo> tcMachineInfo = deterministicRandom()->randomChoice(leastUsedMachines);
					ASSERT(!tcMachineInfo->serversOnMachine.empty());
					LocalityEntry process = tcMachineInfo->localityEntry;
					forcedAttributes.push_back(process);
					TraceEvent("ChosenMachine")
					    .detail("MachineInfo", tcMachineInfo->machineID)
					    .detail("LeaseUsedMachinesSize", leastUsedMachines.size())
					    .detail("ForcedAttributesSize", forcedAttributes.size());
				} else {
					// when leastUsedMachine is empty, we will never find a team later, so we can simply return.
					return addedMachineTeams;
				}

				// Choose a team that balances the # of teams per server among the teams
				// that have the least-utilized server
				team.clear();
				ASSERT_WE_THINK(forcedAttributes.size() == 1);
				auto success = machineLocalityMap.selectReplicas(configuration.storagePolicy, forcedAttributes, team);
				// NOTE: selectReplicas() should always return success when storageTeamSize = 1
				ASSERT_WE_THINK(configuration.storageTeamSize > 1 || (configuration.storageTeamSize == 1 && success));
				if (!success) {
					continue; // Try up to maxAttempts, since next time we may choose a different forcedAttributes
				}
				ASSERT(forcedAttributes.size() > 0);
				team.push_back((UID*)machineLocalityMap.getObject(forcedAttributes[0]));

				// selectReplicas() may NEVER return server not in server_info.
				for (auto& pUID : team) {
					ASSERT_WE_THINK(server_info.find(*pUID) != server_info.end());
				}

				// selectReplicas() should always return a team with correct size. otherwise, it has a bug
				ASSERT(team.size() == configuration.storageTeamSize);

				int score = 0;
				vector<Standalone<StringRef>> machineIDs;
				for (auto process = team.begin(); process != team.end(); process++) {
					Reference<TCServerInfo> server = server_info[**process];
					score += server->machine->machineTeams.size();
					Standalone<StringRef> machine_id = server->lastKnownInterface.locality.zoneId().get();
					machineIDs.push_back(machine_id);
				}

				// Only choose healthy machines into machine team
				ASSERT_WE_THINK(isMachineTeamHealthy(machineIDs));

				std::sort(machineIDs.begin(), machineIDs.end());
				int overlap = overlappingMachineMembers(machineIDs);
				if (overlap == machineIDs.size()) {
					maxAttempts += 1;
					continue;
				}
				score += SERVER_KNOBS->DD_OVERLAP_PENALTY*overlap;

				// SOMEDAY: randomly pick one from teams with the lowest score
				if (score < bestScore) {
					// bestTeam is the team which has the smallest number of teams its team members belong to.
					bestTeam = team;
					bestScore = score;
				}
			}

			// bestTeam should be a new valid team to be added into machine team now
			// Step 5: Restore machine from its representative process team and get the machine team
			if (bestTeam.size() == configuration.storageTeamSize) {
				// machineIDs is used to quickly check if the machineIDs belong to an existed team
				// machines keep machines reference for performance benefit by avoiding looking up machine by machineID
				vector<Reference<TCMachineInfo>> machines;
				for (auto process = bestTeam.begin(); process < bestTeam.end(); process++) {
					Reference<TCMachineInfo> machine = server_info[**process]->machine;
					machines.push_back(machine);
				}

				addMachineTeam(machines);
				addedMachineTeams++;
			} else {
				traceAllInfo(true);
				TraceEvent(SevWarn, "DataDistributionBuildTeams", distributorId)
				    .detail("Primary", primary)
				    .detail("Reason", "Unable to make desired machine Teams");
				lastBuildTeamsFailed = true;
				break;
			}
		}

		return addedMachineTeams;
	}

	bool isMachineTeamHealthy(vector<Standalone<StringRef>> const& machineIDs) {
		int healthyNum = 0;

		// A healthy machine team should have the desired number of machines
		if (machineIDs.size() != configuration.storageTeamSize) return false;

		for (auto& id : machineIDs) {
			auto& machine = machine_info[id];
			if (isMachineHealthy(machine)) {
				healthyNum++;
			}
		}
		return (healthyNum == machineIDs.size());
	}

	bool isMachineTeamHealthy(Reference<TCMachineTeamInfo> const& machineTeam) {
		int healthyNum = 0;

		// A healthy machine team should have the desired number of machines
		if (machineTeam->size() != configuration.storageTeamSize) return false;

		for (auto& machine : machineTeam->machines) {
			if (isMachineHealthy(machine)) {
				healthyNum++;
			}
		}
		return (healthyNum == machineTeam->machines.size());
	}

	bool isMachineHealthy(Reference<TCMachineInfo> const& machine) {
		if (!machine.isValid() || machine_info.find(machine->machineID) == machine_info.end() ||
		    machine->serversOnMachine.empty()) {
			return false;
		}

		// Healthy machine has at least one healthy server
		for (auto& server : machine->serversOnMachine) {
			if (!server_status.get(server->id).isUnhealthy()) {
				return true;
			}
		}

		return false;
	}

	// Return the healthy server with the least number of correct-size server teams
	Reference<TCServerInfo> findOneLeastUsedServer() {
		vector<Reference<TCServerInfo>> leastUsedServers;
		int minTeams = std::numeric_limits<int>::max();
		for (auto& server : server_info) {
			// Only pick healthy server, which is not failed or excluded.
			if (server_status.get(server.first).isUnhealthy()) continue;
			if (!isValidLocality(configuration.storagePolicy, server.second->lastKnownInterface.locality)) continue;

			int numTeams = server.second->teams.size();
			if (numTeams < minTeams) {
				minTeams = numTeams;
				leastUsedServers.clear();
			}
			if (minTeams == numTeams) {
				leastUsedServers.push_back(server.second);
			}
		}
		if (!leastUsedServers.empty()) {
			return deterministicRandom()->randomChoice(leastUsedServers);
		}
		// If we cannot find a healthy server with valid locality
		TraceEvent("NoHealthyAndValidLocalityServers")
		    .detail("Servers", server_info.size())
		    .detail("UnhealthyServers", unhealthyServers);
		return Reference<TCServerInfo>();
	}

	// Randomly choose one machine team that has chosenServer and has the correct size
	// When configuration is changed, we may have machine teams with old storageTeamSize
	Reference<TCMachineTeamInfo> findOneRandomMachineTeam(Reference<TCServerInfo> chosenServer) {
		if (!chosenServer->machine->machineTeams.empty()) {
			std::vector<Reference<TCMachineTeamInfo>> healthyMachineTeamsForChosenServer;
			for (auto& mt : chosenServer->machine->machineTeams) {
				if (isMachineTeamHealthy(mt)) {
					healthyMachineTeamsForChosenServer.push_back(mt);
				}
			}
			if (!healthyMachineTeamsForChosenServer.empty()) {
				return deterministicRandom()->randomChoice(healthyMachineTeamsForChosenServer);
			}
		}

		// If we cannot find a healthy machine team
		TraceEvent("NoHealthyMachineTeamForServer")
		    .detail("ServerID", chosenServer->id)
		    .detail("MachineTeams", chosenServer->machine->machineTeams.size());
		return Reference<TCMachineTeamInfo>();
	}

	// A server team should always come from servers on a machine team
	// Check if it is true
	bool isOnSameMachineTeam(Reference<TCTeamInfo>& team) {
		std::vector<Standalone<StringRef>> machineIDs;
		for (const auto& server : team->getServers()) {
			if (!server->machine.isValid()) return false;
			machineIDs.push_back(server->machine->machineID);
		}
		std::sort(machineIDs.begin(), machineIDs.end());

		int numExistance = 0;
		for (const auto& server : team->getServers()) {
			for (const auto& candidateMachineTeam : server->machine->machineTeams) {
				std::sort(candidateMachineTeam->machineIDs.begin(), candidateMachineTeam->machineIDs.end());
				if (machineIDs == candidateMachineTeam->machineIDs) {
					numExistance++;
					break;
				}
			}
		}
		return (numExistance == team->size());
	}

	// Sanity check the property of teams in unit test
	// Return true if all server teams belong to machine teams
	bool sanityCheckTeams() {
		for (auto& team : teams) {
			if (isOnSameMachineTeam(team) == false) {
				return false;
			}
		}

		return true;
	}

	int calculateHealthyServerCount() {
		int serverCount = 0;
		for (auto i = server_info.begin(); i != server_info.end(); ++i) {
			if (!server_status.get(i->first).isUnhealthy()) {
				++serverCount;
			}
		}
		return serverCount;
	}

	int calculateHealthyMachineCount() {
		int totalHealthyMachineCount = 0;
		for (auto& m : machine_info) {
			if (isMachineHealthy(m.second)) {
				++totalHealthyMachineCount;
			}
		}

		return totalHealthyMachineCount;
	}

	std::pair<int64_t, int64_t> calculateMinMaxServerTeamsOnServer() {
		int64_t minTeams = std::numeric_limits<int64_t>::max();
		int64_t maxTeams = 0;
		for (auto& server : server_info) {
			if (server_status.get(server.first).isUnhealthy()) {
				continue;
			}
			minTeams = std::min((int64_t) server.second->teams.size(), minTeams);
			maxTeams = std::max((int64_t) server.second->teams.size(), maxTeams);
		}
		return std::make_pair(minTeams, maxTeams);
	}

	std::pair<int64_t, int64_t> calculateMinMaxMachineTeamsOnMachine() {
		int64_t minTeams = std::numeric_limits<int64_t>::max();
		int64_t maxTeams = 0;
		for (auto& machine : machine_info) {
			if (!isMachineHealthy(machine.second)) {
				continue;
			}
			minTeams = std::min<int64_t>((int64_t) machine.second->machineTeams.size(), minTeams);
			maxTeams = std::max<int64_t>((int64_t) machine.second->machineTeams.size(), maxTeams);
		}
		return std::make_pair(minTeams, maxTeams);
	}

	// Sanity check
	bool isServerTeamCountCorrect(Reference<TCMachineTeamInfo>& mt) {
		int num = 0;
		bool ret = true;
		for (auto& team : teams) {
			if (team->machineTeam->machineIDs == mt->machineIDs) {
				++num;
			}
		}
		if (num != mt->serverTeams.size()) {
			ret = false;
			TraceEvent(SevError, "ServerTeamCountOnMachineIncorrect")
			    .detail("MachineTeam", mt->getMachineIDsStr())
			    .detail("ServerTeamsSize", mt->serverTeams.size())
			    .detail("CountedServerTeams", num);
		}
		return ret;
	}

	// Find the machine team with the least number of server teams
	std::pair<Reference<TCMachineTeamInfo>, int> getMachineTeamWithLeastProcessTeams() {
		Reference<TCMachineTeamInfo> retMT;
		int minNumProcessTeams = std::numeric_limits<int>::max();

		for (auto& mt : machineTeams) {
			if (EXPENSIVE_VALIDATION) {
				ASSERT(isServerTeamCountCorrect(mt));
			}

			if (mt->serverTeams.size() < minNumProcessTeams) {
				minNumProcessTeams = mt->serverTeams.size();
				retMT = mt;
			}
		}

		return std::pair<Reference<TCMachineTeamInfo>, int>(retMT, minNumProcessTeams);
	}

	// Find the machine team whose members are on the most number of machine teams, same logic as serverTeamRemover
	std::pair<Reference<TCMachineTeamInfo>, int> getMachineTeamWithMostMachineTeams() {
		Reference<TCMachineTeamInfo> retMT;
		int maxNumMachineTeams = 0;
		int targetMachineTeamNumPerMachine =
		    (SERVER_KNOBS->DESIRED_TEAMS_PER_SERVER * (configuration.storageTeamSize + 1)) / 2;

		for (auto& mt : machineTeams) {
			// The representative team number for the machine team mt is
			// the minimum number of machine teams of a machine in the team mt
			int representNumMachineTeams = std::numeric_limits<int>::max();
			for (auto& m : mt->machines) {
				representNumMachineTeams = std::min<int>(representNumMachineTeams, m->machineTeams.size());
			}
			if (representNumMachineTeams > targetMachineTeamNumPerMachine &&
			    representNumMachineTeams > maxNumMachineTeams) {
				maxNumMachineTeams = representNumMachineTeams;
				retMT = mt;
			}
		}

		return std::pair<Reference<TCMachineTeamInfo>, int>(retMT, maxNumMachineTeams);
	}

	// Find the server team whose members are on the most number of server teams
	std::pair<Reference<TCTeamInfo>, int> getServerTeamWithMostProcessTeams() {
		Reference<TCTeamInfo> retST;
		int maxNumProcessTeams = 0;
		int targetTeamNumPerServer = (SERVER_KNOBS->DESIRED_TEAMS_PER_SERVER * (configuration.storageTeamSize + 1)) / 2;

		for (auto& t : teams) {
			// The minimum number of teams of a server in a team is the representative team number for the team t
			int representNumProcessTeams = std::numeric_limits<int>::max();
			for (auto& server : t->getServers()) {
				representNumProcessTeams = std::min<int>(representNumProcessTeams, server->teams.size());
			}
			// We only remove the team whose representNumProcessTeams is larger than the targetTeamNumPerServer number
			// otherwise, teamBuilder will build the to-be-removed team again
			if (representNumProcessTeams > targetTeamNumPerServer && representNumProcessTeams > maxNumProcessTeams) {
				maxNumProcessTeams = representNumProcessTeams;
				retST = t;
			}
		}

		return std::pair<Reference<TCTeamInfo>, int>(retST, maxNumProcessTeams);
	}

	int getHealthyMachineTeamCount() {
		int healthyTeamCount = 0;
		for (auto mt = machineTeams.begin(); mt != machineTeams.end(); ++mt) {
			ASSERT((*mt)->machines.size() == configuration.storageTeamSize);

			if (isMachineTeamHealthy(*mt)) {
				++healthyTeamCount;
			}
		}

		return healthyTeamCount;
	}

	// Each machine is expected to have targetMachineTeamNumPerMachine
	// Return true if there exists a machine that does not have enough teams.
	bool notEnoughMachineTeamsForAMachine() {
		// If we want to remove the machine team with most machine teams, we use the same logic as
		// notEnoughTeamsForAServer
		int targetMachineTeamNumPerMachine =
		    SERVER_KNOBS->TR_FLAG_REMOVE_MT_WITH_MOST_TEAMS
		        ? (SERVER_KNOBS->DESIRED_TEAMS_PER_SERVER * (configuration.storageTeamSize + 1)) / 2
		        : SERVER_KNOBS->DESIRED_TEAMS_PER_SERVER;
		for (auto& m : machine_info) {
			// If SERVER_KNOBS->TR_FLAG_REMOVE_MT_WITH_MOST_TEAMS is false,
			// The desired machine team number is not the same with the desired server team number
			// in notEnoughTeamsForAServer() below, because the machineTeamRemover() does not
			// remove a machine team with the most number of machine teams.
			if (m.second->machineTeams.size() < targetMachineTeamNumPerMachine && isMachineHealthy(m.second)) {
				return true;
			}
		}

		return false;
	}

	// Each server is expected to have targetTeamNumPerServer teams.
	// Return true if there exists a server that does not have enough teams.
	bool notEnoughTeamsForAServer() {
		// We build more teams than we finally want so that we can use serverTeamRemover() actor to remove the teams
		// whose member belong to too many teams. This allows us to get a more balanced number of teams per server.
		// We want to ensure every server has targetTeamNumPerServer teams.
		// The numTeamsPerServerFactor is calculated as
		// (SERVER_KNOBS->DESIRED_TEAMS_PER_SERVER + ideal_num_of_teams_per_server) / 2
		// ideal_num_of_teams_per_server is (#teams * storageTeamSize) / #servers, which is
		// (#servers * DESIRED_TEAMS_PER_SERVER * storageTeamSize) / #servers.
		int targetTeamNumPerServer = (SERVER_KNOBS->DESIRED_TEAMS_PER_SERVER * (configuration.storageTeamSize + 1)) / 2;
		ASSERT(targetTeamNumPerServer > 0);
		for (auto& s : server_info) {
			if (s.second->teams.size() < targetTeamNumPerServer && !server_status.get(s.first).isUnhealthy()) {
				return true;
			}
		}

		return false;
	}

	// Create server teams based on machine teams
	// Before the number of machine teams reaches the threshold, build a machine team for each server team
	// When it reaches the threshold, first try to build a server team with existing machine teams; if failed,
	// build an extra machine team and record the event in trace
	int addTeamsBestOf(int teamsToBuild, int desiredTeams, int maxTeams) {
		ASSERT(teamsToBuild >= 0);
		ASSERT_WE_THINK(machine_info.size() > 0 || server_info.size() == 0);
		ASSERT_WE_THINK(SERVER_KNOBS->DESIRED_TEAMS_PER_SERVER >= 1 && configuration.storageTeamSize >= 1);

		int addedMachineTeams = 0;
		int addedTeams = 0;

		// Exclude machine teams who have members in the wrong configuration.
		// When we change configuration, we may have machine teams with storageTeamSize in the old configuration.
		int healthyMachineTeamCount = getHealthyMachineTeamCount();
		int totalMachineTeamCount = machineTeams.size();
		int totalHealthyMachineCount = calculateHealthyMachineCount();

		int desiredMachineTeams = SERVER_KNOBS->DESIRED_TEAMS_PER_SERVER * totalHealthyMachineCount;
		int maxMachineTeams = SERVER_KNOBS->MAX_TEAMS_PER_SERVER * totalHealthyMachineCount;
		// machineTeamsToBuild mimics how the teamsToBuild is calculated in buildTeams()
		int machineTeamsToBuild = std::max(
		    0, std::min(desiredMachineTeams - healthyMachineTeamCount, maxMachineTeams - totalMachineTeamCount));

		TraceEvent("BuildMachineTeams")
		    .detail("TotalHealthyMachine", totalHealthyMachineCount)
		    .detail("HealthyMachineTeamCount", healthyMachineTeamCount)
		    .detail("DesiredMachineTeams", desiredMachineTeams)
		    .detail("MaxMachineTeams", maxMachineTeams)
		    .detail("MachineTeamsToBuild", machineTeamsToBuild);
		// Pre-build all machine teams until we have the desired number of machine teams
		if (machineTeamsToBuild > 0 || notEnoughMachineTeamsForAMachine()) {
			addedMachineTeams = addBestMachineTeams(machineTeamsToBuild);
		}

		while (addedTeams < teamsToBuild || notEnoughTeamsForAServer()) {
			// Step 1: Create 1 best machine team
			std::vector<UID> bestServerTeam;
			int bestScore = std::numeric_limits<int>::max();
			int maxAttempts = SERVER_KNOBS->BEST_OF_AMT; // BEST_OF_AMT = 4
			for (int i = 0; i < maxAttempts && i < 100; ++i) {
				// Step 2: Choose 1 least used server and then choose 1 least used machine team from the server
				Reference<TCServerInfo> chosenServer = findOneLeastUsedServer();
				if (!chosenServer.isValid()) {
					break; // We cannot find a valid server
				}
				// Note: To avoid creating correlation of picked machine teams, we simply choose a random machine team
				// instead of choosing the least used machine team.
				// The correlation happens, for example, when we add two new machines, we may always choose the machine
				// team with these two new machines because they are typically less used.
				Reference<TCMachineTeamInfo> chosenMachineTeam = findOneRandomMachineTeam(chosenServer);

				if (!chosenMachineTeam.isValid()) {
					// We may face the situation that temporarily we have no healthy machine.
					TraceEvent(SevWarn, "MachineTeamNotFound")
					    .detail("Primary", primary)
					    .detail("MachineTeams", machineTeams.size());
					continue; // try randomly to find another least used server
				}

				// From here, chosenMachineTeam must have a healthy server team
				// Step 3: Randomly pick 1 server from each machine in the chosen machine team to form a server team
				vector<UID> serverTeam;
				int chosenServerCount = 0;
				for (auto& machine : chosenMachineTeam->machines) {
					UID serverID;
					if (machine == chosenServer->machine) {
						serverID = chosenServer->id;
						++chosenServerCount;
					} else {
						std::vector<Reference<TCServerInfo>> healthyProcesses;
						for (auto it : machine->serversOnMachine) {
							if (!server_status.get(it->id).isUnhealthy()) {
								healthyProcesses.push_back(it);
							}
						}
						serverID = deterministicRandom()->randomChoice(healthyProcesses)->id;
					}
					serverTeam.push_back(serverID);
				}

				ASSERT(chosenServerCount == 1); // chosenServer should be used exactly once
				ASSERT(serverTeam.size() == configuration.storageTeamSize);

				std::sort(serverTeam.begin(), serverTeam.end());
				int overlap = overlappingMembers(serverTeam);
				if (overlap == serverTeam.size()) {
					maxAttempts += 1;
					continue;
				}

				// Pick the server team with smallest score in all attempts
				// If we use different metric here, DD may oscillate infinitely in creating and removing teams.
				// SOMEDAY: Improve the code efficiency by using reservoir algorithm
				int score = SERVER_KNOBS->DD_OVERLAP_PENALTY*overlap;
				for (auto& server : serverTeam) {
					score += server_info[server]->teams.size();
				}
				TraceEvent("BuildServerTeams")
				    .detail("Score", score)
				    .detail("BestScore", bestScore)
				    .detail("TeamSize", serverTeam.size())
				    .detail("StorageTeamSize", configuration.storageTeamSize);
				if (score < bestScore) {
					bestScore = score;
					bestServerTeam = serverTeam;
				}
			}

			if (bestServerTeam.size() != configuration.storageTeamSize) {
				// Not find any team and will unlikely find a team
				lastBuildTeamsFailed = true;
				break;
			}

			// Step 4: Add the server team
			addTeam(bestServerTeam.begin(), bestServerTeam.end(), false);
			addedTeams++;
		}

		healthyMachineTeamCount = getHealthyMachineTeamCount();

		std::pair<uint64_t, uint64_t> minMaxTeamsOnServer = calculateMinMaxServerTeamsOnServer();
		std::pair<uint64_t, uint64_t> minMaxMachineTeamsOnMachine = calculateMinMaxMachineTeamsOnMachine();

		TraceEvent("TeamCollectionInfo", distributorId)
		    .detail("Primary", primary)
		    .detail("AddedTeams", addedTeams)
		    .detail("TeamsToBuild", teamsToBuild)
		    .detail("CurrentTeams", teams.size())
		    .detail("DesiredTeams", desiredTeams)
		    .detail("MaxTeams", maxTeams)
		    .detail("StorageTeamSize", configuration.storageTeamSize)
		    .detail("CurrentMachineTeams", machineTeams.size())
		    .detail("CurrentHealthyMachineTeams", healthyMachineTeamCount)
		    .detail("DesiredMachineTeams", desiredMachineTeams)
		    .detail("MaxMachineTeams", maxMachineTeams)
		    .detail("TotalHealthyMachines", totalHealthyMachineCount)
		    .detail("MinTeamsOnServer", minMaxTeamsOnServer.first)
		    .detail("MaxTeamsOnServer", minMaxTeamsOnServer.second)
		    .detail("MinMachineTeamsOnMachine", minMaxMachineTeamsOnMachine.first)
		    .detail("MaxMachineTeamsOnMachine", minMaxMachineTeamsOnMachine.second)
		    .detail("DoBuildTeams", doBuildTeams)
		    .trackLatest("TeamCollectionInfo");

		return addedTeams;
	}

	// Check if the number of server (and machine teams) is larger than the maximum allowed number
	void traceTeamCollectionInfo() {
		int totalHealthyServerCount = calculateHealthyServerCount();
		int desiredServerTeams = SERVER_KNOBS->DESIRED_TEAMS_PER_SERVER * totalHealthyServerCount;
		int maxServerTeams = SERVER_KNOBS->MAX_TEAMS_PER_SERVER * totalHealthyServerCount;

		int totalHealthyMachineCount = calculateHealthyMachineCount();
		int desiredMachineTeams = SERVER_KNOBS->DESIRED_TEAMS_PER_SERVER * totalHealthyMachineCount;
		int maxMachineTeams = SERVER_KNOBS->MAX_TEAMS_PER_SERVER * totalHealthyMachineCount;
		int healthyMachineTeamCount = getHealthyMachineTeamCount();

		std::pair<uint64_t, uint64_t> minMaxTeamsOnServer = calculateMinMaxServerTeamsOnServer();
		std::pair<uint64_t, uint64_t> minMaxMachineTeamsOnMachine = calculateMinMaxMachineTeamsOnMachine();

		TraceEvent("TeamCollectionInfo", distributorId)
		    .detail("Primary", primary)
		    .detail("AddedTeams", 0)
		    .detail("TeamsToBuild", 0)
		    .detail("CurrentTeams", teams.size())
		    .detail("DesiredTeams", desiredServerTeams)
		    .detail("MaxTeams", maxServerTeams)
		    .detail("StorageTeamSize", configuration.storageTeamSize)
		    .detail("CurrentMachineTeams", machineTeams.size())
		    .detail("CurrentHealthyMachineTeams", healthyMachineTeamCount)
		    .detail("DesiredMachineTeams", desiredMachineTeams)
		    .detail("MaxMachineTeams", maxMachineTeams)
		    .detail("TotalHealthyMachines", totalHealthyMachineCount)
		    .detail("MinTeamsOnServer", minMaxTeamsOnServer.first)
		    .detail("MaxTeamsOnServer", minMaxTeamsOnServer.second)
		    .detail("MinMachineTeamsOnMachine", minMaxMachineTeamsOnMachine.first)
		    .detail("MaxMachineTeamsOnMachine", minMaxMachineTeamsOnMachine.second)
		    .detail("DoBuildTeams", doBuildTeams)
		    .trackLatest("TeamCollectionInfo");

		// Advance time so that we will not have multiple TeamCollectionInfo at the same time, otherwise
		// simulation test will randomly pick one TeamCollectionInfo trace, which could be the one before build teams
		// wait(delay(0.01));

		// Debug purpose
		// if (healthyMachineTeamCount > desiredMachineTeams || machineTeams.size() > maxMachineTeams) {
		// 	// When the number of machine teams is over the limit, print out the current team info.
		// 	traceAllInfo(true);
		// }
	}

	// Use the current set of known processes (from server_info) to compute an optimized set of storage server teams.
	// The following are guarantees of the process:
	//   - Each newly-built team will meet the replication policy
	//   - All newly-built teams will have exactly teamSize machines
	//
	// buildTeams() only ever adds teams to the list of teams. Teams are only removed from the list when all data has been removed.
	//
	// buildTeams will not count teams larger than teamSize against the desired teams.
	ACTOR static Future<Void> buildTeams( DDTeamCollection* self ) {
		state int desiredTeams;
		int serverCount = 0;
		int uniqueMachines = 0;
		std::set<Optional<Standalone<StringRef>>> machines;

		for (auto i = self->server_info.begin(); i != self->server_info.end(); ++i) {
			if (!self->server_status.get(i->first).isUnhealthy()) {
				++serverCount;
				LocalityData& serverLocation = i->second->lastKnownInterface.locality;
				machines.insert( serverLocation.zoneId() );
			}
		}
		uniqueMachines = machines.size();
		TraceEvent("BuildTeams")
			.detail("ServerCount", self->server_info.size())
			.detail("UniqueMachines", uniqueMachines)
			.detail("Primary", self->primary)
			.detail("StorageTeamSize", self->configuration.storageTeamSize);

		// If there are too few machines to even build teams or there are too few represented datacenters, build no new teams
		if( uniqueMachines >= self->configuration.storageTeamSize ) {
			desiredTeams = SERVER_KNOBS->DESIRED_TEAMS_PER_SERVER * serverCount;
			int maxTeams = SERVER_KNOBS->MAX_TEAMS_PER_SERVER * serverCount;

			// Exclude teams who have members in the wrong configuration, since we don't want these teams
			int teamCount = 0;
			int totalTeamCount = 0;
			for (int i = 0; i < self->teams.size(); ++i) {
				if (!self->teams[i]->isWrongConfiguration()) {
					if( self->teams[i]->isHealthy() ) {
						teamCount++;
					}
					totalTeamCount++;
				}
			}

			// teamsToBuild is calculated such that we will not build too many teams in the situation
			// when all (or most of) teams become unhealthy temporarily and then healthy again
			state int teamsToBuild = std::max(0, std::min(desiredTeams - teamCount, maxTeams - totalTeamCount));

			TraceEvent("BuildTeamsBegin", self->distributorId)
			    .detail("TeamsToBuild", teamsToBuild)
			    .detail("DesiredTeams", desiredTeams)
			    .detail("MaxTeams", maxTeams)
			    .detail("BadTeams", self->badTeams.size())
			    .detail("UniqueMachines", uniqueMachines)
			    .detail("TeamSize", self->configuration.storageTeamSize)
			    .detail("Servers", serverCount)
			    .detail("CurrentTrackedTeams", self->teams.size())
			    .detail("HealthyTeamCount", teamCount)
			    .detail("TotalTeamCount", totalTeamCount)
			    .detail("MachineTeamCount", self->machineTeams.size())
			    .detail("MachineCount", self->machine_info.size())
			    .detail("DesiredTeamsPerServer", SERVER_KNOBS->DESIRED_TEAMS_PER_SERVER);

			self->lastBuildTeamsFailed = false;
			if (teamsToBuild > 0 || self->notEnoughTeamsForAServer()) {
				state vector<std::vector<UID>> builtTeams;

				// addTeamsBestOf() will not add more teams than needed.
				// If the team number is more than the desired, the extra teams are added in the code path when
				// a team is added as an initial team
				int addedTeams = self->addTeamsBestOf(teamsToBuild, desiredTeams, maxTeams);

				if (addedTeams <= 0 && self->teams.size() == 0) {
					TraceEvent(SevWarn, "NoTeamAfterBuildTeam")
						.detail("TeamNum", self->teams.size())
						.detail("Debug", "Check information below");
					// Debug: set true for traceAllInfo() to print out more information
					self->traceAllInfo();
				}
			} else {
				int totalHealthyMachineCount = self->calculateHealthyMachineCount();

				int desiredMachineTeams = SERVER_KNOBS->DESIRED_TEAMS_PER_SERVER * totalHealthyMachineCount;
				int maxMachineTeams = SERVER_KNOBS->MAX_TEAMS_PER_SERVER * totalHealthyMachineCount;
				int healthyMachineTeamCount = self->getHealthyMachineTeamCount();

				std::pair<uint64_t, uint64_t> minMaxTeamsOnServer = self->calculateMinMaxServerTeamsOnServer();
				std::pair<uint64_t, uint64_t> minMaxMachineTeamsOnMachine = self->calculateMinMaxMachineTeamsOnMachine();

				TraceEvent("TeamCollectionInfo", self->distributorId)
				    .detail("Primary", self->primary)
				    .detail("AddedTeams", 0)
				    .detail("TeamsToBuild", teamsToBuild)
				    .detail("CurrentTeams", self->teams.size())
				    .detail("DesiredTeams", desiredTeams)
				    .detail("MaxTeams", maxTeams)
				    .detail("StorageTeamSize", self->configuration.storageTeamSize)
				    .detail("CurrentMachineTeams", self->machineTeams.size())
				    .detail("CurrentHealthyMachineTeams", healthyMachineTeamCount)
				    .detail("DesiredMachineTeams", desiredMachineTeams)
				    .detail("MaxMachineTeams", maxMachineTeams)
				    .detail("TotalHealthyMachines", totalHealthyMachineCount)
				    .detail("MinTeamsOnServer", minMaxTeamsOnServer.first)
				    .detail("MaxTeamsOnServer", minMaxTeamsOnServer.second)
				    .detail("MinMachineTeamsOnMachine", minMaxMachineTeamsOnMachine.first)
				    .detail("MaxMachineTeamsOnMachine", minMaxMachineTeamsOnMachine.second)
				    .detail("DoBuildTeams", self->doBuildTeams)
				    .trackLatest("TeamCollectionInfo");
			}
		}

		self->evaluateTeamQuality();

		//Building teams can cause servers to become undesired, which can make teams unhealthy.
		//Let all of these changes get worked out before responding to the get team request
		wait( delay(0, TaskPriority::DataDistributionLaunch) );

		return Void();
	}

	void noHealthyTeams() {
		std::set<UID> desiredServerSet;
		std::string desc;
		for (auto i = server_info.begin(); i != server_info.end(); ++i) {
			ASSERT(i->first == i->second->id);
			if (!server_status.get(i->first).isFailed) {
				desiredServerSet.insert(i->first);
				desc += i->first.shortString() + " (" + i->second->lastKnownInterface.toString() + "), ";
			}
		}

		TraceEvent(SevWarn, "NoHealthyTeams", distributorId)
			.detail("CurrentTeamCount", teams.size())
			.detail("ServerCount", server_info.size())
			.detail("NonFailedServerCount", desiredServerSet.size());
	}

	bool shouldHandleServer(const StorageServerInterface &newServer) {
		return (includedDCs.empty() ||
		        std::find(includedDCs.begin(), includedDCs.end(), newServer.locality.dcId()) != includedDCs.end() ||
		        (otherTrackedDCs.present() && std::find(otherTrackedDCs.get().begin(), otherTrackedDCs.get().end(),
		                                                newServer.locality.dcId()) == otherTrackedDCs.get().end()));
	}

	void addServer( StorageServerInterface newServer, ProcessClass processClass, Promise<Void> errorOut, Version addedVersion ) {
		if (!shouldHandleServer(newServer)) {
			return;
		}
		allServers.push_back( newServer.id() );

		TraceEvent("AddedStorageServer", distributorId).detail("ServerID", newServer.id()).detail("ProcessClass", processClass.toString()).detail("WaitFailureToken", newServer.waitFailure.getEndpoint().token).detail("Address", newServer.waitFailure.getEndpoint().getPrimaryAddress());
		auto &r = server_info[newServer.id()] = Reference<TCServerInfo>( new TCServerInfo( newServer, processClass, includedDCs.empty() || std::find(includedDCs.begin(), includedDCs.end(), newServer.locality.dcId()) != includedDCs.end(), storageServerSet ) );

		// Establish the relation between server and machine
		checkAndCreateMachine(r);

		r->tracker = storageServerTracker( this, cx, r.getPtr(), errorOut, addedVersion );
		doBuildTeams = true; // Adding a new server triggers to build new teams
		restartTeamBuilder.trigger();
	}

	bool removeTeam( Reference<TCTeamInfo> team ) {
		TraceEvent("RemovedTeam", distributorId).detail("Team", team->getDesc());
		bool found = false;
		for(int t=0; t<teams.size(); t++) {
			if( teams[t] == team ) {
				teams[t--] = teams.back();
				teams.pop_back();
				found = true;
				break;
			}
		}

		for(const auto& server : team->getServers()) {
			for(int t = 0; t<server->teams.size(); t++) {
				if( server->teams[t] == team ) {
					ASSERT(found);
					server->teams[t--] = server->teams.back();
					server->teams.pop_back();
					break; // The teams on a server should never duplicate
				}
			}
		}

		// Remove the team from its machine team
		bool foundInMachineTeam = false;
		for (int t = 0; t < team->machineTeam->serverTeams.size(); ++t) {
			if (team->machineTeam->serverTeams[t] == team) {
				team->machineTeam->serverTeams[t--] = team->machineTeam->serverTeams.back();
				team->machineTeam->serverTeams.pop_back();
				foundInMachineTeam = true;
				break; // The same team is added to the serverTeams only once
			}
		}

		ASSERT_WE_THINK(foundInMachineTeam);
		team->tracker.cancel();
		if (g_network->isSimulated()) {
			// Update server team information for consistency check in simulation
			traceTeamCollectionInfo();
		}
		return found;
	}

	// Check if the server belongs to a machine; if not, create the machine.
	// Establish the two-direction link between server and machine
	Reference<TCMachineInfo> checkAndCreateMachine(Reference<TCServerInfo> server) {
		ASSERT(server.isValid() && server_info.find(server->id) != server_info.end());
		auto& locality = server->lastKnownInterface.locality;
		Standalone<StringRef> machine_id = locality.zoneId().get(); // locality to machine_id with std::string type

		Reference<TCMachineInfo> machineInfo;
		if (machine_info.find(machine_id) == machine_info.end()) {
			// uid is the first storage server process on the machine
			TEST(true);
			// For each machine, store the first server's localityEntry into machineInfo for later use.
			LocalityEntry localityEntry = machineLocalityMap.add(locality, &server->id);
			machineInfo = Reference<TCMachineInfo>(new TCMachineInfo(server, localityEntry));
			machine_info.insert(std::make_pair(machine_id, machineInfo));
		} else {
			machineInfo = machine_info.find(machine_id)->second;
			machineInfo->serversOnMachine.push_back(server);
		}
		server->machine = machineInfo;

		return machineInfo;
	}

	// Check if the serverTeam belongs to a machine team; If not, create the machine team
	// Note: This function may make the machine team number larger than the desired machine team number
	Reference<TCMachineTeamInfo> checkAndCreateMachineTeam(Reference<TCTeamInfo> serverTeam) {
		std::vector<Standalone<StringRef>> machineIDs;
		for (auto& server : serverTeam->getServers()) {
			Reference<TCMachineInfo> machine = server->machine;
			machineIDs.push_back(machine->machineID);
		}

		std::sort(machineIDs.begin(), machineIDs.end());
		Reference<TCMachineTeamInfo> machineTeam = findMachineTeam(machineIDs);
		if (!machineTeam.isValid()) { // Create the machine team if it does not exist
			machineTeam = addMachineTeam(machineIDs.begin(), machineIDs.end());
		}

		machineTeam->serverTeams.push_back(serverTeam);

		return machineTeam;
	}

	// Remove the removedMachineInfo machine and any related machine team
	void removeMachine(Reference<TCMachineInfo> removedMachineInfo) {
		// Find machines that share teams with the removed machine
		std::set<Standalone<StringRef>> machinesWithAjoiningTeams;
		for (auto& machineTeam : removedMachineInfo->machineTeams) {
			machinesWithAjoiningTeams.insert(machineTeam->machineIDs.begin(), machineTeam->machineIDs.end());
		}
		machinesWithAjoiningTeams.erase(removedMachineInfo->machineID);
		// For each machine in a machine team with the removed machine,
		// erase shared machine teams from the list of teams.
		for (auto it = machinesWithAjoiningTeams.begin(); it != machinesWithAjoiningTeams.end(); ++it) {
			auto& machineTeams = machine_info[*it]->machineTeams;
			for (int t = 0; t < machineTeams.size(); t++) {
				auto& machineTeam = machineTeams[t];
				if (std::count(machineTeam->machineIDs.begin(), machineTeam->machineIDs.end(),
				               removedMachineInfo->machineID)) {
					machineTeams[t--] = machineTeams.back();
					machineTeams.pop_back();
				}
			}
		}
		removedMachineInfo->machineTeams.clear();

		// Remove global machine team that includes removedMachineInfo
		for (int t = 0; t < machineTeams.size(); t++) {
			auto& machineTeam = machineTeams[t];
			if (std::count(machineTeam->machineIDs.begin(), machineTeam->machineIDs.end(),
			               removedMachineInfo->machineID)) {
				removeMachineTeam(machineTeam);
				// removeMachineTeam will swap the last team in machineTeams vector into [t];
				// t-- to avoid skipping the element
				t--;
			}
		}

		// Remove removedMachineInfo from machine's global info
		machine_info.erase(removedMachineInfo->machineID);
		TraceEvent("MachineLocalityMapUpdate").detail("MachineUIDRemoved", removedMachineInfo->machineID.toString());

		// We do not update macineLocalityMap when a machine is removed because we will do so when we use it in
		// addBestMachineTeams()
		// rebuildMachineLocalityMap();
	}

	// Invariant: Remove a machine team only when the server teams on it has been removed
	// We never actively remove a machine team.
	// A machine team is removed when a machine is removed,
	// which is caused by the event when all servers on the machine is removed.
	// NOTE: When this function is called in the loop of iterating machineTeams, make sure NOT increase the index
	// in the next iteration of the loop. Otherwise, you may miss checking some elements in machineTeams
	bool removeMachineTeam(Reference<TCMachineTeamInfo> targetMT) {
		bool foundMachineTeam = false;
		for (int i = 0; i < machineTeams.size(); i++) {
			Reference<TCMachineTeamInfo> mt = machineTeams[i];
			if (mt->machineIDs == targetMT->machineIDs) {
				machineTeams[i--] = machineTeams.back();
				machineTeams.pop_back();
				foundMachineTeam = true;
				break;
			}
		}
		// Remove machine team on each machine
		for (auto& machine : targetMT->machines) {
			for (int i = 0; i < machine->machineTeams.size(); ++i) {
				if (machine->machineTeams[i]->machineIDs == targetMT->machineIDs) {
					machine->machineTeams[i--] = machine->machineTeams.back();
					machine->machineTeams.pop_back();
					break; // The machineTeams on a machine should never duplicate
				}
			}
		}

		return foundMachineTeam;
	}

	void removeServer(UID removedServer) {
		TraceEvent("RemovedStorageServer", distributorId).detail("ServerID", removedServer);

		// ASSERT( !shardsAffectedByTeamFailure->getServersForTeam( t ) for all t in teams that contain removedServer )
		Reference<TCServerInfo> removedServerInfo = server_info[removedServer];

		// Step: Remove server team that relate to removedServer
		// Find all servers with which the removedServer shares teams
		std::set<UID> serversWithAjoiningTeams;
		auto& sharedTeams = removedServerInfo->teams;
		for (int i = 0; i < sharedTeams.size(); ++i) {
			auto& teamIds = sharedTeams[i]->getServerIDs();
			serversWithAjoiningTeams.insert( teamIds.begin(), teamIds.end() );
		}
		serversWithAjoiningTeams.erase( removedServer );

		// For each server in a team with the removedServer, erase shared teams from the list of teams in that other server
		for( auto it = serversWithAjoiningTeams.begin(); it != serversWithAjoiningTeams.end(); ++it ) {
			auto& serverTeams = server_info[*it]->teams;
			for (int t = 0; t < serverTeams.size(); t++) {
				auto& serverIds = serverTeams[t]->getServerIDs();
				if ( std::count( serverIds.begin(), serverIds.end(), removedServer ) ) {
					serverTeams[t--] = serverTeams.back();
					serverTeams.pop_back();
				}
			}
		}

		// Step: Remove all teams that contain removedServer
		// SOMEDAY: can we avoid walking through all teams, since we have an index of teams in which removedServer participated
		int removedCount = 0;
		for (int t = 0; t < teams.size(); t++) {
			if ( std::count( teams[t]->getServerIDs().begin(), teams[t]->getServerIDs().end(), removedServer ) ) {
				TraceEvent("TeamRemoved")
				    .detail("Primary", primary)
				    .detail("TeamServerIDs", teams[t]->getServerIDsStr());
				// removeTeam also needs to remove the team from the machine team info.
				removeTeam(teams[t]);
				t--;
				removedCount++;
			}
		}

		if (removedCount == 0) {
			TraceEvent(SevInfo, "NoTeamsRemovedWhenServerRemoved")
			    .detail("Primary", primary)
			    .detail("Debug", "ThisShouldRarelyHappen_CheckInfoBelow");
			traceAllInfo();
		}

		for (int t = 0; t < badTeams.size(); t++) {
			if ( std::count( badTeams[t]->getServerIDs().begin(), badTeams[t]->getServerIDs().end(), removedServer ) ) {
				badTeams[t]->tracker.cancel();
				badTeams[t--] = badTeams.back();
				badTeams.pop_back();
			}
		}

		// Step: Remove machine info related to removedServer
		// Remove the server from its machine
		Reference<TCMachineInfo> removedMachineInfo = removedServerInfo->machine;
		for (int i = 0; i < removedMachineInfo->serversOnMachine.size(); ++i) {
			if (removedMachineInfo->serversOnMachine[i] == removedServerInfo) {
				// Safe even when removedServerInfo is the last one
				removedMachineInfo->serversOnMachine[i--] = removedMachineInfo->serversOnMachine.back();
				removedMachineInfo->serversOnMachine.pop_back();
				break;
			}
		}
		// Remove machine if no server on it
		// Note: Remove machine (and machine team) after server teams have been removed, because
		// we remove a machine team only when the server teams on it have been removed
		if (removedMachineInfo->serversOnMachine.size() == 0) {
			removeMachine(removedMachineInfo);
		}

		// If the machine uses removedServer's locality and the machine still has servers, the the machine's
		// representative server will be updated when it is used in addBestMachineTeams()
		// Note that since we do not rebuildMachineLocalityMap() here, the machineLocalityMap can be stale.
		// This is ok as long as we do not arbitrarily validate if machine team satisfies replication policy.

		// Step: Remove removedServer from server's global data
		for (int s = 0; s < allServers.size(); s++) {
			if (allServers[s] == removedServer) {
				allServers[s--] = allServers.back();
				allServers.pop_back();
			}
		}
		server_info.erase( removedServer );

		if(server_status.get(removedServer).initialized && server_status.get(removedServer).isUnhealthy()) {
			unhealthyServers--;
		}
		server_status.clear( removedServer );

		//FIXME: add remove support to localitySet so we do not have to recreate it
		resetLocalitySet();

		doBuildTeams = true;
		restartTeamBuilder.trigger();

		TraceEvent("DataDistributionTeamCollectionUpdate", distributorId)
		    .detail("Teams", teams.size())
		    .detail("BadTeams", badTeams.size())
		    .detail("Servers", allServers.size())
		    .detail("Machines", machine_info.size())
		    .detail("MachineTeams", machineTeams.size())
		    .detail("DesiredTeamsPerServer", SERVER_KNOBS->DESIRED_TEAMS_PER_SERVER);
	}
};

ACTOR Future<Void> waitUntilHealthy(DDTeamCollection* self, double extraDelay = 0) {
	state int waitCount = 0;
	loop {
		while(self->zeroHealthyTeams->get() || self->processingUnhealthy->get()) {
			// processingUnhealthy: true when there exists data movement
			TraceEvent("WaitUntilHealthyStalled", self->distributorId).detail("Primary", self->primary).detail("ZeroHealthy", self->zeroHealthyTeams->get()).detail("ProcessingUnhealthy", self->processingUnhealthy->get());
			wait(self->zeroHealthyTeams->onChange() || self->processingUnhealthy->onChange());
			waitCount = 0;
		}
		wait(delay(SERVER_KNOBS->DD_STALL_CHECK_DELAY, TaskPriority::Low)); //After the team trackers wait on the initial failure reaction delay, they yield. We want to make sure every tracker has had the opportunity to send their relocations to the queue.
		if(!self->zeroHealthyTeams->get() && !self->processingUnhealthy->get()) {
			if (extraDelay <= 0.01 || waitCount >= 1) {
				// Return healthy if we do not need extraDelay or when DD are healthy in at least two consecutive check
				return Void();
			} else {
				wait(delay(extraDelay, TaskPriority::Low));
				waitCount++;
			}
		}
	}
}

ACTOR Future<Void> removeBadTeams(DDTeamCollection* self) {
	wait(self->initialFailureReactionDelay);
	wait(waitUntilHealthy(self));
	wait(self->addSubsetComplete.getFuture());
	TraceEvent("DDRemovingBadTeams", self->distributorId).detail("Primary", self->primary);
	for(auto it : self->badTeams) {
		it->tracker.cancel();
	}
	self->badTeams.clear();
	return Void();
}

ACTOR Future<Void> machineTeamRemover(DDTeamCollection* self) {
	state int numMachineTeamRemoved = 0;
	loop {
		// In case the machineTeamRemover cause problems in production, we can disable it
		if (SERVER_KNOBS->TR_FLAG_DISABLE_MACHINE_TEAM_REMOVER) {
			return Void(); // Directly return Void()
		}

		// To avoid removing machine teams too fast, which is unlikely happen though
		wait( delay(SERVER_KNOBS->TR_REMOVE_MACHINE_TEAM_DELAY, TaskPriority::DataDistribution) );

		wait(waitUntilHealthy(self));
		// Wait for the badTeamRemover() to avoid the potential race between adding the bad team (add the team tracker)
		// and remove bad team (cancel the team tracker).
		wait(self->badTeamRemover);

		state int healthyMachineCount = self->calculateHealthyMachineCount();
		// Check if all machines are healthy, if not, we wait for 1 second and loop back.
		// Eventually, all machines will become healthy.
		if (healthyMachineCount != self->machine_info.size()) {
			continue;
		}

		// From this point, all machine teams and server teams should be healthy, because we wait above
		// until processingUnhealthy is done, and all machines are healthy

		// Sanity check all machine teams are healthy
		//		int currentHealthyMTCount = self->getHealthyMachineTeamCount();
		//		if (currentHealthyMTCount != self->machineTeams.size()) {
		//			TraceEvent(SevError, "InvalidAssumption")
		//			    .detail("HealthyMachineCount", healthyMachineCount)
		//			    .detail("Machines", self->machine_info.size())
		//			    .detail("CurrentHealthyMTCount", currentHealthyMTCount)
		//			    .detail("MachineTeams", self->machineTeams.size());
		//			self->traceAllInfo(true);
		//		}

		// In most cases, all machine teams should be healthy teams at this point.
		int desiredMachineTeams = SERVER_KNOBS->DESIRED_TEAMS_PER_SERVER * healthyMachineCount;
		int totalMTCount = self->machineTeams.size();
		// Pick the machine team to remove. After release-6.2 version,
		// we remove the machine team with most machine teams, the same logic as serverTeamRemover
		std::pair<Reference<TCMachineTeamInfo>, int> foundMTInfo = SERVER_KNOBS->TR_FLAG_REMOVE_MT_WITH_MOST_TEAMS
		                                                               ? self->getMachineTeamWithMostMachineTeams()
		                                                               : self->getMachineTeamWithLeastProcessTeams();

		if (totalMTCount > desiredMachineTeams && foundMTInfo.first.isValid()) {
			Reference<TCMachineTeamInfo> mt = foundMTInfo.first;
			int minNumProcessTeams = foundMTInfo.second;
			ASSERT(mt.isValid());

			// Pick one process team, and mark it as a bad team
			// Remove the machine by removing its process team one by one
			Reference<TCTeamInfo> team;
			int teamIndex = 0;
			for (teamIndex = 0; teamIndex < mt->serverTeams.size(); ++teamIndex) {
				team = mt->serverTeams[teamIndex];
				ASSERT(team->machineTeam->machineIDs == mt->machineIDs); // Sanity check

				// Check if a server will have 0 team after the team is removed
				for (auto& s : team->getServers()) {
					if (s->teams.size() == 0) {
						TraceEvent(SevError, "TeamRemoverTooAggressive")
						    .detail("Server", s->id)
						    .detail("Team", team->getServerIDsStr());
						self->traceAllInfo(true);
					}
				}

				// The team will be marked as a bad team
				bool foundTeam = self->removeTeam(team);
				ASSERT(foundTeam == true);
				// removeTeam() has side effect of swapping the last element to the current pos
				// in the serverTeams vector in the machine team.
				--teamIndex;
				self->addTeam(team->getServers(), true, true);
				TEST(true);
			}

			self->doBuildTeams = true;

			if (self->badTeamRemover.isReady()) {
				self->badTeamRemover = removeBadTeams(self);
				self->addActor.send(self->badTeamRemover);
			}

			TraceEvent("MachineTeamRemover", self->distributorId)
			    .detail("MachineTeamToRemove", mt->getMachineIDsStr())
			    .detail("NumProcessTeamsOnTheMachineTeam", minNumProcessTeams)
			    .detail("CurrentMachineTeams", self->machineTeams.size())
			    .detail("DesiredMachineTeams", desiredMachineTeams);

			// Remove the machine team
			bool foundRemovedMachineTeam = self->removeMachineTeam(mt);
			// When we remove the last server team on a machine team in removeTeam(), we also remove the machine team
			// This is needed for removeTeam() functoin.
			// So here the removeMachineTeam() should not find the machine team
			ASSERT(foundRemovedMachineTeam);
			numMachineTeamRemoved++;
		} else {
			if (numMachineTeamRemoved > 0) {
				// Only trace the information when we remove a machine team
				TraceEvent("TeamRemoverDone")
				    .detail("HealthyMachines", healthyMachineCount)
				    // .detail("CurrentHealthyMachineTeams", currentHealthyMTCount)
				    .detail("CurrentMachineTeams", self->machineTeams.size())
				    .detail("DesiredMachineTeams", desiredMachineTeams)
				    .detail("NumMachineTeamsRemoved", numMachineTeamRemoved);
				self->traceTeamCollectionInfo();
				numMachineTeamRemoved = 0; //Reset the counter to avoid keep printing the message
			}
		}
	}
}

// Remove the server team whose members have the most number of process teams
// until the total number of server teams is no larger than the desired number
ACTOR Future<Void> serverTeamRemover(DDTeamCollection* self) {
	state int numServerTeamRemoved = 0;
	loop {
		// In case the serverTeamRemover cause problems in production, we can disable it
		if (SERVER_KNOBS->TR_FLAG_DISABLE_SERVER_TEAM_REMOVER) {
			return Void(); // Directly return Void()
		}

		double removeServerTeamDelay = SERVER_KNOBS->TR_REMOVE_SERVER_TEAM_DELAY;
		if (g_network->isSimulated()) {
			// Speed up the team remover in simulation; otherwise,
			// it may time out because we need to remove hundreds of teams
			removeServerTeamDelay = removeServerTeamDelay / 100;
		}
		// To avoid removing server teams too fast, which is unlikely happen though
		wait(delay(removeServerTeamDelay, TaskPriority::DataDistribution));

		wait(waitUntilHealthy(self, SERVER_KNOBS->TR_REMOVE_SERVER_TEAM_EXTRA_DELAY));
		// Wait for the badTeamRemover() to avoid the potential race between
		// adding the bad team (add the team tracker) and remove bad team (cancel the team tracker).
		wait(self->badTeamRemover);

		// From this point, all server teams should be healthy, because we wait above
		// until processingUnhealthy is done, and all machines are healthy
		int desiredServerTeams = SERVER_KNOBS->DESIRED_TEAMS_PER_SERVER * self->server_info.size();
		int totalSTCount = self->teams.size();
		// Pick the server team whose members are on the most number of server teams, and mark it undesired
		std::pair<Reference<TCTeamInfo>, int> foundSTInfo = self->getServerTeamWithMostProcessTeams();

		if (totalSTCount > desiredServerTeams && foundSTInfo.first.isValid()) {
			ASSERT(foundSTInfo.first.isValid());
			Reference<TCTeamInfo> st = foundSTInfo.first;
			int maxNumProcessTeams = foundSTInfo.second;
			ASSERT(st.isValid());
			// The team will be marked as a bad team
			bool foundTeam = self->removeTeam(st);
			ASSERT(foundTeam == true);
			self->addTeam(st->getServers(), true, true);
			TEST(true);

			self->doBuildTeams = true;

			if (self->badTeamRemover.isReady()) {
				self->badTeamRemover = removeBadTeams(self);
				self->addActor.send(self->badTeamRemover);
			}

			TraceEvent("ServerTeamRemover", self->distributorId)
			    .detail("ServerTeamToRemove", st->getServerIDsStr())
			    .detail("NumProcessTeamsOnTheServerTeam", maxNumProcessTeams)
			    .detail("CurrentServerTeams", self->teams.size())
			    .detail("DesiredServerTeams", desiredServerTeams);

			numServerTeamRemoved++;
		} else {
			if (numServerTeamRemoved > 0) {
				// Only trace the information when we remove a machine team
				TraceEvent("ServerTeamRemoverDone", self->distributorId)
				    .detail("CurrentServerTeams", self->teams.size())
				    .detail("DesiredServerTeams", desiredServerTeams)
				    .detail("NumServerTeamRemoved", numServerTeamRemoved);
				self->traceTeamCollectionInfo();
				numServerTeamRemoved = 0; //Reset the counter to avoid keep printing the message
			}
		}
	}
}

// Track a team and issue RelocateShards when the level of degradation changes
// A badTeam can be unhealthy or just a redundantTeam removed by machineTeamRemover() or serverTeamRemover()
ACTOR Future<Void> teamTracker(DDTeamCollection* self, Reference<TCTeamInfo> team, bool badTeam, bool redundantTeam) {
	state int lastServersLeft = team->size();
	state bool lastAnyUndesired = false;
	state bool logTeamEvents = g_network->isSimulated() || !badTeam;
	state bool lastReady = false;
	state bool lastHealthy;
	state bool lastOptimal;
	state bool lastWrongConfiguration = team->isWrongConfiguration();

	state bool lastZeroHealthy = self->zeroHealthyTeams->get();
	state bool firstCheck = true;

	if(logTeamEvents) {
		TraceEvent("TeamTrackerStarting", self->distributorId).detail("Reason", "Initial wait complete (sc)").detail("Team", team->getDesc());
	}
	self->priority_teams[team->getPriority()]++;

	try {
		loop {
			if(logTeamEvents) {
				TraceEvent("TeamHealthChangeDetected", self->distributorId)
					.detail("Team", team->getDesc())
					.detail("Primary", self->primary)
					.detail("IsReady", self->initialFailureReactionDelay.isReady());
				self->traceTeamCollectionInfo();
			}
			// Check if the number of degraded machines has changed
			state vector<Future<Void>> change;
			bool anyUndesired = false;
			bool anyWrongConfiguration = false;
			int serversLeft = 0;

			for (const UID& uid : team->getServerIDs()) {
				change.push_back( self->server_status.onChange( uid ) );
				auto& status = self->server_status.get(uid);
				if (!status.isFailed) {
					serversLeft++;
				}
				if (status.isUndesired) {
					anyUndesired = true;
				}
				if (status.isWrongConfiguration) {
					anyWrongConfiguration = true;
				}
			}

			// Failed server should not trigger DD if SS failures are set to be ignored
			if (!badTeam && self->healthyZone.get().present() && (self->healthyZone.get().get() == ignoreSSFailuresZoneString)) {
				ASSERT_WE_THINK(serversLeft == self->configuration.storageTeamSize);
			}

			if( !self->initialFailureReactionDelay.isReady() ) {
				change.push_back( self->initialFailureReactionDelay );
			}
			change.push_back( self->zeroHealthyTeams->onChange() );

			bool healthy = !badTeam && !anyUndesired && serversLeft == self->configuration.storageTeamSize;
			team->setHealthy( healthy );	// Unhealthy teams won't be chosen by bestTeam
			bool optimal = team->isOptimal() && healthy;
			bool recheck = !healthy && (lastReady != self->initialFailureReactionDelay.isReady() || (lastZeroHealthy && !self->zeroHealthyTeams->get()));

			lastReady = self->initialFailureReactionDelay.isReady();
			lastZeroHealthy = self->zeroHealthyTeams->get();

			if (firstCheck) {
				firstCheck = false;
				if (healthy) {
					self->healthyTeamCount++;
					self->zeroHealthyTeams->set(false);
				}
				lastHealthy = healthy;

				if (optimal) {
					self->optimalTeamCount++;
					self->zeroOptimalTeams.set(false);
				}
				lastOptimal = optimal;
			}

			if (serversLeft != lastServersLeft || anyUndesired != lastAnyUndesired ||
			    anyWrongConfiguration != lastWrongConfiguration || recheck) { // NOTE: do not check wrongSize
				if(logTeamEvents) {
					TraceEvent("TeamHealthChanged", self->distributorId)
						.detail("Team", team->getDesc()).detail("ServersLeft", serversLeft)
						.detail("LastServersLeft", lastServersLeft).detail("ContainsUndesiredServer", anyUndesired)
						.detail("HealthyTeamsCount", self->healthyTeamCount).detail("IsWrongConfiguration", anyWrongConfiguration);
				}

				team->setWrongConfiguration( anyWrongConfiguration );

				if( optimal != lastOptimal ) {
					lastOptimal = optimal;
					self->optimalTeamCount += optimal ? 1 : -1;

					ASSERT( self->optimalTeamCount >= 0 );
					self->zeroOptimalTeams.set(self->optimalTeamCount == 0);
				}

				if( lastHealthy != healthy ) {
					lastHealthy = healthy;
					// Update healthy team count when the team healthy changes
					self->healthyTeamCount += healthy ? 1 : -1;

					ASSERT( self->healthyTeamCount >= 0 );
					self->zeroHealthyTeams->set(self->healthyTeamCount == 0);

					if( self->healthyTeamCount == 0 ) {
						TraceEvent(SevWarn, "ZeroTeamsHealthySignalling", self->distributorId)
							.detail("SignallingTeam", team->getDesc())
							.detail("Primary", self->primary);
					}

					if(logTeamEvents) {
						TraceEvent("TeamHealthDifference", self->distributorId)
							.detail("Team", team->getDesc())
							.detail("LastOptimal", lastOptimal)
							.detail("LastHealthy", lastHealthy)
							.detail("Optimal", optimal)
							.detail("OptimalTeamCount", self->optimalTeamCount);
					}
				}

				lastServersLeft = serversLeft;
				lastAnyUndesired = anyUndesired;
				lastWrongConfiguration = anyWrongConfiguration;

				state int lastPriority = team->getPriority();
				if( serversLeft < self->configuration.storageTeamSize ) {
					if( serversLeft == 0 )
						team->setPriority( SERVER_KNOBS->PRIORITY_TEAM_0_LEFT );
					else if( serversLeft == 1 )
						team->setPriority( SERVER_KNOBS->PRIORITY_TEAM_1_LEFT );
					else if( serversLeft == 2 )
						team->setPriority( SERVER_KNOBS->PRIORITY_TEAM_2_LEFT );
					else
						team->setPriority( SERVER_KNOBS->PRIORITY_TEAM_UNHEALTHY );
				}
				else if ( badTeam || anyWrongConfiguration ) {
					if ( redundantTeam ) {
						team->setPriority( SERVER_KNOBS->PRIORITY_TEAM_REDUNDANT );
					} else {
						team->setPriority( SERVER_KNOBS->PRIORITY_TEAM_UNHEALTHY );
					}
				}
				else if( anyUndesired )
					team->setPriority( SERVER_KNOBS->PRIORITY_TEAM_CONTAINS_UNDESIRED_SERVER );
				else
					team->setPriority( SERVER_KNOBS->PRIORITY_TEAM_HEALTHY );

				if(lastPriority != team->getPriority()) {
					self->priority_teams[lastPriority]--;
					self->priority_teams[team->getPriority()]++;
				}

				if(logTeamEvents) {
					TraceEvent("TeamPriorityChange", self->distributorId).detail("Priority", team->getPriority())
					.detail("Info", team->getDesc()).detail("ZeroHealthyTeams", self->zeroHealthyTeams->get());
				}

				lastZeroHealthy = self->zeroHealthyTeams->get(); //set this again in case it changed from this teams health changing
				if( self->initialFailureReactionDelay.isReady() && !self->zeroHealthyTeams->get() ) {
					vector<KeyRange> shards = self->shardsAffectedByTeamFailure->getShardsFor( ShardsAffectedByTeamFailure::Team(team->getServerIDs(), self->primary) );

					for(int i=0; i<shards.size(); i++) {
						int maxPriority = team->getPriority();
						if(maxPriority < SERVER_KNOBS->PRIORITY_TEAM_0_LEFT) {
							auto teams = self->shardsAffectedByTeamFailure->getTeamsFor( shards[i] );
							for( int j=0; j < teams.first.size()+teams.second.size(); j++) {
								// t is the team in primary DC or the remote DC
								auto& t = j < teams.first.size() ? teams.first[j] : teams.second[j-teams.first.size()];
								if( !t.servers.size() ) {
									maxPriority = SERVER_KNOBS->PRIORITY_TEAM_0_LEFT;
									break;
								}

								auto tc = self->teamCollections[t.primary ? 0 : 1];
								ASSERT(tc->primary == t.primary);
								if( tc->server_info.count( t.servers[0] ) ) {
									auto& info = tc->server_info[t.servers[0]];

									bool found = false;
									for( int k = 0; k < info->teams.size(); k++ ) {
										if( info->teams[k]->getServerIDs() == t.servers ) {
											maxPriority = std::max( maxPriority, info->teams[k]->getPriority() );
											found = true;
											break;
										}
									}

									//If we cannot find the team, it could be a bad team so assume unhealthy priority
									if(!found) {
										// If the input team (in function parameters) is a redundant team, found will be
										// false We want to differentiate the redundant_team from unhealthy_team in
										// terms of relocate priority
										maxPriority =
										    std::max<int>(maxPriority, redundantTeam ? SERVER_KNOBS->PRIORITY_TEAM_REDUNDANT
										                                             : SERVER_KNOBS->PRIORITY_TEAM_UNHEALTHY);
									}
								} else {
									TEST(true); // A removed server is still associated with a team in SABTF
								}
							}
						}

						RelocateShard rs;
						rs.keys = shards[i];
						rs.priority = maxPriority;

						self->output.send(rs);
						if(deterministicRandom()->random01() < 0.01) {
							TraceEvent("SendRelocateToDDQx100", self->distributorId)
								.detail("Team", team->getDesc())
								.detail("KeyBegin", rs.keys.begin)
								.detail("KeyEnd", rs.keys.end)
								.detail("Priority", rs.priority)
								.detail("TeamFailedMachines", team->size() - serversLeft)
								.detail("TeamOKMachines", serversLeft);
						}
					}
				} else {
					if(logTeamEvents) {
						TraceEvent("TeamHealthNotReady", self->distributorId).detail("HealthyTeamCount", self->healthyTeamCount);
					}
				}
			}

			// Wait for any of the machines to change status
			wait( quorum( change, 1 ) );
			wait( yield() );
		}
	} catch(Error& e) {
		if(logTeamEvents) {
			TraceEvent("TeamTrackerStopping", self->distributorId).detail("Team", team->getDesc()).detail("Priority", team->getPriority());
		}
		self->priority_teams[team->getPriority()]--;
		if (team->isHealthy()) {
			self->healthyTeamCount--;
			ASSERT( self->healthyTeamCount >= 0 );

			if( self->healthyTeamCount == 0 ) {
				TraceEvent(SevWarn, "ZeroTeamsHealthySignalling", self->distributorId).detail("SignallingTeam", team->getDesc());
				self->zeroHealthyTeams->set(true);
			}
		}
		if (lastOptimal) {
			self->optimalTeamCount--;
			ASSERT( self->optimalTeamCount >= 0 );
			self->zeroOptimalTeams.set(self->optimalTeamCount == 0);
		}
		throw;
	}
}

ACTOR Future<Void> trackExcludedServers( DDTeamCollection* self ) {
	loop {
		// Fetch the list of excluded servers
		state Transaction tr(self->cx);
		state Optional<Value> lastChangeID;
		loop {
			try {
				state Future<Standalone<RangeResultRef>> fresults = tr.getRange( excludedServersKeys, CLIENT_KNOBS->TOO_MANY );
				state Future<Optional<Value>> fchid = tr.get( excludedServersVersionKey );
				wait( success(fresults) && success(fchid) );

				Standalone<RangeResultRef> results = fresults.get();
				lastChangeID = fchid.get();
				ASSERT( !results.more && results.size() < CLIENT_KNOBS->TOO_MANY );

				std::set<AddressExclusion> excluded;
				for(auto r = results.begin(); r != results.end(); ++r) {
					AddressExclusion addr = decodeExcludedServersKey(r->key);
					if (addr.isValid())
						excluded.insert( addr );
				}

				TraceEvent("DDExcludedServersChanged", self->distributorId).detail("Rows", results.size()).detail("Exclusions", excluded.size());

				// Reset and reassign self->excludedServers based on excluded, but we only
				// want to trigger entries that are different
				auto old = self->excludedServers.getKeys();
				for(auto& o : old)
					if (!excluded.count(o))
						self->excludedServers.set(o, false);
				for(auto& n : excluded)
					self->excludedServers.set(n, true);
				self->restartRecruiting.trigger();
				break;
			} catch (Error& e) {
				wait( tr.onError(e) );
			}
		}

		// Wait for a change in the list of excluded servers
		loop {
			try {
				Optional<Value> nchid = wait( tr.get( excludedServersVersionKey ) );
				if (nchid != lastChangeID)
					break;

				wait( delay( SERVER_KNOBS->SERVER_LIST_DELAY, TaskPriority::DataDistribution ) );  // FIXME: make this tr.watch( excludedServersVersionKey ) instead
				tr = Transaction(self->cx);
			} catch (Error& e) {
				wait( tr.onError(e) );
			}
		}
	}
}

ACTOR Future<vector<std::pair<StorageServerInterface, ProcessClass>>> getServerListAndProcessClasses( Transaction *tr ) {
	state Future<vector<ProcessData>> workers = getWorkers(tr);
	state Future<Standalone<RangeResultRef>> serverList = tr->getRange( serverListKeys, CLIENT_KNOBS->TOO_MANY );
	wait( success(workers) && success(serverList) );
	ASSERT( !serverList.get().more && serverList.get().size() < CLIENT_KNOBS->TOO_MANY );

	std::map<Optional<Standalone<StringRef>>, ProcessData> id_data;
	for( int i = 0; i < workers.get().size(); i++ )
		id_data[workers.get()[i].locality.processId()] = workers.get()[i];

	vector<std::pair<StorageServerInterface, ProcessClass>> results;
	for( int i = 0; i < serverList.get().size(); i++ ) {
		auto ssi = decodeServerListValue( serverList.get()[i].value );
		results.push_back( std::make_pair(ssi, id_data[ssi.locality.processId()].processClass) );
	}

	return results;
}

ACTOR Future<Void> waitServerListChange( DDTeamCollection* self, FutureStream<Void> serverRemoved ) {
	state Future<Void> checkSignal = delay(SERVER_KNOBS->SERVER_LIST_DELAY, TaskPriority::DataDistributionLaunch);
	state Future<vector<std::pair<StorageServerInterface, ProcessClass>>> serverListAndProcessClasses = Never();
	state bool isFetchingResults = false;
	state Transaction tr(self->cx);
	loop {
		try {
			choose {
				when( wait( checkSignal ) ) {
					checkSignal = Never();
					isFetchingResults = true;
					serverListAndProcessClasses = getServerListAndProcessClasses(&tr);
				}
				when( vector<std::pair<StorageServerInterface, ProcessClass>> results = wait( serverListAndProcessClasses ) ) {
					serverListAndProcessClasses = Never();
					isFetchingResults = false;

					for( int i = 0; i < results.size(); i++ ) {
						UID serverId = results[i].first.id();
						StorageServerInterface const& ssi = results[i].first;
						ProcessClass const& processClass = results[i].second;
						if (!self->shouldHandleServer(ssi)) {
							continue;
						}
						else if( self->server_info.count( serverId ) ) {
							auto& serverInfo = self->server_info[ serverId ];
							if (ssi.getValue.getEndpoint() != serverInfo->lastKnownInterface.getValue.getEndpoint() || processClass != serverInfo->lastKnownClass.classType()) {
								Promise<std::pair<StorageServerInterface, ProcessClass>> currentInterfaceChanged = serverInfo->interfaceChanged;
								serverInfo->interfaceChanged = Promise<std::pair<StorageServerInterface, ProcessClass>>();
								serverInfo->onInterfaceChanged = Future<std::pair<StorageServerInterface, ProcessClass>>( serverInfo->interfaceChanged.getFuture() );
								currentInterfaceChanged.send( std::make_pair(ssi,processClass) );
							}
						} else if( !self->recruitingIds.count(ssi.id()) ) {
							self->addServer( ssi, processClass, self->serverTrackerErrorOut, tr.getReadVersion().get() );
							self->doBuildTeams = true;
						}
					}

					tr = Transaction(self->cx);
					checkSignal = delay(SERVER_KNOBS->SERVER_LIST_DELAY, TaskPriority::DataDistributionLaunch);
				}
				when( waitNext( serverRemoved ) ) {
					if( isFetchingResults ) {
						tr = Transaction(self->cx);
						serverListAndProcessClasses = getServerListAndProcessClasses(&tr);
					}
				}
			}
		} catch(Error& e) {
			wait( tr.onError(e) );
			serverListAndProcessClasses = Never();
			isFetchingResults = false;
			checkSignal = Void();
		}
	}
}

ACTOR Future<Void> waitHealthyZoneChange( DDTeamCollection* self ) {
	state ReadYourWritesTransaction tr(self->cx);
	loop {
		try {
			tr.setOption(FDBTransactionOptions::READ_SYSTEM_KEYS);
			tr.setOption(FDBTransactionOptions::LOCK_AWARE);
			Optional<Value> val = wait(tr.get(healthyZoneKey));
			state Future<Void> healthyZoneTimeout = Never();
			if(val.present()) {
				auto p = decodeHealthyZoneValue(val.get());
				if (p.first == ignoreSSFailuresZoneString) {
					// healthyZone is now overloaded for DD diabling purpose, which does not timeout
					TraceEvent("DataDistributionDisabledForStorageServerFailuresStart", self->distributorId);
					healthyZoneTimeout = Never();
				} else if (p.second > tr.getReadVersion().get()) {
					double timeoutSeconds = (p.second - tr.getReadVersion().get())/(double)SERVER_KNOBS->VERSIONS_PER_SECOND;
					healthyZoneTimeout = delay(timeoutSeconds, TaskPriority::DataDistribution);
					if(self->healthyZone.get() != p.first) {
						TraceEvent("MaintenanceZoneStart", self->distributorId).detail("ZoneID", printable(p.first)).detail("EndVersion", p.second).detail("Duration", timeoutSeconds);
						self->healthyZone.set(p.first);
					}
				} else if (self->healthyZone.get().present()) {
					// maintenance hits timeout
					TraceEvent("MaintenanceZoneEndTimeout", self->distributorId);
					self->healthyZone.set(Optional<Key>());
				}
			} else if(self->healthyZone.get().present()) {
				// `healthyZone` has been cleared
				if (self->healthyZone.get().get() == ignoreSSFailuresZoneString) {
					TraceEvent("DataDistributionDisabledForStorageServerFailuresEnd", self->distributorId);
				} else {
					TraceEvent("MaintenanceZoneEndManualClear", self->distributorId);
				}
				self->healthyZone.set(Optional<Key>());
			}

			state Future<Void> watchFuture = tr.watch(healthyZoneKey);
			wait(tr.commit());
			wait(watchFuture || healthyZoneTimeout);
			tr.reset();
		} catch(Error& e) {
			wait( tr.onError(e) );
		}
	}
}

ACTOR Future<Void> serverMetricsPolling( TCServerInfo *server) {
	state double lastUpdate = now();
	loop {
		wait( updateServerMetrics( server ) );
		wait( delayUntil( lastUpdate + SERVER_KNOBS->STORAGE_METRICS_POLLING_DELAY + SERVER_KNOBS->STORAGE_METRICS_RANDOM_DELAY * deterministicRandom()->random01(), TaskPriority::DataDistributionLaunch ) );
		lastUpdate = now();
	}
}

//Returns if the KeyValueStoreType of server is different from self->storeType or the desired datacenter does not match
ACTOR Future<Void> keyValueStoreTypeTracker(DDTeamCollection* self, TCServerInfo *server) {
	if ((!self->includedDCs.empty() &&
	     std::find(self->includedDCs.begin(), self->includedDCs.end(), server->lastKnownInterface.locality.dcId()) ==
	         self->includedDCs.end()) ||
	    (!self->isValidLocality(self->configuration.storagePolicy, server->lastKnownInterface.locality))) {
		TraceEvent("KeyValueStoreTypeChanged", self->distributorId)
			.detail("ServerID", server->id)
			.detail("StoreType", "?")
			.detail("DesiredType", self->configuration.storageServerStoreType.toString())
			.detail("IsValidLocality", self->isValidLocality(self->configuration.storagePolicy,
				server->lastKnownInterface.locality));
		return Void();
	}
	
	state KeyValueStoreType type = wait(brokenPromiseToNever(server->lastKnownInterface.getKeyValueStoreType.getReplyWithTaskID<KeyValueStoreType>(TaskPriority::DataDistribution)));
	if (type == self->configuration.storageServerStoreType &&
	    (self->includedDCs.empty() ||
	     std::find(self->includedDCs.begin(), self->includedDCs.end(), server->lastKnownInterface.locality.dcId()) !=
	         self->includedDCs.end()) &&
	    (self->isValidLocality(self->configuration.storagePolicy, server->lastKnownInterface.locality))) {
		wait(Future<Void>(Never()));
	}

	TraceEvent("KeyValueStoreTypeChanged", self->distributorId)
		.detail("ServerID", server->id)
		.detail("StoreType", type.toString())
		.detail("DesiredType", self->configuration.storageServerStoreType.toString())
		.detail("IsValidLocality", self->isValidLocality(self->configuration.storagePolicy,
			server->lastKnownInterface.locality));

	return Void();
}

ACTOR Future<Void> waitForAllDataRemoved( Database cx, UID serverID, Version addedVersion, DDTeamCollection* teams ) {
	state Transaction tr(cx);
	loop {
		try {
			tr.setOption(FDBTransactionOptions::PRIORITY_SYSTEM_IMMEDIATE);
			Version ver = wait( tr.getReadVersion() );

			//we cannot remove a server immediately after adding it, because a perfectly timed master recovery could cause us to not store the mutations sent to the short lived storage server.
			if(ver > addedVersion + SERVER_KNOBS->MAX_READ_TRANSACTION_LIFE_VERSIONS) {
				bool canRemove = wait( canRemoveStorageServer( &tr, serverID ) );
				if (canRemove && teams->shardsAffectedByTeamFailure->getNumberOfShards(serverID) == 0) {
					return Void();
				}
			}

			// Wait for any change to the serverKeys for this server
			wait( delay(SERVER_KNOBS->ALL_DATA_REMOVED_DELAY, TaskPriority::DataDistribution) );
			tr.reset();
		} catch (Error& e) {
			wait( tr.onError(e) );
		}
	}
}

ACTOR Future<Void> storageServerFailureTracker(DDTeamCollection* self, TCServerInfo* server, Database cx,
                                               ServerStatus* status, Version addedVersion) {
	state StorageServerInterface interf = server->lastKnownInterface;
	state int targetTeamNumPerServer = (SERVER_KNOBS->DESIRED_TEAMS_PER_SERVER * (self->configuration.storageTeamSize + 1)) / 2;
	loop {
		state bool inHealthyZone = false; // healthChanged actor will be Never() if this flag is true
		if (self->healthyZone.get().present()) {
			if (interf.locality.zoneId() == self->healthyZone.get()) {
				status->isFailed = false;
				inHealthyZone = true;
			} else if (self->healthyZone.get().get() == ignoreSSFailuresZoneString) {
				// Ignore all SS failures
				status->isFailed = false;
				inHealthyZone = true;
				TraceEvent("SSFailureTracker", self->distributorId)
				    .suppressFor(1.0)
				    .detail("IgnoredFailure", "BeforeChooseWhen")
				    .detail("ServerID", interf.id())
				    .detail("Status", status->toString());
			}
		}

		if( self->server_status.get(interf.id()).initialized ) {
			bool unhealthy = self->server_status.get(interf.id()).isUnhealthy();
			if(unhealthy && !status->isUnhealthy()) {
				self->unhealthyServers--;
			}
			if(!unhealthy && status->isUnhealthy()) {
				self->unhealthyServers++;
			}
		} else if(status->isUnhealthy()) {
			self->unhealthyServers++;
		}

		self->server_status.set( interf.id(), *status );
		if( status->isFailed )
			self->restartRecruiting.trigger();

		Future<Void> healthChanged = Never();
		if(status->isFailed) {
			ASSERT(!inHealthyZone);
			healthChanged = IFailureMonitor::failureMonitor().onStateEqual( interf.waitFailure.getEndpoint(), FailureStatus(false));
		} else if(!inHealthyZone) {
			healthChanged = waitFailureClientStrict(interf.waitFailure, SERVER_KNOBS->DATA_DISTRIBUTION_FAILURE_REACTION_TIME, TaskPriority::DataDistribution);
		}
		choose {
			when ( wait(healthChanged) ) {
				status->isFailed = !status->isFailed;
				if(!status->isFailed && (server->teams.size() < targetTeamNumPerServer || self->lastBuildTeamsFailed)) {
					self->doBuildTeams = true;
				}
				if (status->isFailed && self->healthyZone.get().present()) {
					if (self->healthyZone.get().get() == ignoreSSFailuresZoneString) {
						// Ignore the failed storage server
						TraceEvent("SSFailureTracker", self->distributorId)
						    .detail("IgnoredFailure", "InsideChooseWhen")
						    .detail("ServerID", interf.id())
						    .detail("Status", status->toString());
						status->isFailed = false;
					} else if (self->clearHealthyZoneFuture.isReady()) {
						self->clearHealthyZoneFuture = clearHealthyZone(self->cx);
						TraceEvent("MaintenanceZoneCleared", self->distributorId);
						self->healthyZone.set(Optional<Key>());
					}
				}
			}
			when ( wait( status->isUnhealthy() ? waitForAllDataRemoved(cx, interf.id(), addedVersion, self) : Never() ) ) { break; }
			when ( wait( self->healthyZone.onChange() ) ) {}
		}
	}

	return Void(); // Don't ignore failures
}

// Check the status of a storage server.
// Apply all requirements to the server and mark it as excluded if it fails to satisfies these requirements
ACTOR Future<Void> storageServerTracker(
	DDTeamCollection* self,
	Database cx,
	TCServerInfo *server, //This actor is owned by this TCServerInfo
	Promise<Void> errorOut,
	Version addedVersion)
{
	state Future<Void> failureTracker;
	state ServerStatus status( false, false, server->lastKnownInterface.locality );
	state bool lastIsUnhealthy = false;
	state Future<Void> metricsTracker = serverMetricsPolling( server );
	state Future<std::pair<StorageServerInterface, ProcessClass>> interfaceChanged = server->onInterfaceChanged;

	state Future<Void> storeTracker = keyValueStoreTypeTracker( self, server );
	state bool hasWrongStoreTypeOrDC = false;
	state int targetTeamNumPerServer = (SERVER_KNOBS->DESIRED_TEAMS_PER_SERVER * (self->configuration.storageTeamSize + 1)) / 2;

	try {
		loop {
			status.isUndesired = false;
			status.isWrongConfiguration = false;

			// If there is any other server on this exact NetworkAddress, this server is undesired and will eventually be eliminated
			state std::vector<Future<Void>> otherChanges;
			std::vector<Promise<Void>> wakeUpTrackers;
			for(const auto& i : self->server_info) {
				if (i.second.getPtr() != server && i.second->lastKnownInterface.address() == server->lastKnownInterface.address()) {
					auto& statusInfo = self->server_status.get( i.first );
					TraceEvent("SameAddress", self->distributorId)
						.detail("Failed", statusInfo.isFailed)
						.detail("Undesired", statusInfo.isUndesired)
						.detail("Server", server->id).detail("OtherServer", i.second->id)
						.detail("Address", server->lastKnownInterface.address())
						.detail("NumShards", self->shardsAffectedByTeamFailure->getNumberOfShards(server->id))
						.detail("OtherNumShards", self->shardsAffectedByTeamFailure->getNumberOfShards(i.second->id))
						.detail("OtherHealthy", !self->server_status.get( i.second->id ).isUnhealthy());
					// wait for the server's ip to be changed
					otherChanges.push_back(self->server_status.onChange(i.second->id));
					if(!self->server_status.get( i.second->id ).isUnhealthy()) {
						if(self->shardsAffectedByTeamFailure->getNumberOfShards(i.second->id) >= self->shardsAffectedByTeamFailure->getNumberOfShards(server->id))
						{
							TraceEvent(SevWarn, "UndesiredStorageServer", self->distributorId)
								.detail("Server", server->id)
								.detail("Address", server->lastKnownInterface.address())
								.detail("OtherServer", i.second->id)
								.detail("NumShards", self->shardsAffectedByTeamFailure->getNumberOfShards(server->id))
								.detail("OtherNumShards", self->shardsAffectedByTeamFailure->getNumberOfShards(i.second->id));

							status.isUndesired = true;
						}
						else
							wakeUpTrackers.push_back(i.second->wakeUpTracker);
					}
				}
			}

			for(auto& p : wakeUpTrackers) {
				if( !p.isSet() )
					p.send(Void());
			}

			if( server->lastKnownClass.machineClassFitness( ProcessClass::Storage ) > ProcessClass::UnsetFit ) {
				// We saw a corner case in in 3 data_hall configuration
				// when optimalTeamCount = 1, healthyTeamCount = 0.
				if (self->optimalTeamCount > 0 && self->healthyTeamCount > 0) {
					TraceEvent(SevWarn, "UndesiredStorageServer", self->distributorId)
					    .detail("Server", server->id)
					    .detail("OptimalTeamCount", self->optimalTeamCount)
					    .detail("Fitness", server->lastKnownClass.machineClassFitness(ProcessClass::Storage));
					status.isUndesired = true;
				}
				otherChanges.push_back( self->zeroOptimalTeams.onChange() );
			}

			//If this storage server has the wrong key-value store type, then mark it undesired so it will be replaced with a server having the correct type
			if(hasWrongStoreTypeOrDC) {
				TraceEvent(SevWarn, "UndesiredStorageServer", self->distributorId).detail("Server", server->id).detail("StoreType", "?");
				status.isUndesired = true;
				status.isWrongConfiguration = true;
			}

			// If the storage server is in the excluded servers list, it is undesired
			NetworkAddress a = server->lastKnownInterface.address();
			AddressExclusion addr( a.ip, a.port );
			AddressExclusion ipaddr( a.ip );
			if (self->excludedServers.get( addr ) || self->excludedServers.get( ipaddr )) {
				TraceEvent(SevWarn, "UndesiredStorageServer", self->distributorId).detail("Server", server->id)
					.detail("Excluded", self->excludedServers.get( addr ) ? addr.toString() : ipaddr.toString());
				status.isUndesired = true;
				status.isWrongConfiguration = true;
			}
			otherChanges.push_back( self->excludedServers.onChange( addr ) );
			otherChanges.push_back( self->excludedServers.onChange( ipaddr ) );

			failureTracker = storageServerFailureTracker(self, server, cx, &status, addedVersion);
			//We need to recruit new storage servers if the key value store type has changed
			if(hasWrongStoreTypeOrDC)
				self->restartRecruiting.trigger();

			if (lastIsUnhealthy && !status.isUnhealthy() &&
			    ( server->teams.size() < targetTeamNumPerServer || self->lastBuildTeamsFailed)) {
				self->doBuildTeams = true;
				self->restartTeamBuilder.trigger(); // This does not trigger building teams if there exist healthy teams
			}
			lastIsUnhealthy = status.isUnhealthy();

			state bool recordTeamCollectionInfo = false;
			choose {
				when(wait(failureTracker)) {
					// The server is failed AND all data has been removed from it, so permanently remove it.
					TraceEvent("StatusMapChange", self->distributorId).detail("ServerID", server->id).detail("Status", "Removing");

					if(server->updated.canBeSet()) {
						server->updated.send(Void());
					}

					// Remove server from FF/serverList
					wait( removeStorageServer( cx, server->id, self->lock ) );

					TraceEvent("StatusMapChange", self->distributorId).detail("ServerID", server->id).detail("Status", "Removed");
					// Sets removeSignal (alerting dataDistributionTeamCollection to remove the storage server from its own data structures)
					server->removed.send( Void() );
					self->removedServers.send( server->id );
					return Void();
				}
				when( std::pair<StorageServerInterface, ProcessClass> newInterface = wait( interfaceChanged ) ) {
					bool restartRecruiting =  newInterface.first.waitFailure.getEndpoint().getPrimaryAddress() != server->lastKnownInterface.waitFailure.getEndpoint().getPrimaryAddress();
					bool localityChanged = server->lastKnownInterface.locality != newInterface.first.locality;
					bool machineLocalityChanged = server->lastKnownInterface.locality.zoneId().get() !=
					                              newInterface.first.locality.zoneId().get();
					TraceEvent("StorageServerInterfaceChanged", self->distributorId)
					    .detail("ServerID", server->id)
					    .detail("NewWaitFailureToken", newInterface.first.waitFailure.getEndpoint().token)
					    .detail("OldWaitFailureToken", server->lastKnownInterface.waitFailure.getEndpoint().token)
					    .detail("LocalityChanged", localityChanged)
					    .detail("MachineLocalityChanged", machineLocalityChanged);

					server->lastKnownInterface = newInterface.first;
					server->lastKnownClass = newInterface.second;
					if (localityChanged) {
						TEST(true); // Server locality changed

						// The locality change of a server will affect machine teams related to the server if
						// the server's machine locality is changed
						if (machineLocalityChanged) {
							// First handle the impact on the machine of the server on the old locality
							Reference<TCMachineInfo> machine = server->machine;
							ASSERT(machine->serversOnMachine.size() >= 1);
							if (machine->serversOnMachine.size() == 1) {
								// When server is the last server on the machine,
								// remove the machine and the related machine team
								self->removeMachine(machine);
								server->machine = Reference<TCMachineInfo>();
							} else {
								// we remove the server from the machine, and
								// update locality entry for the machine and the global machineLocalityMap
								int serverIndex = -1;
								for (int i = 0; i < machine->serversOnMachine.size(); ++i) {
									if (machine->serversOnMachine[i].getPtr() == server) {
										// NOTE: now the machine's locality is wrong. Need update it whenever uses it.
										serverIndex = i;
										machine->serversOnMachine[i] = machine->serversOnMachine.back();
										machine->serversOnMachine.pop_back();
										break; // Invariant: server only appear on the machine once
									}
								}
								ASSERT(serverIndex != -1);
								// NOTE: we do not update the machine's locality map even when
								// its representative server is changed.
							}

							// Second handle the impact on the destination machine where the server's new locality is;
							// If the destination machine is new, create one; otherwise, add server to an existing one
							// Update server's machine reference to the destination machine
							Reference<TCMachineInfo> destMachine =
							    self->checkAndCreateMachine(self->server_info[server->id]);
							ASSERT(destMachine.isValid());
						}

						// Ensure the server's server team belong to a machine team, and
						// Get the newBadTeams due to the locality change
						vector<Reference<TCTeamInfo>> newBadTeams;
						for (auto& serverTeam : server->teams) {
							if (!self->satisfiesPolicy(serverTeam->getServers())) {
								newBadTeams.push_back(serverTeam);
								continue;
							}
							if (machineLocalityChanged) {
								Reference<TCMachineTeamInfo> machineTeam = self->checkAndCreateMachineTeam(serverTeam);
								ASSERT(machineTeam.isValid());
								serverTeam->machineTeam = machineTeam;
							}
						}

						server->inDesiredDC =
						    (self->includedDCs.empty() ||
						     std::find(self->includedDCs.begin(), self->includedDCs.end(),
						               server->lastKnownInterface.locality.dcId()) != self->includedDCs.end());
						self->resetLocalitySet();

						bool addedNewBadTeam = false;
						for(auto it : newBadTeams) {
							if( self->removeTeam(it) ) {
								self->addTeam(it->getServers(), true);
								addedNewBadTeam = true;
							}
						}
						if(addedNewBadTeam && self->badTeamRemover.isReady()) {
							TEST(true); // Server locality change created bad teams
							self->doBuildTeams = true;
							self->badTeamRemover = removeBadTeams(self);
							self->addActor.send(self->badTeamRemover);
							// The team number changes, so we need to update the team number info
							// self->traceTeamCollectionInfo();
							recordTeamCollectionInfo = true;
						}
						// The locality change of the server will invalid the server's old teams,
						// so we need to rebuild teams for the server
						self->doBuildTeams = true;
					}

					interfaceChanged = server->onInterfaceChanged;
					// We rely on the old failureTracker being actorCancelled since the old actor now has a pointer to an invalid location
					status = ServerStatus( status.isFailed, status.isUndesired, server->lastKnownInterface.locality );

					// self->traceTeamCollectionInfo();
					recordTeamCollectionInfo = true;
					//Restart the storeTracker for the new interface
					storeTracker = keyValueStoreTypeTracker(self, server);
					hasWrongStoreTypeOrDC = false;
					self->restartTeamBuilder.trigger();

					if(restartRecruiting)
						self->restartRecruiting.trigger();
				}
				when( wait( otherChanges.empty() ? Never() : quorum( otherChanges, 1 ) ) ) {
					TraceEvent("SameAddressChangedStatus", self->distributorId).detail("ServerID", server->id);
				}
				when( wait( storeTracker ) ) {
					TEST(true); //KeyValueStore type changed

					storeTracker = Never();
					hasWrongStoreTypeOrDC = true;
				}
				when( wait( server->wakeUpTracker.getFuture() ) ) {
					server->wakeUpTracker = Promise<Void>();
				}
			}

			if (recordTeamCollectionInfo) {
				self->traceTeamCollectionInfo();
			}
		}
	} catch( Error &e ) {
		if (e.code() != error_code_actor_cancelled && errorOut.canBeSet())
			errorOut.sendError(e);
		throw;
	}
}

//Monitor whether or not storage servers are being recruited.  If so, then a database cannot be considered quiet
ACTOR Future<Void> monitorStorageServerRecruitment(DDTeamCollection* self) {
	state bool recruiting = false;
	TraceEvent("StorageServerRecruitment", self->distributorId)
	    .detail("State", "Idle")
	    .trackLatest(("StorageServerRecruitment_" + self->distributorId.toString()).c_str());
	loop {
		if( !recruiting ) {
			while(self->recruitingStream.get() == 0) {
				wait( self->recruitingStream.onChange() );
			}
			TraceEvent("StorageServerRecruitment", self->distributorId)
				.detail("State", "Recruiting")
				.trackLatest(("StorageServerRecruitment_" + self->distributorId.toString()).c_str());
			recruiting = true;
		} else {
			loop {
				choose {
					when( wait( self->recruitingStream.onChange() ) ) {}
					when( wait( self->recruitingStream.get() == 0 ? delay(SERVER_KNOBS->RECRUITMENT_IDLE_DELAY, TaskPriority::DataDistribution) : Future<Void>(Never()) ) ) { break; }
				}
			}
			TraceEvent("StorageServerRecruitment", self->distributorId)
				.detail("State", "Idle")
				.trackLatest(("StorageServerRecruitment_" + self->distributorId.toString()).c_str());
			recruiting = false;
		}
	}
}

ACTOR Future<Void> checkAndRemoveInvalidLocalityAddr(DDTeamCollection* self) {
	state double start = now();
	state bool hasCorrectedLocality = false;

	loop {
		try {
			wait(delay(SERVER_KNOBS->DD_CHECK_INVALID_LOCALITY_DELAY, TaskPriority::DataDistribution));

			// Because worker's processId can be changed when its locality is changed, we cannot watch on the old
			// processId; This actor is inactive most time, so iterating all workers incurs little performance overhead.
			state vector<ProcessData> workers = wait(getWorkers(self->cx));
			state std::set<AddressExclusion> existingAddrs;
			for (int i = 0; i < workers.size(); i++) {
				const ProcessData& workerData = workers[i];
				AddressExclusion addr(workerData.address.ip, workerData.address.port);
				existingAddrs.insert(addr);
				if (self->invalidLocalityAddr.count(addr) &&
				    self->isValidLocality(self->configuration.storagePolicy, workerData.locality)) {
					// The locality info on the addr has been corrected
					self->invalidLocalityAddr.erase(addr);
					hasCorrectedLocality = true;
					TraceEvent("InvalidLocalityCorrected").detail("Addr", addr.toString());
				}
			}

			wait(yield(TaskPriority::DataDistribution));

			// In case system operator permanently excludes workers on the address with invalid locality
			for (auto addr = self->invalidLocalityAddr.begin(); addr != self->invalidLocalityAddr.end();) {
				if (!existingAddrs.count(*addr)) {
					// The address no longer has a worker
					addr = self->invalidLocalityAddr.erase(addr);
					hasCorrectedLocality = true;
					TraceEvent("InvalidLocalityNoLongerExists").detail("Addr", addr->toString());
				} else {
					++addr;
				}
			}

			if (hasCorrectedLocality) {
				// Recruit on address who locality has been corrected
				self->restartRecruiting.trigger();
				hasCorrectedLocality = false;
			}

			if (self->invalidLocalityAddr.empty()) {
				break;
			}

			if (now() - start > 300) { // Report warning if invalid locality is not corrected within 300 seconds
				// The incorrect locality info has not been properly corrected in a reasonable time
				TraceEvent(SevWarn, "PersistentInvalidLocality").detail("Addresses", self->invalidLocalityAddr.size());
				start = now();
			}
		} catch (Error& e) {
			TraceEvent("CheckAndRemoveInvalidLocalityAddrRetry", self->distributorId).detail("Error", e.what());
		}
	}

	return Void();
}

ACTOR Future<Void> initializeStorage( DDTeamCollection* self, RecruitStorageReply candidateWorker ) {
	// Exclude the worker that has invalid locality
	if (!self->isValidLocality(self->configuration.storagePolicy, candidateWorker.worker.locality)) {
		TraceEvent(SevWarn, "DDRecruiting")
		    .detail("ExcludeWorkerWithInvalidLocality", candidateWorker.worker.id())
		    .detail("WorkerLocality", candidateWorker.worker.locality.toString())
		    .detail("Addr", candidateWorker.worker.address());
		auto addr = candidateWorker.worker.address();
		self->invalidLocalityAddr.insert(AddressExclusion(addr.ip, addr.port));
		if (self->checkInvalidLocalities.isReady()) {
			self->checkInvalidLocalities = checkAndRemoveInvalidLocalityAddr(self);
			self->addActor.send(self->checkInvalidLocalities);
		}
		self->restartRecruiting.trigger();
		return Void();
	}

	// SOMEDAY: Cluster controller waits for availability, retry quickly if a server's Locality changes
	self->recruitingStream.set(self->recruitingStream.get()+1);

	state UID interfaceId = deterministicRandom()->randomUniqueID();
	InitializeStorageRequest isr;
	isr.storeType = self->configuration.storageServerStoreType;
	isr.seedTag = invalidTag;
	isr.reqId = deterministicRandom()->randomUniqueID();
	isr.interfaceId = interfaceId;

	TraceEvent("DDRecruiting").detail("State", "Sending request to worker").detail("WorkerID", candidateWorker.worker.id())
		.detail("WorkerLocality", candidateWorker.worker.locality.toString()).detail("Interf", interfaceId).detail("Addr", candidateWorker.worker.address());

	self->recruitingIds.insert(interfaceId);
	self->recruitingLocalities.insert(candidateWorker.worker.address());
	state ErrorOr<InitializeStorageReply> newServer = wait( candidateWorker.worker.storage.tryGetReply( isr, TaskPriority::DataDistribution ) );
	if(newServer.isError()) {
		TraceEvent(SevWarn, "DDRecruitmentError").error(newServer.getError());
		if( !newServer.isError( error_code_recruitment_failed ) && !newServer.isError( error_code_request_maybe_delivered ) )
			throw newServer.getError();
		wait( delay(SERVER_KNOBS->STORAGE_RECRUITMENT_DELAY, TaskPriority::DataDistribution) );
	}
	self->recruitingIds.erase(interfaceId);
	self->recruitingLocalities.erase(candidateWorker.worker.address());

	self->recruitingStream.set(self->recruitingStream.get()-1);

	TraceEvent("DDRecruiting").detail("State", "Finished request").detail("WorkerID", candidateWorker.worker.id())
		.detail("WorkerLocality", candidateWorker.worker.locality.toString()).detail("Interf", interfaceId).detail("Addr", candidateWorker.worker.address());

	if( newServer.present() ) {
		if( !self->server_info.count( newServer.get().interf.id() ) )
			self->addServer( newServer.get().interf, candidateWorker.processClass, self->serverTrackerErrorOut, newServer.get().addedVersion );
		else
			TraceEvent(SevWarn, "DDRecruitmentError").detail("Reason", "Server ID already recruited");

		self->doBuildTeams = true;
	}

	self->restartRecruiting.trigger();

	return Void();
}

// Recruit a worker as a storage server
ACTOR Future<Void> storageRecruiter( DDTeamCollection* self, Reference<AsyncVar<struct ServerDBInfo>> db ) {
	state Future<RecruitStorageReply> fCandidateWorker;
	state RecruitStorageRequest lastRequest;
	loop {
		try {
			RecruitStorageRequest rsr;
			std::set<AddressExclusion> exclusions;
			for(auto s = self->server_info.begin(); s != self->server_info.end(); ++s) {
				auto serverStatus = self->server_status.get( s->second->lastKnownInterface.id() );
				if( serverStatus.excludeOnRecruit() ) {
					TraceEvent(SevDebug, "DDRecruitExcl1").detail("Excluding", s->second->lastKnownInterface.address());
					auto addr = s->second->lastKnownInterface.address();
					exclusions.insert( AddressExclusion( addr.ip, addr.port ) );
				}
			}
			for(auto addr : self->recruitingLocalities) {
				exclusions.insert( AddressExclusion(addr.ip, addr.port));
			}

			auto excl = self->excludedServers.getKeys();
			for (auto& s : excl) {
				if (self->excludedServers.get(s)) {
					TraceEvent(SevDebug, "DDRecruitExcl2").detail("Excluding", s.toString());
					exclusions.insert( s );
				}
			}

			// Exclude workers that have invalid locality
			for (auto& addr : self->invalidLocalityAddr) {
				TraceEvent(SevDebug, "DDRecruitExclInvalidAddr").detail("Excluding", addr.toString());
				exclusions.insert(addr);
			}

			rsr.criticalRecruitment = self->healthyTeamCount == 0;
			for(auto it : exclusions) {
				rsr.excludeAddresses.push_back(it);
			}

			rsr.includeDCs = self->includedDCs;

			TraceEvent(rsr.criticalRecruitment ? SevWarn : SevInfo, "DDRecruiting").detail("State", "Sending request to CC")
			.detail("Exclusions", rsr.excludeAddresses.size()).detail("Critical", rsr.criticalRecruitment);

			if( rsr.criticalRecruitment ) {
				TraceEvent(SevWarn, "DDRecruitingEmergency", self->distributorId);
			}

			if(!fCandidateWorker.isValid() || fCandidateWorker.isReady() || rsr.excludeAddresses != lastRequest.excludeAddresses || rsr.criticalRecruitment != lastRequest.criticalRecruitment) {
				lastRequest = rsr;
				fCandidateWorker = brokenPromiseToNever( db->get().clusterInterface.recruitStorage.getReply( rsr, TaskPriority::DataDistribution ) );
			}

			choose {
				when( RecruitStorageReply candidateWorker = wait( fCandidateWorker ) ) {
					self->addActor.send(initializeStorage(self, candidateWorker));
				}
				when( wait( db->onChange() ) ) { // SOMEDAY: only if clusterInterface changes?
					fCandidateWorker = Future<RecruitStorageReply>();
				}
				when( wait( self->restartRecruiting.onTrigger() ) ) {}
			}
			wait( delay(FLOW_KNOBS->PREVENT_FAST_SPIN_DELAY, TaskPriority::DataDistribution) );
		} catch( Error &e ) {
			if(e.code() != error_code_timed_out) {
				throw;
			}
			TEST(true); //Storage recruitment timed out
		}
	}
}

ACTOR Future<Void> updateReplicasKey(DDTeamCollection* self, Optional<Key> dcId) {
	std::vector<Future<Void>> serverUpdates;

	for(auto& it : self->server_info) {
		serverUpdates.push_back(it.second->updated.getFuture());
	}

	wait(self->initialFailureReactionDelay && waitForAll(serverUpdates));
	wait(waitUntilHealthy(self));
	TraceEvent("DDUpdatingReplicas", self->distributorId).detail("DcId", dcId).detail("Replicas", self->configuration.storageTeamSize);
	state Transaction tr(self->cx);
	loop {
		try {
			Optional<Value> val = wait( tr.get(datacenterReplicasKeyFor(dcId)) );
			state int oldReplicas = val.present() ? decodeDatacenterReplicasValue(val.get()) : 0;
			if(oldReplicas == self->configuration.storageTeamSize) {
				TraceEvent("DDUpdatedAlready", self->distributorId).detail("DcId", dcId).detail("Replicas", self->configuration.storageTeamSize);
				return Void();
			}
			if(oldReplicas < self->configuration.storageTeamSize) {
				tr.set(rebootWhenDurableKey, StringRef());
			}
			tr.set(datacenterReplicasKeyFor(dcId), datacenterReplicasValue(self->configuration.storageTeamSize));
			wait( tr.commit() );
			TraceEvent("DDUpdatedReplicas", self->distributorId).detail("DcId", dcId).detail("Replicas", self->configuration.storageTeamSize).detail("OldReplicas", oldReplicas);
			return Void();
		} catch( Error &e ) {
			wait( tr.onError(e) );
		}
	}
}

ACTOR Future<Void> serverGetTeamRequests(TeamCollectionInterface tci, DDTeamCollection* self) {
	loop {
		GetTeamRequest req = waitNext(tci.getTeam.getFuture());
		self->addActor.send( self->getTeam( self, req ) );
	}
}

ACTOR Future<Void> remoteRecovered( Reference<AsyncVar<struct ServerDBInfo>> db ) {
	TraceEvent("DDTrackerStarting");
	while ( db->get().recoveryState < RecoveryState::ALL_LOGS_RECRUITED ) {
		TraceEvent("DDTrackerStarting").detail("RecoveryState", (int)db->get().recoveryState);
		wait( db->onChange() );
	}
	return Void();
}

ACTOR Future<Void> monitorHealthyTeams( DDTeamCollection* self ) {
	loop choose {
		when ( wait(self->zeroHealthyTeams->get() ? delay(SERVER_KNOBS->DD_ZERO_HEALTHY_TEAM_DELAY, TaskPriority::DataDistribution) : Never()) ) {
			self->doBuildTeams = true;
			wait( DDTeamCollection::checkBuildTeams(self) );
		}
		when ( wait(self->zeroHealthyTeams->onChange()) ) {}
	}
}

// Keep track of servers and teams -- serves requests for getRandomTeam
ACTOR Future<Void> dataDistributionTeamCollection(
	Reference<DDTeamCollection> teamCollection,
	Reference<InitialDataDistribution> initData,
	TeamCollectionInterface tci,
	Reference<AsyncVar<struct ServerDBInfo>> db)
{
	state DDTeamCollection* self = teamCollection.getPtr();
	state Future<Void> loggingTrigger = Void();
	state PromiseStream<Void> serverRemoved;
	state Future<Void> error = actorCollection( self->addActor.getFuture() );

	try {
		wait( DDTeamCollection::init( self, initData ) );
		initData = Reference<InitialDataDistribution>();
		self->addActor.send(serverGetTeamRequests(tci, self));

		TraceEvent("DDTeamCollectionBegin", self->distributorId).detail("Primary", self->primary);
		wait( self->readyToStart || error );
		TraceEvent("DDTeamCollectionReadyToStart", self->distributorId).detail("Primary", self->primary);

		// removeBadTeams() does not always run. We may need to restart the actor when needed.
		// So we need the badTeamRemover variable to check if the actor is ready.
		if(self->badTeamRemover.isReady()) {
			self->badTeamRemover = removeBadTeams(self);
			self->addActor.send(self->badTeamRemover);
		}

		if (self->redundantMachineTeamRemover.isReady()) {
			self->redundantMachineTeamRemover = machineTeamRemover(self);
			self->addActor.send(self->redundantMachineTeamRemover);
		}
		if (self->redundantServerTeamRemover.isReady()) {
			self->redundantServerTeamRemover = serverTeamRemover(self);
			self->addActor.send(self->redundantServerTeamRemover);
		}
		self->traceTeamCollectionInfo();

		if(self->includedDCs.size()) {
			//start this actor before any potential recruitments can happen
			self->addActor.send(updateReplicasKey(self, self->includedDCs[0]));
		}

		// The following actors (e.g. storageRecruiter) do not need to be assigned to a variable because
		// they are always running.
		self->addActor.send(storageRecruiter( self, db ));
		self->addActor.send(monitorStorageServerRecruitment( self ));
		self->addActor.send(waitServerListChange( self, serverRemoved.getFuture() ));
		self->addActor.send(trackExcludedServers( self ));
		self->addActor.send(monitorHealthyTeams( self ));
		self->addActor.send(waitHealthyZoneChange( self ));

		// SOMEDAY: Monitor FF/serverList for (new) servers that aren't in allServers and add or remove them

		loop choose {
			when( UID removedServer = waitNext( self->removedServers.getFuture() ) ) {
				TEST(true);  // Storage server removed from database
				self->removeServer(removedServer);
				serverRemoved.send( Void() );

				self->restartRecruiting.trigger();
			}
			when( wait( self->zeroHealthyTeams->onChange() ) ) {
				if(self->zeroHealthyTeams->get()) {
					self->restartRecruiting.trigger();
					self->noHealthyTeams();
				}
			}
			when( wait( loggingTrigger ) ) {
				int highestPriority = 0;
				for(auto it : self->priority_teams) {
					if(it.second > 0) {
						highestPriority = std::max(highestPriority, it.first);
					}
				}

				TraceEvent("TotalDataInFlight", self->distributorId)
				    .detail("Primary", self->primary)
				    .detail("TotalBytes", self->getDebugTotalDataInFlight())
				    .detail("UnhealthyServers", self->unhealthyServers)
				    .detail("ServerCount", self->server_info.size())
				    .detail("StorageTeamSize", self->configuration.storageTeamSize)
				    .detail("HighestPriority", highestPriority)
				    .trackLatest(self->primary ? "TotalDataInFlight" : "TotalDataInFlightRemote");
				loggingTrigger = delay( SERVER_KNOBS->DATA_DISTRIBUTION_LOGGING_INTERVAL );
			}
			when( wait( self->serverTrackerErrorOut.getFuture() ) ) {} // Propagate errors from storageServerTracker
			when( wait( error ) ) {}
		}
	} catch (Error& e) {
		if (e.code() != error_code_movekeys_conflict)
			TraceEvent(SevError, "DataDistributionTeamCollectionError", self->distributorId).error(e);
		throw e;
	}
}

ACTOR Future<Void> waitForDataDistributionEnabled( Database cx ) {
	state Transaction tr(cx);
	loop {
		wait(delay(SERVER_KNOBS->DD_ENABLED_CHECK_DELAY, TaskPriority::DataDistribution));

		try {
			Optional<Value> mode = wait( tr.get( dataDistributionModeKey ) );
			if (!mode.present() && isDDEnabled()) {
				TraceEvent("WaitForDDEnabledSucceeded");
				return Void();
			}
			if (mode.present()) {
				BinaryReader rd( mode.get(), Unversioned() );
				int m;
				rd >> m;
				TraceEvent(SevDebug, "WaitForDDEnabled")
					.detail("Mode", m)
					.detail("IsDDEnabled", isDDEnabled());
				if (m && isDDEnabled()) {
					TraceEvent("WaitForDDEnabledSucceeded");
					return Void();
				}
			}

			tr.reset();
		} catch (Error& e) {
			wait( tr.onError(e) );
		}
	}
}

ACTOR Future<bool> isDataDistributionEnabled( Database cx ) {
	state Transaction tr(cx);
	loop {
		try {
			Optional<Value> mode = wait( tr.get( dataDistributionModeKey ) );
			if (!mode.present() && isDDEnabled()) return true;
			if (mode.present()) {
				BinaryReader rd( mode.get(), Unversioned() );
				int m;
				rd >> m;
				if (m && isDDEnabled()) {
					TraceEvent(SevDebug, "IsDDEnabledSucceeded")
						.detail("Mode", m)
						.detail("IsDDEnabled", isDDEnabled());
					return true;
				}
			}
			// SOMEDAY: Write a wrapper in MoveKeys.actor.h
			Optional<Value> readVal = wait( tr.get( moveKeysLockOwnerKey ) );
			UID currentOwner = readVal.present() ? BinaryReader::fromStringRef<UID>(readVal.get(), Unversioned()) : UID();
			if( isDDEnabled() && (currentOwner != dataDistributionModeLock ) ) {
				TraceEvent(SevDebug, "IsDDEnabledSucceeded")
					.detail("CurrentOwner", currentOwner)
					.detail("DDModeLock", dataDistributionModeLock)
					.detail("IsDDEnabled", isDDEnabled());
				return true;
			}
			TraceEvent(SevDebug, "IsDDEnabledFailed")
				.detail("CurrentOwner", currentOwner)
				.detail("DDModeLock", dataDistributionModeLock)
				.detail("IsDDEnabled", isDDEnabled());
			return false;
		} catch (Error& e) {
			wait( tr.onError(e) );
		}
	}
}

//Ensures that the serverKeys key space is properly coalesced
//This method is only used for testing and is not implemented in a manner that is safe for large databases
ACTOR Future<Void> debugCheckCoalescing(Database cx) {
	state Transaction tr(cx);
	loop {
		try {
			state Standalone<RangeResultRef> serverList = wait(tr.getRange(serverListKeys, CLIENT_KNOBS->TOO_MANY));
			ASSERT( !serverList.more && serverList.size() < CLIENT_KNOBS->TOO_MANY);

			state int i;
			for(i = 0; i < serverList.size(); i++) {
				state UID id = decodeServerListValue(serverList[i].value).id();
				Standalone<RangeResultRef> ranges = wait(krmGetRanges(&tr, serverKeysPrefixFor(id), allKeys));
				ASSERT(ranges.end()[-1].key == allKeys.end);

				for(int j = 0; j < ranges.size() - 2; j++)
					if(ranges[j].value == ranges[j + 1].value)
						TraceEvent(SevError, "UncoalescedValues", id).detail("Key1", ranges[j].key).detail("Key2", ranges[j + 1].key).detail("Value", ranges[j].value);
			}

			TraceEvent("DoneCheckingCoalescing");
			return Void();
		}
		catch(Error &e){
			wait( tr.onError(e) );
		}
	}
}

static std::set<int> const& normalDDQueueErrors() {
	static std::set<int> s;
	if (s.empty()) {
		s.insert( error_code_movekeys_conflict );
		s.insert( error_code_broken_promise );
	}
	return s;
}

ACTOR Future<Void> pollMoveKeysLock( Database cx, MoveKeysLock lock ) {
	loop {
		wait(delay(SERVER_KNOBS->MOVEKEYS_LOCK_POLLING_DELAY));
		state Transaction tr(cx);
		loop {
			try {
				wait( checkMoveKeysLockReadOnly(&tr, lock) );
				break;
			} catch( Error &e ) {
				wait( tr.onError(e) );
			}
		}
	}
}

struct DataDistributorData : NonCopyable, ReferenceCounted<DataDistributorData> {
	Reference<AsyncVar<struct ServerDBInfo>> dbInfo;
	UID ddId;
	PromiseStream<Future<Void>> addActor;

	DataDistributorData(Reference<AsyncVar<ServerDBInfo>> const& db, UID id) : dbInfo(db), ddId(id) {}
};

ACTOR Future<Void> monitorBatchLimitedTime(Reference<AsyncVar<ServerDBInfo>> db, double* lastLimited) {
	loop {
		wait( delay(SERVER_KNOBS->METRIC_UPDATE_RATE) );

		state Reference<ProxyInfo> proxies(new ProxyInfo(db->get().client.proxies, db->get().myLocality));

		choose {
			when (wait(db->onChange())) {}
			when (GetHealthMetricsReply reply = wait(proxies->size() ?
					loadBalance(proxies, &MasterProxyInterface::getHealthMetrics, GetHealthMetricsRequest(false))
					: Never())) {
				if (reply.healthMetrics.batchLimited) {
					*lastLimited = now();
				}
			}
		}
	}
}

ACTOR Future<Void> dataDistribution(Reference<DataDistributorData> self)
{
	state double lastLimited = 0;
	self->addActor.send( monitorBatchLimitedTime(self->dbInfo, &lastLimited) );

	state Database cx = openDBOnServer(self->dbInfo, TaskPriority::DataDistributionLaunch, true, true);
	cx->locationCacheSize = SERVER_KNOBS->DD_LOCATION_CACHE_SIZE;

	//cx->setOption( FDBDatabaseOptions::LOCATION_CACHE_SIZE, StringRef((uint8_t*) &SERVER_KNOBS->DD_LOCATION_CACHE_SIZE, 8) );
	//ASSERT( cx->locationCacheSize == SERVER_KNOBS->DD_LOCATION_CACHE_SIZE );

	//wait(debugCheckCoalescing(cx));
	state std::vector<Optional<Key>> primaryDcId;
	state std::vector<Optional<Key>> remoteDcIds;
	state DatabaseConfiguration configuration;
	state Reference<InitialDataDistribution> initData;
	state MoveKeysLock lock;
	loop {
		try {
			loop {
				TraceEvent("DDInitTakingMoveKeysLock", self->ddId);
				MoveKeysLock lock_ = wait( takeMoveKeysLock( cx, self->ddId ) );
				lock = lock_;
				TraceEvent("DDInitTookMoveKeysLock", self->ddId);

				DatabaseConfiguration configuration_ = wait( getDatabaseConfiguration(cx) );
				configuration = configuration_;
				primaryDcId.clear();
				remoteDcIds.clear();
				const std::vector<RegionInfo>& regions = configuration.regions;
				if ( configuration.regions.size() > 0 ) {
					primaryDcId.push_back( regions[0].dcId );
				}
				if ( configuration.regions.size() > 1 ) {
					remoteDcIds.push_back( regions[1].dcId );
				}

				TraceEvent("DDInitGotConfiguration", self->ddId).detail("Conf", configuration.toString());

				state Transaction tr(cx);
				loop {
					try {
						tr.setOption( FDBTransactionOptions::ACCESS_SYSTEM_KEYS );
						tr.setOption( FDBTransactionOptions::PRIORITY_SYSTEM_IMMEDIATE );

						Standalone<RangeResultRef> replicaKeys = wait(tr.getRange(datacenterReplicasKeys, CLIENT_KNOBS->TOO_MANY));

						for(auto& kv : replicaKeys) {
							auto dcId = decodeDatacenterReplicasKey(kv.key);
							auto replicas = decodeDatacenterReplicasValue(kv.value);
							if((primaryDcId.size() && primaryDcId[0] == dcId) || (remoteDcIds.size() && remoteDcIds[0] == dcId && configuration.usableRegions > 1)) {
								if(replicas > configuration.storageTeamSize) {
									tr.set(kv.key, datacenterReplicasValue(configuration.storageTeamSize));
								}
							} else {
								tr.clear(kv.key);
							}
						}

						wait(tr.commit());
						break;
					}
					catch(Error &e) {
						wait(tr.onError(e));
					}
				}

				TraceEvent("DDInitUpdatedReplicaKeys", self->ddId);
				Reference<InitialDataDistribution> initData_ = wait( getInitialDataDistribution(cx, self->ddId, lock, configuration.usableRegions > 1 ? remoteDcIds : std::vector<Optional<Key>>() ) );
				initData = initData_;
				if(initData->shards.size() > 1) {
					TraceEvent("DDInitGotInitialDD", self->ddId)
					    .detail("B", initData->shards.end()[-2].key)
					    .detail("E", initData->shards.end()[-1].key)
					    .detail("Src", describe(initData->shards.end()[-2].primarySrc))
					    .detail("Dest", describe(initData->shards.end()[-2].primaryDest))
					    .trackLatest("InitialDD");
				} else {
					TraceEvent("DDInitGotInitialDD", self->ddId).detail("B","").detail("E", "").detail("Src", "[no items]").detail("Dest", "[no items]").trackLatest("InitialDD");
				}

				if (initData->mode && isDDEnabled()) {
					// mode may be set true by system operator using fdbcli and isDDEnabled() set to true
					break;
				}
				TraceEvent("DataDistributionDisabled", self->ddId);

				TraceEvent("MovingData", self->ddId)
					.detail( "InFlight", 0 )
					.detail( "InQueue", 0 )
					.detail( "AverageShardSize", -1 )
					.detail( "UnhealthyRelocations", 0 )
					.detail( "HighestPriority", 0 )
					.detail( "BytesWritten", 0 )
					.detail( "PriorityRecoverMove", 0 )
					.detail( "PriorityRebalanceUnderutilizedTeam", 0 )
					.detail( "PriorityRebalannceOverutilizedTeam", 0)
					.detail( "PriorityTeamHealthy", 0 )
					.detail( "PriorityTeamContainsUndesiredServer", 0 )
					.detail( "PriorityTeamRedundant", 0 )
					.detail( "PriorityMergeShard", 0 )
					.detail( "PriorityTeamUnhealthy", 0 )
					.detail( "PriorityTeam2Left", 0 )
					.detail( "PriorityTeam1Left", 0 )
					.detail( "PriorityTeam0Left", 0 )
					.detail( "PrioritySplitShard", 0 )
					.trackLatest( "MovingData" );

				TraceEvent("TotalDataInFlight", self->ddId).detail("Primary", true).detail("TotalBytes", 0).detail("UnhealthyServers", 0).detail("HighestPriority", 0).trackLatest("TotalDataInFlight");
				TraceEvent("TotalDataInFlight", self->ddId).detail("Primary", false).detail("TotalBytes", 0).detail("UnhealthyServers", 0).detail("HighestPriority", configuration.usableRegions > 1 ? 0 : -1).trackLatest("TotalDataInFlightRemote");

				wait( waitForDataDistributionEnabled(cx) );
				TraceEvent("DataDistributionEnabled");
			}

			// When/If this assertion fails, Evan owes Ben a pat on the back for his foresight
			ASSERT(configuration.storageTeamSize > 0);

			state PromiseStream<RelocateShard> output;
			state PromiseStream<RelocateShard> input;
			state PromiseStream<Promise<int64_t>> getAverageShardBytes;
			state PromiseStream<GetMetricsRequest> getShardMetrics;
			state Reference<AsyncVar<bool>> processingUnhealthy( new AsyncVar<bool>(false) );
			state Promise<Void> readyToStart;
			state Reference<ShardsAffectedByTeamFailure> shardsAffectedByTeamFailure( new ShardsAffectedByTeamFailure );

			state int shard = 0;
			for (; shard < initData->shards.size() - 1; shard++) {
				KeyRangeRef keys = KeyRangeRef(initData->shards[shard].key, initData->shards[shard+1].key);
				shardsAffectedByTeamFailure->defineShard(keys);
				std::vector<ShardsAffectedByTeamFailure::Team> teams;
				teams.push_back(ShardsAffectedByTeamFailure::Team(initData->shards[shard].primarySrc, true));
				if (configuration.usableRegions > 1) {
					teams.push_back(ShardsAffectedByTeamFailure::Team(initData->shards[shard].remoteSrc, false));
				}
				if(g_network->isSimulated()) {
					TraceEvent("DDInitShard").detail("Keys", keys).detail("PrimarySrc", describe(initData->shards[shard].primarySrc)).detail("RemoteSrc", describe(initData->shards[shard].remoteSrc))
					.detail("PrimaryDest", describe(initData->shards[shard].primaryDest)).detail("RemoteDest", describe(initData->shards[shard].remoteDest));
				}

				shardsAffectedByTeamFailure->moveShard(keys, teams);
				if (initData->shards[shard].hasDest) {
					// This shard is already in flight.  Ideally we should use dest in sABTF and generate a dataDistributionRelocator directly in
					// DataDistributionQueue to track it, but it's easier to just (with low priority) schedule it for movement.
					bool unhealthy = initData->shards[shard].primarySrc.size() != configuration.storageTeamSize;
					if (!unhealthy && configuration.usableRegions > 1) {
						unhealthy = initData->shards[shard].remoteSrc.size() != configuration.storageTeamSize;
					}
					output.send( RelocateShard( keys, unhealthy ? SERVER_KNOBS->PRIORITY_TEAM_UNHEALTHY : SERVER_KNOBS->PRIORITY_RECOVER_MOVE ) );
				}
				wait( yield(TaskPriority::DataDistribution) );
			}

			vector<TeamCollectionInterface> tcis;

			Reference<AsyncVar<bool>> anyZeroHealthyTeams;
			vector<Reference<AsyncVar<bool>>> zeroHealthyTeams;
			tcis.push_back(TeamCollectionInterface());
			zeroHealthyTeams.push_back(Reference<AsyncVar<bool>>( new AsyncVar<bool>(true) ));
			int storageTeamSize = configuration.storageTeamSize;

			vector<Future<Void>> actors;
			if (configuration.usableRegions > 1) {
				tcis.push_back(TeamCollectionInterface());
				storageTeamSize = 2*configuration.storageTeamSize;

				zeroHealthyTeams.push_back( Reference<AsyncVar<bool>>( new AsyncVar<bool>(true) ) );
				anyZeroHealthyTeams = Reference<AsyncVar<bool>>( new AsyncVar<bool>(true) );
				actors.push_back( anyTrue(zeroHealthyTeams, anyZeroHealthyTeams) );
			} else {
				anyZeroHealthyTeams = zeroHealthyTeams[0];
			}

			actors.push_back( pollMoveKeysLock(cx, lock) );
			actors.push_back( reportErrorsExcept( dataDistributionTracker( initData, cx, output, shardsAffectedByTeamFailure, getShardMetrics, getAverageShardBytes.getFuture(), readyToStart, anyZeroHealthyTeams, self->ddId ), "DDTracker", self->ddId, &normalDDQueueErrors() ) );
			actors.push_back( reportErrorsExcept( dataDistributionQueue( cx, output, input.getFuture(), getShardMetrics, processingUnhealthy, tcis, shardsAffectedByTeamFailure, lock, getAverageShardBytes, self->ddId, storageTeamSize, &lastLimited ), "DDQueue", self->ddId, &normalDDQueueErrors() ) );

			vector<DDTeamCollection*> teamCollectionsPtrs;
			Reference<DDTeamCollection> primaryTeamCollection( new DDTeamCollection(cx, self->ddId, lock, output, shardsAffectedByTeamFailure, configuration, primaryDcId, configuration.usableRegions > 1 ? remoteDcIds : std::vector<Optional<Key>>(), readyToStart.getFuture(), zeroHealthyTeams[0], true, processingUnhealthy) );
			teamCollectionsPtrs.push_back(primaryTeamCollection.getPtr());
			if (configuration.usableRegions > 1) {
				Reference<DDTeamCollection> remoteTeamCollection( new DDTeamCollection(cx, self->ddId, lock, output, shardsAffectedByTeamFailure, configuration, remoteDcIds, Optional<std::vector<Optional<Key>>>(), readyToStart.getFuture() && remoteRecovered(self->dbInfo), zeroHealthyTeams[1], false, processingUnhealthy) );
				teamCollectionsPtrs.push_back(remoteTeamCollection.getPtr());
				remoteTeamCollection->teamCollections = teamCollectionsPtrs;
				actors.push_back( reportErrorsExcept( dataDistributionTeamCollection( remoteTeamCollection, initData, tcis[1], self->dbInfo ), "DDTeamCollectionSecondary", self->ddId, &normalDDQueueErrors() ) );
			}
			primaryTeamCollection->teamCollections = teamCollectionsPtrs;
			actors.push_back( reportErrorsExcept( dataDistributionTeamCollection( primaryTeamCollection, initData, tcis[0], self->dbInfo ), "DDTeamCollectionPrimary", self->ddId, &normalDDQueueErrors() ) );
			actors.push_back(yieldPromiseStream(output.getFuture(), input));

			wait( waitForAll( actors ) );
			return Void();
		}
		catch( Error &e ) {
			state Error err = e;
			if( e.code() != error_code_movekeys_conflict )
				throw err;
			bool ddEnabled = wait( isDataDistributionEnabled(cx) );
			TraceEvent("DataDistributionMoveKeysConflict").detail("DataDistributionEnabled", ddEnabled).error(err);
			if( ddEnabled )
				throw err;
		}
	}
}

static std::set<int> const& normalDataDistributorErrors() {
	static std::set<int> s;
	if (s.empty()) {
		s.insert( error_code_worker_removed );
		s.insert( error_code_broken_promise );
		s.insert( error_code_actor_cancelled );
		s.insert( error_code_please_reboot );
		s.insert( error_code_movekeys_conflict );
	}
	return s;
}

ACTOR Future<Void> ddSnapCreateCore(DistributorSnapRequest snapReq, Reference<AsyncVar<struct ServerDBInfo>> db ) {
	state Database cx = openDBOnServer(db, TaskPriority::DefaultDelay, true, true);
	TraceEvent("SnapDataDistributor_SnapReqEnter")
		.detail("SnapPayload", snapReq.snapPayload)
		.detail("SnapUID", snapReq.snapUID);
	try {
		// disable tlog pop on local tlog nodes
		state std::vector<TLogInterface> tlogs = db->get().logSystemConfig.allLocalLogs(false);
		std::vector<Future<Void>> disablePops;
		for (const auto & tlog : tlogs) {
			disablePops.push_back(
				transformErrors(throwErrorOr(tlog.disablePopRequest.tryGetReply(TLogDisablePopRequest(snapReq.snapUID))), snap_disable_tlog_pop_failed())
				);
		}
		wait(waitForAll(disablePops));

		TraceEvent("SnapDataDistributor_AfterDisableTLogPop")
			.detail("SnapPayload", snapReq.snapPayload)
			.detail("SnapUID", snapReq.snapUID);
		// snap local storage nodes
		std::vector<WorkerInterface> storageWorkers = wait(transformErrors(getStorageWorkers(cx, db, true /* localOnly */), snap_storage_failed()));
		TraceEvent("SnapDataDistributor_GotStorageWorkers")
			.detail("SnapPayload", snapReq.snapPayload)
			.detail("SnapUID", snapReq.snapUID);
		std::vector<Future<Void>> storageSnapReqs;
		for (const auto & worker : storageWorkers) {
			storageSnapReqs.push_back(
				transformErrors(throwErrorOr(worker.workerSnapReq.tryGetReply(WorkerSnapRequest(snapReq.snapPayload, snapReq.snapUID, LiteralStringRef("storage")))), snap_storage_failed())
				);
		}
		wait(waitForAll(storageSnapReqs));

		TraceEvent("SnapDataDistributor_AfterSnapStorage")
			.detail("SnapPayload", snapReq.snapPayload)
			.detail("SnapUID", snapReq.snapUID);
		// snap local tlog nodes
		std::vector<Future<Void>> tLogSnapReqs;
		for (const auto & tlog : tlogs) {
			tLogSnapReqs.push_back(
				transformErrors(throwErrorOr(tlog.snapRequest.tryGetReply(TLogSnapRequest(snapReq.snapPayload, snapReq.snapUID, LiteralStringRef("tlog")))), snap_tlog_failed())
				);
		}
		wait(waitForAll(tLogSnapReqs));

		TraceEvent("SnapDataDistributor_AfterTLogStorage")
			.detail("SnapPayload", snapReq.snapPayload)
			.detail("SnapUID", snapReq.snapUID);
		// enable tlog pop on local tlog nodes
		std::vector<Future<Void>> enablePops;
		for (const auto & tlog : tlogs) {
			enablePops.push_back(
				transformErrors(throwErrorOr(tlog.enablePopRequest.tryGetReply(TLogEnablePopRequest(snapReq.snapUID))), snap_enable_tlog_pop_failed())
				);
		}
		wait(waitForAll(enablePops));

		TraceEvent("SnapDataDistributor_AfterEnableTLogPops")
			.detail("SnapPayload", snapReq.snapPayload)
			.detail("SnapUID", snapReq.snapUID);
		// snap the coordinators
		std::vector<WorkerInterface> coordWorkers = wait(getCoordWorkers(cx, db));
		TraceEvent("SnapDataDistributor_GotCoordWorkers")
			.detail("SnapPayload", snapReq.snapPayload)
			.detail("SnapUID", snapReq.snapUID);
		std::vector<Future<Void>> coordSnapReqs;
		for (const auto & worker : coordWorkers) {
			coordSnapReqs.push_back(
				transformErrors(throwErrorOr(worker.workerSnapReq.tryGetReply(WorkerSnapRequest(snapReq.snapPayload, snapReq.snapUID, LiteralStringRef("coord")))), snap_coord_failed())
				);
		}
		wait(waitForAll(coordSnapReqs));
		TraceEvent("SnapDataDistributor_AfterSnapCoords")
			.detail("SnapPayload", snapReq.snapPayload)
			.detail("SnapUID", snapReq.snapUID);
	} catch (Error& err) {
		state Error e = err;
		TraceEvent("SnapDataDistributor_SnapReqExit")
			.detail("SnapPayload", snapReq.snapPayload)
			.detail("SnapUID", snapReq.snapUID)
			.error(e, true /*includeCancelled */);
		if (e.code() == error_code_snap_storage_failed
			|| e.code() == error_code_snap_tlog_failed
			|| e.code() == error_code_operation_cancelled) {
			// enable tlog pop on local tlog nodes
			std::vector<TLogInterface> tlogs = db->get().logSystemConfig.allLocalLogs(false);
			try {
				std::vector<Future<Void>> enablePops;
				for (const auto & tlog : tlogs) {
					enablePops.push_back(
						transformErrors(throwErrorOr(tlog.enablePopRequest.tryGetReply(TLogEnablePopRequest(snapReq.snapUID))), snap_enable_tlog_pop_failed())
						);
				}
				wait(waitForAll(enablePops));
			} catch (Error& error) {
				TraceEvent(SevDebug, "IgnoreEnableTLogPopFailure");
			}
		}
		throw e;
	}
	return Void();
}

ACTOR Future<Void> ddSnapCreate(DistributorSnapRequest snapReq, Reference<AsyncVar<struct ServerDBInfo>> db ) {
	state Future<Void> dbInfoChange = db->onChange();
	if (!setDDEnabled(false, snapReq.snapUID)) {
		// disable DD before doing snapCreate, if previous snap req has already disabled DD then this operation fails here
		TraceEvent("SnapDDSetDDEnabledFailedInMemoryCheck");
		snapReq.reply.sendError(operation_failed());
		return Void();
	}
	double delayTime = g_network->isSimulated() ? 70.0 : SERVER_KNOBS->SNAP_CREATE_MAX_TIMEOUT;
	try {
		choose {
			when (wait(dbInfoChange)) {
				TraceEvent("SnapDDCreateDBInfoChanged")
					.detail("SnapPayload", snapReq.snapPayload)
					.detail("SnapUID", snapReq.snapUID);
				snapReq.reply.sendError(snap_with_recovery_unsupported());
			}
			when (wait(ddSnapCreateCore(snapReq, db))) {
				TraceEvent("SnapDDCreateSuccess")
					.detail("SnapPayload", snapReq.snapPayload)
					.detail("SnapUID", snapReq.snapUID);
				snapReq.reply.send(Void());
			}
			when (wait(delay(delayTime))) {
				TraceEvent("SnapDDCreateTimedOut")
					.detail("SnapPayload", snapReq.snapPayload)
					.detail("SnapUID", snapReq.snapUID);
				snapReq.reply.sendError(timed_out());
			}
		}
	} catch (Error& e) {
		TraceEvent("SnapDDCreateError")
			.detail("SnapPayload", snapReq.snapPayload)
			.detail("SnapUID", snapReq.snapUID)
			.error(e, true /*includeCancelled */);
		if (e.code() != error_code_operation_cancelled) {
			snapReq.reply.sendError(e);
		} else {
			// enable DD should always succeed
			bool success = setDDEnabled(true, snapReq.snapUID);
			ASSERT(success);
			throw e;
		}
	}
	// enable DD should always succeed
	bool success = setDDEnabled(true, snapReq.snapUID);
	ASSERT(success);
	return Void();
}

ACTOR Future<Void> dataDistributor(DataDistributorInterface di, Reference<AsyncVar<struct ServerDBInfo>> db ) {
	state Reference<DataDistributorData> self( new DataDistributorData(db, di.id()) );
	state Future<Void> collection = actorCollection( self->addActor.getFuture() );
	state Database cx = openDBOnServer(db, TaskPriority::DefaultDelay, true, true);
	state ActorCollection actors(false);
	self->addActor.send(actors.getResult());

	try {
		TraceEvent("DataDistributorRunning", di.id());
		self->addActor.send( waitFailureServer(di.waitFailure.getFuture()) );
		state Future<Void> distributor = reportErrorsExcept( dataDistribution(self), "DataDistribution", di.id(), &normalDataDistributorErrors() );

		loop choose {
			when ( wait(distributor || collection) ) {
				ASSERT(false);
				throw internal_error();
			}
			when ( HaltDataDistributorRequest req = waitNext(di.haltDataDistributor.getFuture()) ) {
				req.reply.send(Void());
				TraceEvent("DataDistributorHalted", di.id()).detail("ReqID", req.requesterID);
				break;
			}
			when(DistributorSnapRequest snapReq = waitNext(di.distributorSnapReq.getFuture())) {
				actors.add(ddSnapCreate(snapReq, db));
			}
		}
	}
	catch ( Error &err ) {
		if ( normalDataDistributorErrors().count(err.code()) == 0 ) {
			TraceEvent("DataDistributorError", di.id()).error(err, true);
			throw err;
		}
		TraceEvent("DataDistributorDied", di.id()).error(err, true);
	}

	return Void();
}

DDTeamCollection* testTeamCollection(int teamSize, Reference<IReplicationPolicy> policy, int processCount) {
	Database database = DatabaseContext::create(
		Reference<AsyncVar<ClientDBInfo>>(new AsyncVar<ClientDBInfo>()),
		Never(),
		LocalityData(),
		false
	);

	DatabaseConfiguration conf;
	conf.storageTeamSize = teamSize;
	conf.storagePolicy = policy;

	DDTeamCollection* collection = new DDTeamCollection(
		database,
		UID(0, 0),
		MoveKeysLock(),
		PromiseStream<RelocateShard>(),
		Reference<ShardsAffectedByTeamFailure>(new ShardsAffectedByTeamFailure()),
		conf,
		{},
		{},
		Future<Void>(Void()),
		Reference<AsyncVar<bool>>( new AsyncVar<bool>(true) ),
		true,
		Reference<AsyncVar<bool>>( new AsyncVar<bool>(false) )
	);

	for (int id = 1; id <= processCount; ++id) {
		UID uid(id, 0);
		StorageServerInterface interface;
		interface.uniqueID = uid;
	 	interface.locality.set(LiteralStringRef("machineid"), Standalone<StringRef>(std::to_string(id)));
		interface.locality.set(LiteralStringRef("zoneid"), Standalone<StringRef>(std::to_string(id % 5)));
		interface.locality.set(LiteralStringRef("data_hall"), Standalone<StringRef>(std::to_string(id % 3)));
		collection->server_info[uid] = Reference<TCServerInfo>(new TCServerInfo(interface, ProcessClass(), true, collection->storageServerSet));
		collection->server_status.set(uid, ServerStatus(false, false, interface.locality));
		collection->checkAndCreateMachine(collection->server_info[uid]);
	}

	return collection;
}

DDTeamCollection* testMachineTeamCollection(int teamSize, Reference<IReplicationPolicy> policy, int processCount) {
	Database database = DatabaseContext::create(Reference<AsyncVar<ClientDBInfo>>(new AsyncVar<ClientDBInfo>()),
	                                            Never(), LocalityData(), false);

	DatabaseConfiguration conf;
	conf.storageTeamSize = teamSize;
	conf.storagePolicy = policy;

	DDTeamCollection* collection =
	    new DDTeamCollection(database, UID(0, 0), MoveKeysLock(), PromiseStream<RelocateShard>(),
	                         Reference<ShardsAffectedByTeamFailure>(new ShardsAffectedByTeamFailure()), conf, {}, {},
	                         Future<Void>(Void()),
	                         Reference<AsyncVar<bool>>(new AsyncVar<bool>(true)), true,
	                         Reference<AsyncVar<bool>>(new AsyncVar<bool>(false)));

	for (int id = 1; id <= processCount; id++) {
		UID uid(id, 0);
		StorageServerInterface interface;
		interface.uniqueID = uid;
		int process_id = id;
		int dc_id = process_id / 1000;
		int data_hall_id = process_id / 100;
		int zone_id = process_id / 10;
		int machine_id = process_id / 5;

		printf("testMachineTeamCollection: process_id:%d zone_id:%d machine_id:%d ip_addr:%s\n", process_id, zone_id,
		       machine_id, interface.address().toString().c_str());
		interface.locality.set(LiteralStringRef("processid"), Standalone<StringRef>(std::to_string(process_id)));
		interface.locality.set(LiteralStringRef("machineid"), Standalone<StringRef>(std::to_string(machine_id)));
		interface.locality.set(LiteralStringRef("zoneid"), Standalone<StringRef>(std::to_string(zone_id)));
		interface.locality.set(LiteralStringRef("data_hall"), Standalone<StringRef>(std::to_string(data_hall_id)));
		interface.locality.set(LiteralStringRef("dcid"), Standalone<StringRef>(std::to_string(dc_id)));
		collection->server_info[uid] =
		    Reference<TCServerInfo>(new TCServerInfo(interface, ProcessClass(), true, collection->storageServerSet));

		collection->server_status.set(uid, ServerStatus(false, false, interface.locality));
	}

	int totalServerIndex = collection->constructMachinesFromServers();
	printf("testMachineTeamCollection: construct machines for %d servers\n", totalServerIndex);

	return collection;
}

TEST_CASE("DataDistribution/AddTeamsBestOf/UseMachineID") {
	wait(Future<Void>(Void()));

	int teamSize = 3; // replication size
	int processSize = 60;
	int desiredTeams = SERVER_KNOBS->DESIRED_TEAMS_PER_SERVER * processSize;
	int maxTeams = SERVER_KNOBS->MAX_TEAMS_PER_SERVER * processSize;

	Reference<IReplicationPolicy> policy = Reference<IReplicationPolicy>(new PolicyAcross(teamSize, "zoneid", Reference<IReplicationPolicy>(new PolicyOne())));
	state DDTeamCollection* collection = testMachineTeamCollection(teamSize, policy, processSize);

	collection->addTeamsBestOf(30, desiredTeams, maxTeams);

	ASSERT(collection->sanityCheckTeams() == true);

	delete (collection);

	return Void();
}

TEST_CASE("DataDistribution/AddTeamsBestOf/NotUseMachineID") {
	wait(Future<Void>(Void()));

	int teamSize = 3; // replication size
	int processSize = 60;
	int desiredTeams = SERVER_KNOBS->DESIRED_TEAMS_PER_SERVER * processSize;
	int maxTeams = SERVER_KNOBS->MAX_TEAMS_PER_SERVER * processSize;

	Reference<IReplicationPolicy> policy = Reference<IReplicationPolicy>(new PolicyAcross(teamSize, "zoneid", Reference<IReplicationPolicy>(new PolicyOne())));
	state DDTeamCollection* collection = testMachineTeamCollection(teamSize, policy, processSize);

	if (collection == NULL) {
		fprintf(stderr, "collection is null\n");
		return Void();
	}

	collection->addBestMachineTeams(30); // Create machine teams to help debug
	collection->addTeamsBestOf(30, desiredTeams, maxTeams);
	collection->sanityCheckTeams(); // Server team may happen to be on the same machine team, although unlikely

	if (collection) delete (collection);

	return Void();
}

TEST_CASE("DataDistribution/AddAllTeams/isExhaustive") {
	Reference<IReplicationPolicy> policy = Reference<IReplicationPolicy>(new PolicyAcross(3, "zoneid", Reference<IReplicationPolicy>(new PolicyOne())));
	state int processSize = 10;
	state int desiredTeams = SERVER_KNOBS->DESIRED_TEAMS_PER_SERVER * processSize;
	state int maxTeams = SERVER_KNOBS->MAX_TEAMS_PER_SERVER * processSize;
	state DDTeamCollection* collection = testTeamCollection(3, policy, processSize);

	int result = collection->addTeamsBestOf(200, desiredTeams, maxTeams);

	delete(collection);

	// The maximum number of available server teams without considering machine locality is 120
	// The maximum number of available server teams with machine locality constraint is 120 - 40, because
	// the 40 (5*4*2) server teams whose servers come from the same machine are invalid.
	ASSERT(result == 80);

	return Void();
}

TEST_CASE("/DataDistribution/AddAllTeams/withLimit") {
	Reference<IReplicationPolicy> policy = Reference<IReplicationPolicy>(new PolicyAcross(3, "zoneid", Reference<IReplicationPolicy>(new PolicyOne())));
	state int processSize = 10;
	state int desiredTeams = SERVER_KNOBS->DESIRED_TEAMS_PER_SERVER * processSize;
	state int maxTeams = SERVER_KNOBS->MAX_TEAMS_PER_SERVER * processSize;

	state DDTeamCollection* collection = testTeamCollection(3, policy, processSize);

	int result = collection->addTeamsBestOf(10, desiredTeams, maxTeams);

	delete(collection);

	ASSERT(result >= 10);

	return Void();
}

TEST_CASE("/DataDistribution/AddTeamsBestOf/SkippingBusyServers") {
	wait(Future<Void>(Void()));
	Reference<IReplicationPolicy> policy = Reference<IReplicationPolicy>(new PolicyAcross(3, "zoneid", Reference<IReplicationPolicy>(new PolicyOne())));
	state int processSize = 10;
	state int desiredTeams = SERVER_KNOBS->DESIRED_TEAMS_PER_SERVER * processSize;
	state int maxTeams = SERVER_KNOBS->MAX_TEAMS_PER_SERVER * processSize;
	state int teamSize = 3;
	//state int targetTeamsPerServer = SERVER_KNOBS->DESIRED_TEAMS_PER_SERVER * (teamSize + 1) / 2;
	state DDTeamCollection* collection = testTeamCollection(teamSize, policy, processSize);

	collection->addTeam(std::set<UID>({ UID(1, 0), UID(2, 0), UID(3, 0) }), true);
	collection->addTeam(std::set<UID>({ UID(1, 0), UID(3, 0), UID(4, 0) }), true);

	state int result = collection->addTeamsBestOf(8, desiredTeams, maxTeams);

	ASSERT(result >= 8);

	for(auto process = collection->server_info.begin(); process != collection->server_info.end(); process++) {
		auto teamCount = process->second->teams.size();
		ASSERT(teamCount >= 1);
		//ASSERT(teamCount <= targetTeamsPerServer);
	}

	delete(collection);

	return Void();
}

// Due to the randomness in choosing the machine team and the server team from the machine team, it is possible that
// we may not find the remaining several (e.g., 1 or 2) available teams.
// It is hard to conclude what is the minimum number of  teams the addTeamsBestOf() should create in this situation.
TEST_CASE("/DataDistribution/AddTeamsBestOf/NotEnoughServers") {
	wait(Future<Void>(Void()));

	Reference<IReplicationPolicy> policy = Reference<IReplicationPolicy>(new PolicyAcross(3, "zoneid", Reference<IReplicationPolicy>(new PolicyOne())));
	state int processSize = 5;
	state int desiredTeams = SERVER_KNOBS->DESIRED_TEAMS_PER_SERVER * processSize;
	state int maxTeams = SERVER_KNOBS->MAX_TEAMS_PER_SERVER * processSize;
	state int teamSize = 3;
	state int targetTeamsPerServer = SERVER_KNOBS->DESIRED_TEAMS_PER_SERVER * (teamSize + 1) / 2;
	state DDTeamCollection* collection = testTeamCollection(teamSize, policy, processSize);

	collection->addTeam(std::set<UID>({ UID(1, 0), UID(2, 0), UID(3, 0) }), true);
	collection->addTeam(std::set<UID>({ UID(1, 0), UID(3, 0), UID(4, 0) }), true);

	collection->addBestMachineTeams(10);
	int result = collection->addTeamsBestOf(10, desiredTeams, maxTeams);

	if (collection->machineTeams.size() != 10 || result != 8) {
		collection->traceAllInfo(true); // Debug message
	}

	// NOTE: Due to the pure randomness in selecting a machine for a machine team,
	// we cannot guarantee that all machine teams are created.
	// When we chnage the selectReplicas function to achieve such guarantee, we can enable the following ASSERT
	ASSERT(collection->machineTeams.size() == 10); // Should create all machine teams

	// We need to guarantee a server always have at least a team so that the server can participate in data distribution
	for (auto process = collection->server_info.begin(); process != collection->server_info.end(); process++) {
		auto teamCount = process->second->teams.size();
		ASSERT(teamCount >= 1);
	}

	delete(collection);

	// If we find all available teams, result will be 8 because we prebuild 2 teams
	ASSERT(result == 8);

	return Void();
}<|MERGE_RESOLUTION|>--- conflicted
+++ resolved
@@ -293,13 +293,8 @@
 		return minRatio;
 	}
 
-<<<<<<< HEAD
-	virtual bool hasHealthyAvailableSpace() {
-		return getMinAvailableSpaceRatio() > SERVER_KNOBS->MIN_FREE_SPACE_RATIO && getMinAvailableSpace() > SERVER_KNOBS->MIN_FREE_SPACE;
-=======
-	virtual bool hasHealthyFreeSpace(double minRatio, int64_t minFreeSpace) {
-		return (minRatio == 0 || getMinFreeSpaceRatio() > minRatio) && (minFreeSpace == std::numeric_limits<int64_t>::min() || getMinFreeSpace() > minFreeSpace);
->>>>>>> 9e84fa96
+	virtual bool hasHealthyAvailableSpace(double minRatio, int64_t minAvailableSpace) {
+		return (minRatio == 0 || getMinAvailableSpaceRatio() > minRatio) && (minAvailableSpace == std::numeric_limits<int64_t>::min() || getMinAvailableSpace() > minAvailableSpace);
 	}
 
 	virtual Future<Void> updateStorageMetrics() {
@@ -779,14 +774,7 @@
 								break;
 							}
 						}
-<<<<<<< HEAD
-						if(found && teamList[j]->isHealthy() &&
-						   (!req.teamMustHaveShards || self->shardsAffectedByTeamFailure->getShardsFor(ShardsAffectedByTeamFailure::Team(teamList[j]->getServerIDs(), self->primary)).size() > 0) &&
-						   teamList[j]->getMinAvailableSpaceRatio() >= req.minAvailableSpaceRatio) 
-						{
-=======
 						if(found && teamList[j]->isHealthy()) {
->>>>>>> 9e84fa96
 							req.reply.send( teamList[j] );
 							return Void();
 						}
@@ -798,14 +786,8 @@
 				ASSERT( !bestOption.present() );
 				for( int i = 0; i < self->teams.size(); i++ ) {
 					if (self->teams[i]->isHealthy() &&
-<<<<<<< HEAD
-					    (!req.preferLowerUtilization || self->teams[i]->hasHealthyAvailableSpace()) &&
-					    (!req.teamMustHaveShards || self->shardsAffectedByTeamFailure->getShardsFor(ShardsAffectedByTeamFailure::Team(self->teams[i]->getServerIDs(), self->primary)) .size() > 0) &&
-					    self->teams[i]->getMinAvailableSpaceRatio() >= req.minAvailableSpaceRatio) 
-=======
-					    self->teams[i]->hasHealthyFreeSpace(req.minFreeSpaceRatio, req.preferLowerUtilization ? SERVER_KNOBS->MIN_FREE_SPACE : std::numeric_limits<int64_t>::min()) &&
+					    self->teams[i]->hasHealthyAvailableSpace(req.minAvailableSpaceRatio, req.preferLowerUtilization ? SERVER_KNOBS->MIN_FREE_SPACE : std::numeric_limits<int64_t>::min()) &&
 					    (!req.teamMustHaveShards || self->shardsAffectedByTeamFailure->getShardsFor(ShardsAffectedByTeamFailure::Team(self->teams[i]->getServerIDs(), self->primary)).size() > 0))
->>>>>>> 9e84fa96
 					{
 						int64_t loadBytes = self->teams[i]->getLoadBytes(true, req.inflightPenalty);
 						if( !bestOption.present() || ( req.preferLowerUtilization && loadBytes < bestLoadBytes ) || ( !req.preferLowerUtilization && loadBytes > bestLoadBytes ) ) {
@@ -821,14 +803,8 @@
 					Reference<IDataDistributionTeam> dest = deterministicRandom()->randomChoice(self->teams);
 
 					bool ok = dest->isHealthy() &&
-<<<<<<< HEAD
-					          (!req.preferLowerUtilization || dest->hasHealthyAvailableSpace()) &&
-					          (!req.teamMustHaveShards || self->shardsAffectedByTeamFailure->getShardsFor(ShardsAffectedByTeamFailure::Team(dest->getServerIDs(), self->primary)).size() > 0) &&
-					          dest->getMinAvailableSpaceRatio() >= req.minAvailableSpaceRatio;
-=======
-					          dest->hasHealthyFreeSpace(req.minFreeSpaceRatio, req.preferLowerUtilization ? SERVER_KNOBS->MIN_FREE_SPACE : std::numeric_limits<int64_t>::min()) &&
+					          dest->hasHealthyAvailableSpace(req.minAvailableSpaceRatio, req.preferLowerUtilization ? SERVER_KNOBS->MIN_FREE_SPACE : std::numeric_limits<int64_t>::min()) &&
 					          (!req.teamMustHaveShards || self->shardsAffectedByTeamFailure->getShardsFor(ShardsAffectedByTeamFailure::Team(dest->getServerIDs(), self->primary)).size() > 0);
->>>>>>> 9e84fa96
 
 					for(int i=0; ok && i<randomTeams.size(); i++) {
 						if (randomTeams[i]->getServerIDs() == dest->getServerIDs()) {
@@ -865,14 +841,6 @@
 					for( int j = 0; j < teamList.size(); j++ ) {
 						bool found = true;
 						auto serverIDs = teamList[j]->getServerIDs();
-<<<<<<< HEAD
-						if((req.teamMustHaveShards && self->shardsAffectedByTeamFailure->getShardsFor(ShardsAffectedByTeamFailure::Team(serverIDs, self->primary)).size() == 0) ||
-						    teamList[j]->getMinAvailableSpaceRatio() < req.minAvailableSpaceRatio) 
-						{
-							continue;
-						}
-=======
->>>>>>> 9e84fa96
 						for( int k = 0; k < teamList[j]->size(); k++ ) {
 							if( !completeSources.count( serverIDs[k] ) ) {
 								found = false;
