--- conflicted
+++ resolved
@@ -510,11 +510,7 @@
 		for (; it != self->initData->dataMoveMap.ranges().end(); ++it) {
 			const DataMoveMetaData& meta = it.value()->meta;
 			if (meta.ranges.empty()) {
-<<<<<<< HEAD
 				TraceEvent(SevInfo, "EmptyDataMoveRange", self->ddId).detail("DataMoveMetaData", meta.toString());
-=======
-				TraceEvent(SevWarn, "EmptyDataMoveRange", self->ddId).detail("DataMoveMetaData", meta.toString());
->>>>>>> c8020f3a
 				continue;
 			}
 			if (it.value()->isCancelled() || (it.value()->valid && !SERVER_KNOBS->SHARD_ENCODE_LOCATION_METADATA)) {
@@ -1464,7 +1460,10 @@
 				    .detail("AuditID", audit->id)
 				    .detail("Range", req.range)
 				    .detail("AuditType", req.type);
-				throw operation_failed();
+				// Simulate restarting.
+				if (g_network->isSimulated() && deterministicRandom()->coinflip()) {
+					throw operation_failed();
+				}
 			}
 
 			if (req.async && !req.reply.isSet()) {
@@ -1506,6 +1505,9 @@
 				req.reply.sendError(audit_storage_failed());
 			}
 		}
+		if (e.code() == error_code_actor_cancelled) {
+			throw e;
+		}
 	}
 
 	return Void();
@@ -1529,8 +1531,8 @@
 		begin = auditStates.back().range.end;
 		for (const auto& auditState : auditStates) {
 			const AuditPhase phase = auditState.getPhase();
+			audit->auditMap.insert(auditState.range, phase);
 			if (phase == AuditPhase::Complete) {
-				audit->auditMap.insert(auditState.range, phase);
 				continue;
 			} else if (phase == AuditPhase::Error) {
 				throw audit_storage_error();
@@ -1620,8 +1622,7 @@
 		    .detail("Range", req.range)
 		    .detail("StorageServer", ssi.toString())
 		    .detail("TargetServers", describe(req.targetServers));
-		if (e.code() == error_code_actor_cancelled) {
-		} else if (e.code() == error_code_audit_storage_error) {
+		if (e.code() == error_code_actor_cancelled || e.code() == error_code_audit_storage_error) {
 			throw e;
 		} else {
 			audit->auditMap.insert(req.range, AuditPhase::Failed);
