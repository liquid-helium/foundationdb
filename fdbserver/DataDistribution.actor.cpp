/*
 * DataDistribution.actor.cpp
 *
 * This source file is part of the FoundationDB open source project
 *
 * Copyright 2013-2018 Apple Inc. and the FoundationDB project authors
 *
 * Licensed under the Apache License, Version 2.0 (the "License");
 * you may not use this file except in compliance with the License.
 * You may obtain a copy of the License at
 *
 *     http://www.apache.org/licenses/LICENSE-2.0
 *
 * Unless required by applicable law or agreed to in writing, software
 * distributed under the License is distributed on an "AS IS" BASIS,
 * WITHOUT WARRANTIES OR CONDITIONS OF ANY KIND, either express or implied.
 * See the License for the specific language governing permissions and
 * limitations under the License.
 */

#include <set>
#include <sstream>
#include "fdbclient/FDBOptions.g.h"
#include "fdbclient/FDBTypes.h"
#include "fdbclient/Knobs.h"
#include "fdbclient/StorageServerInterface.h"
#include "fdbclient/SystemData.h"
#include "fdbclient/DatabaseContext.h"
#include "fdbclient/ManagementAPI.actor.h"
#include "fdbclient/RunTransaction.actor.h"
#include "fdbrpc/Replication.h"
#include "fdbserver/DataDistribution.actor.h"
#include "fdbserver/FDBExecHelper.actor.h"
#include "fdbserver/IKeyValueStore.h"
#include "fdbserver/Knobs.h"
#include "fdbserver/MoveKeys.actor.h"
#include "fdbserver/QuietDatabase.h"
#include "fdbserver/ServerDBInfo.h"
#include "fdbserver/TLogInterface.h"
#include "fdbserver/WaitFailure.h"
#include "flow/ActorCollection.h"
#include "flow/Arena.h"
#include "flow/Trace.h"
#include "flow/UnitTest.h"
#include "flow/actorcompiler.h" // This must be the last #include.
#include "flow/serialize.h"

class TCTeamInfo;
struct TCMachineInfo;
class TCMachineTeamInfo;

ACTOR Future<Void> checkAndRemoveInvalidLocalityAddr(DDTeamCollection* self);
ACTOR Future<Void> removeWrongStoreType(DDTeamCollection* self);
ACTOR Future<Void> waitForAllDataRemoved(Database cx, UID serverID, Version addedVersion, DDTeamCollection* teams);
bool _exclusionSafetyCheck(vector<UID>& excludeServerIDs, DDTeamCollection* teamCollection);

struct TCServerInfo : public ReferenceCounted<TCServerInfo> {
	UID id;
	Version addedVersion; // Read version when this Server is added
	DDTeamCollection* collection;
	StorageServerInterface lastKnownInterface;
	ProcessClass lastKnownClass;
	vector<Reference<TCTeamInfo>> teams;
	Reference<TCMachineInfo> machine;
	Future<Void> tracker;
	int64_t dataInFlightToServer;
	ErrorOr<GetStorageMetricsReply> serverMetrics;
	Promise<std::pair<StorageServerInterface, ProcessClass>> interfaceChanged;
	Future<std::pair<StorageServerInterface, ProcessClass>> onInterfaceChanged;
	Promise<Void> removed;
	Future<Void> onRemoved;
	Future<Void> onTSSPairRemoved;
	Promise<Void> killTss;
	Promise<Void> wakeUpTracker;
	bool inDesiredDC;
	LocalityEntry localityEntry;
	Promise<Void> updated;
	AsyncVar<bool> wrongStoreTypeToRemove;
	AsyncVar<bool> ssVersionTooFarBehind;
	// A storage server's StoreType does not change.
	// To change storeType for an ip:port, we destroy the old one and create a new one.
	KeyValueStoreType storeType; // Storage engine type

	TCServerInfo(StorageServerInterface ssi,
	             DDTeamCollection* collection,
	             ProcessClass processClass,
	             bool inDesiredDC,
	             Reference<LocalitySet> storageServerSet,
	             Version addedVersion = 0)
	  : id(ssi.id()), collection(collection), lastKnownInterface(ssi), lastKnownClass(processClass),
	    dataInFlightToServer(0), onInterfaceChanged(interfaceChanged.getFuture()), onRemoved(removed.getFuture()),
	    inDesiredDC(inDesiredDC), storeType(KeyValueStoreType::END), onTSSPairRemoved(Never()),
	    addedVersion(addedVersion) {

		if (!ssi.isTss()) {
			localityEntry = ((LocalityMap<UID>*)storageServerSet.getPtr())->add(ssi.locality, &id);
		}
	}

	bool isCorrectStoreType(KeyValueStoreType configStoreType) {
		// A new storage server's store type may not be set immediately.
		// If a storage server does not reply its storeType, it will be tracked by failure monitor and removed.
		return (storeType == configStoreType || storeType == KeyValueStoreType::END);
	}
	~TCServerInfo();
};

struct TCMachineInfo : public ReferenceCounted<TCMachineInfo> {
	std::vector<Reference<TCServerInfo>> serversOnMachine; // SOMEDAY: change from vector to set
	Standalone<StringRef> machineID;
	std::vector<Reference<TCMachineTeamInfo>> machineTeams; // SOMEDAY: split good and bad machine teams.
	LocalityEntry localityEntry;

	explicit TCMachineInfo(Reference<TCServerInfo> server, const LocalityEntry& entry) : localityEntry(entry) {
		ASSERT(serversOnMachine.empty());
		serversOnMachine.push_back(server);

		LocalityData& locality = server->lastKnownInterface.locality;
		ASSERT(locality.zoneId().present());
		machineID = locality.zoneId().get();
	}

	std::string getServersIDStr() const {
		std::stringstream ss;
		if (serversOnMachine.empty())
			return "[unset]";

		for (const auto& server : serversOnMachine) {
			ss << server->id.toString() << " ";
		}

		return std::move(ss).str();
	}
};

ACTOR Future<Void> updateServerMetrics(Reference<TCServerInfo> server);

// TeamCollection's machine team information
class TCMachineTeamInfo : public ReferenceCounted<TCMachineTeamInfo> {
public:
	vector<Reference<TCMachineInfo>> machines;
	vector<Standalone<StringRef>> machineIDs;
	vector<Reference<TCTeamInfo>> serverTeams;
	UID id;

	explicit TCMachineTeamInfo(vector<Reference<TCMachineInfo>> const& machines)
	  : machines(machines), id(deterministicRandom()->randomUniqueID()) {
		machineIDs.reserve(machines.size());
		for (int i = 0; i < machines.size(); i++) {
			machineIDs.push_back(machines[i]->machineID);
		}
		sort(machineIDs.begin(), machineIDs.end());
	}

	int size() const {
		ASSERT(machines.size() == machineIDs.size());
		return machineIDs.size();
	}

	std::string getMachineIDsStr() const {
		std::stringstream ss;

		if (machineIDs.empty())
			return "[unset]";

		for (const auto& id : machineIDs) {
			ss << id.contents().toString() << " ";
		}

		return std::move(ss).str();
	}

	bool operator==(TCMachineTeamInfo& rhs) const { return this->machineIDs == rhs.machineIDs; }
};

// TeamCollection's server team info.
class TCTeamInfo final : public ReferenceCounted<TCTeamInfo>, public IDataDistributionTeam {
	vector<Reference<TCServerInfo>> servers;
	vector<UID> serverIDs;
	bool healthy;
	bool wrongConfiguration; // True if any of the servers in the team have the wrong configuration
	int priority;
	UID id;

public:
	Reference<TCMachineTeamInfo> machineTeam;
	Future<Void> tracker;

	explicit TCTeamInfo(vector<Reference<TCServerInfo>> const& servers)
	  : servers(servers), healthy(true), priority(SERVER_KNOBS->PRIORITY_TEAM_HEALTHY), wrongConfiguration(false),
	    id(deterministicRandom()->randomUniqueID()) {
		if (servers.empty()) {
			TraceEvent(SevInfo, "ConstructTCTeamFromEmptyServers");
		}
		serverIDs.reserve(servers.size());
		for (int i = 0; i < servers.size(); i++) {
			serverIDs.push_back(servers[i]->id);
		}
	}

	std::string getTeamID() const override { return id.shortString(); }

	vector<StorageServerInterface> getLastKnownServerInterfaces() const override {
		vector<StorageServerInterface> v;
		v.reserve(servers.size());
		for (const auto& server : servers) {
			v.push_back(server->lastKnownInterface);
		}
		return v;
	}
	int size() const override {
		ASSERT(servers.size() == serverIDs.size());
		return servers.size();
	}
	vector<UID> const& getServerIDs() const override { return serverIDs; }
	const vector<Reference<TCServerInfo>>& getServers() const { return servers; }

	std::string getServerIDsStr() const {
		std::stringstream ss;

		if (serverIDs.empty())
			return "[unset]";

		for (const auto& id : serverIDs) {
			ss << id.toString() << " ";
		}

		return std::move(ss).str();
	}

	void addDataInFlightToTeam(int64_t delta) override {
		for (int i = 0; i < servers.size(); i++)
			servers[i]->dataInFlightToServer += delta;
	}
	int64_t getDataInFlightToTeam() const override {
		int64_t dataInFlight = 0.0;
		for (int i = 0; i < servers.size(); i++)
			dataInFlight += servers[i]->dataInFlightToServer;
		return dataInFlight;
	}

	int64_t getLoadBytes(bool includeInFlight = true, double inflightPenalty = 1.0) const override {
		int64_t physicalBytes = getLoadAverage();
		double minAvailableSpaceRatio = getMinAvailableSpaceRatio(includeInFlight);
		int64_t inFlightBytes = includeInFlight ? getDataInFlightToTeam() / servers.size() : 0;
		double availableSpaceMultiplier =
		    SERVER_KNOBS->AVAILABLE_SPACE_RATIO_CUTOFF /
		    (std::max(std::min(SERVER_KNOBS->AVAILABLE_SPACE_RATIO_CUTOFF, minAvailableSpaceRatio), 0.000001));
		if (servers.size() > 2) {
			// make sure in triple replication the penalty is high enough that you will always avoid a team with a
			// member at 20% free space
			availableSpaceMultiplier = availableSpaceMultiplier * availableSpaceMultiplier;
		}

		if (minAvailableSpaceRatio < SERVER_KNOBS->TARGET_AVAILABLE_SPACE_RATIO) {
			TraceEvent(SevWarn, "DiskNearCapacity")
			    .suppressFor(1.0)
			    .detail("AvailableSpaceRatio", minAvailableSpaceRatio);
		}

		return (physicalBytes + (inflightPenalty * inFlightBytes)) * availableSpaceMultiplier;
	}

	int64_t getMinAvailableSpace(bool includeInFlight = true) const override {
		int64_t minAvailableSpace = std::numeric_limits<int64_t>::max();
		for (const auto& server : servers) {
			if (server->serverMetrics.present()) {
				auto& replyValue = server->serverMetrics.get();

				ASSERT(replyValue.available.bytes >= 0);
				ASSERT(replyValue.capacity.bytes >= 0);

				int64_t bytesAvailable = replyValue.available.bytes;
				if (includeInFlight) {
					bytesAvailable -= server->dataInFlightToServer;
				}

				minAvailableSpace = std::min(bytesAvailable, minAvailableSpace);
			}
		}

		return minAvailableSpace; // Could be negative
	}

	double getMinAvailableSpaceRatio(bool includeInFlight = true) const override {
		double minRatio = 1.0;
		for (const auto& server : servers) {
			if (server->serverMetrics.present()) {
				auto& replyValue = server->serverMetrics.get();

				ASSERT(replyValue.available.bytes >= 0);
				ASSERT(replyValue.capacity.bytes >= 0);

				int64_t bytesAvailable = replyValue.available.bytes;
				if (includeInFlight) {
					bytesAvailable = std::max((int64_t)0, bytesAvailable - server->dataInFlightToServer);
				}

				if (replyValue.capacity.bytes == 0)
					minRatio = 0;
				else
					minRatio = std::min(minRatio, ((double)bytesAvailable) / replyValue.capacity.bytes);
			}
		}

		return minRatio;
	}

	bool hasHealthyAvailableSpace(double minRatio) const override {
		return getMinAvailableSpaceRatio() >= minRatio && getMinAvailableSpace() > SERVER_KNOBS->MIN_AVAILABLE_SPACE;
	}

	Future<Void> updateStorageMetrics() override { return doUpdateStorageMetrics(this); }

	bool isOptimal() const override {
		for (const auto& server : servers) {
			if (server->lastKnownClass.machineClassFitness(ProcessClass::Storage) > ProcessClass::UnsetFit) {
				return false;
			}
		}
		return true;
	}

	bool isWrongConfiguration() const override { return wrongConfiguration; }
	void setWrongConfiguration(bool wrongConfiguration) override { this->wrongConfiguration = wrongConfiguration; }
	bool isHealthy() const override { return healthy; }
	void setHealthy(bool h) override { healthy = h; }
	int getPriority() const override { return priority; }
	void setPriority(int p) override { priority = p; }
	void addref() override { ReferenceCounted<TCTeamInfo>::addref(); }
	void delref() override { ReferenceCounted<TCTeamInfo>::delref(); }

	void addServers(const vector<UID>& servers) override {
		serverIDs.reserve(servers.size());
		for (int i = 0; i < servers.size(); i++) {
			serverIDs.push_back(servers[i]);
		}
	}

private:
	// Calculate an "average" of the metrics replies that we received.  Penalize teams from which we did not receive all
	// replies.
	int64_t getLoadAverage() const {
		int64_t bytesSum = 0;
		int added = 0;
		for (int i = 0; i < servers.size(); i++)
			if (servers[i]->serverMetrics.present()) {
				added++;
				bytesSum += servers[i]->serverMetrics.get().load.bytes;
			}

		if (added < servers.size())
			bytesSum *= 2;

		return added == 0 ? 0 : bytesSum / added;
	}

	// Calculate the max of the metrics replies that we received.

	ACTOR Future<Void> doUpdateStorageMetrics(TCTeamInfo* self) {
		std::vector<Future<Void>> updates;
		updates.reserve(self->servers.size());
		for (int i = 0; i < self->servers.size(); i++)
			updates.push_back(updateServerMetrics(self->servers[i]));
		wait(waitForAll(updates));
		return Void();
	}
};

struct ServerStatus {
	bool isWiggling;
	bool isFailed;
	bool isUndesired;
	bool isWrongConfiguration;
	bool initialized; // AsyncMap erases default constructed objects
	LocalityData locality;
	ServerStatus()
	  : isWiggling(false), isFailed(true), isUndesired(false), isWrongConfiguration(false), initialized(false) {}
	ServerStatus(bool isFailed, bool isUndesired, bool isWiggling, LocalityData const& locality)
	  : isFailed(isFailed), isUndesired(isUndesired), locality(locality), isWrongConfiguration(false),
	    initialized(true), isWiggling(isWiggling) {}
	bool isUnhealthy() const { return isFailed || isUndesired; }
	const char* toString() const {
		return isFailed ? "Failed" : isUndesired ? "Undesired" : isWiggling ? "Wiggling" : "Healthy";
	}

	bool operator==(ServerStatus const& r) const {
		return isFailed == r.isFailed && isUndesired == r.isUndesired && isWiggling == r.isWiggling &&
		       isWrongConfiguration == r.isWrongConfiguration && locality == r.locality && initialized == r.initialized;
	}
	bool operator!=(ServerStatus const& r) const { return !(*this == r); }

	// If a process has reappeared without the storage server that was on it (isFailed == true), we don't need to
	// exclude it We also don't need to exclude processes who are in the wrong configuration (since those servers will
	// be removed)
	bool excludeOnRecruit() { return !isFailed && !isWrongConfiguration; }
};
typedef AsyncMap<UID, ServerStatus> ServerStatusMap;

// Read keyservers, return unique set of teams
ACTOR Future<Reference<InitialDataDistribution>> getInitialDataDistribution(Database cx,
                                                                            UID distributorId,
                                                                            MoveKeysLock moveKeysLock,
                                                                            std::vector<Optional<Key>> remoteDcIds,
                                                                            const DDEnabledState* ddEnabledState) {
	state Reference<InitialDataDistribution> result = makeReference<InitialDataDistribution>();
	state Key beginKey = allKeys.begin;

	state bool succeeded;

	state Transaction tr(cx);

	state std::map<UID, Optional<Key>> server_dc;
	state std::map<vector<UID>, std::pair<vector<UID>, vector<UID>>> team_cache;
	state std::vector<std::pair<StorageServerInterface, ProcessClass>> tss_servers;

	// Get the server list in its own try/catch block since it modifies result.  We don't want a subsequent failure
	// causing entries to be duplicated
	loop {
		server_dc.clear();
		succeeded = false;
		try {

			// Read healthyZone value which is later used to determine on/off of failure triggered DD
			tr.setOption(FDBTransactionOptions::READ_SYSTEM_KEYS);
			tr.setOption(FDBTransactionOptions::READ_LOCK_AWARE);
			Optional<Value> val = wait(tr.get(healthyZoneKey));
			if (val.present()) {
				auto p = decodeHealthyZoneValue(val.get());
				if (p.second > tr.getReadVersion().get() || p.first == ignoreSSFailuresZoneString) {
					result->initHealthyZoneValue = Optional<Key>(p.first);
				} else {
					result->initHealthyZoneValue = Optional<Key>();
				}
			} else {
				result->initHealthyZoneValue = Optional<Key>();
			}

			result->mode = 1;
			tr.setOption(FDBTransactionOptions::PRIORITY_SYSTEM_IMMEDIATE);
			Optional<Value> mode = wait(tr.get(dataDistributionModeKey));
			if (mode.present()) {
				BinaryReader rd(mode.get(), Unversioned());
				rd >> result->mode;
			}
			if (!result->mode || !ddEnabledState->isDDEnabled()) {
				// DD can be disabled persistently (result->mode = 0) or transiently (isDDEnabled() = 0)
				TraceEvent(SevDebug, "GetInitialDataDistribution_DisabledDD");
				return result;
			}

			state Future<vector<ProcessData>> workers = getWorkers(&tr);
			state Future<RangeResult> serverList = tr.getRange(serverListKeys, CLIENT_KNOBS->TOO_MANY);
			wait(success(workers) && success(serverList));
			ASSERT(!serverList.get().more && serverList.get().size() < CLIENT_KNOBS->TOO_MANY);

			std::map<Optional<Standalone<StringRef>>, ProcessData> id_data;
			for (int i = 0; i < workers.get().size(); i++)
				id_data[workers.get()[i].locality.processId()] = workers.get()[i];

			succeeded = true;

			for (int i = 0; i < serverList.get().size(); i++) {
				auto ssi = decodeServerListValue(serverList.get()[i].value);
				if (!ssi.isTss()) {
					result->allServers.emplace_back(ssi, id_data[ssi.locality.processId()].processClass);
					server_dc[ssi.id()] = ssi.locality.dcId();
				} else {
					tss_servers.emplace_back(ssi, id_data[ssi.locality.processId()].processClass);
				}
			}

			break;
		} catch (Error& e) {
			wait(tr.onError(e));

			ASSERT(!succeeded); // We shouldn't be retrying if we have already started modifying result in this loop
			TraceEvent("GetInitialTeamsRetry", distributorId);
		}
	}

	// If keyServers is too large to read in a single transaction, then we will have to break this process up into
	// multiple transactions. In that case, each iteration should begin where the previous left off
	while (beginKey < allKeys.end) {
		TEST(beginKey > allKeys.begin); // Multi-transactional getInitialDataDistribution
		loop {
			succeeded = false;
			try {
				tr.setOption(FDBTransactionOptions::PRIORITY_SYSTEM_IMMEDIATE);
				wait(checkMoveKeysLockReadOnly(&tr, moveKeysLock, ddEnabledState));
				state RangeResult UIDtoTagMap = wait(tr.getRange(serverTagKeys, CLIENT_KNOBS->TOO_MANY));
				ASSERT(!UIDtoTagMap.more && UIDtoTagMap.size() < CLIENT_KNOBS->TOO_MANY);
				RangeResult keyServers = wait(krmGetRanges(&tr,
				                                           keyServersPrefix,
				                                           KeyRangeRef(beginKey, allKeys.end),
				                                           SERVER_KNOBS->MOVE_KEYS_KRM_LIMIT,
				                                           SERVER_KNOBS->MOVE_KEYS_KRM_LIMIT_BYTES));
				succeeded = true;

				vector<UID> src, dest, last;

				// for each range
				for (int i = 0; i < keyServers.size() - 1; i++) {
					DDShardInfo info(keyServers[i].key);
					decodeKeyServersValue(UIDtoTagMap, keyServers[i].value, src, dest);
					if (remoteDcIds.size()) {
						auto srcIter = team_cache.find(src);
						if (srcIter == team_cache.end()) {
							for (auto& id : src) {
								auto& dc = server_dc[id];
								if (std::find(remoteDcIds.begin(), remoteDcIds.end(), dc) != remoteDcIds.end()) {
									info.remoteSrc.push_back(id);
								} else {
									info.primarySrc.push_back(id);
								}
							}
							result->primaryTeams.insert(info.primarySrc);
							result->remoteTeams.insert(info.remoteSrc);
							team_cache[src] = std::make_pair(info.primarySrc, info.remoteSrc);
						} else {
							info.primarySrc = srcIter->second.first;
							info.remoteSrc = srcIter->second.second;
						}
						if (dest.size()) {
							info.hasDest = true;
							auto destIter = team_cache.find(dest);
							if (destIter == team_cache.end()) {
								for (auto& id : dest) {
									auto& dc = server_dc[id];
									if (std::find(remoteDcIds.begin(), remoteDcIds.end(), dc) != remoteDcIds.end()) {
										info.remoteDest.push_back(id);
									} else {
										info.primaryDest.push_back(id);
									}
								}
								result->primaryTeams.insert(info.primaryDest);
								result->remoteTeams.insert(info.remoteDest);
								team_cache[dest] = std::make_pair(info.primaryDest, info.remoteDest);
							} else {
								info.primaryDest = destIter->second.first;
								info.remoteDest = destIter->second.second;
							}
						}
					} else {
						info.primarySrc = src;
						auto srcIter = team_cache.find(src);
						if (srcIter == team_cache.end()) {
							result->primaryTeams.insert(src);
							team_cache[src] = std::pair<vector<UID>, vector<UID>>();
						}
						if (dest.size()) {
							info.hasDest = true;
							info.primaryDest = dest;
							auto destIter = team_cache.find(dest);
							if (destIter == team_cache.end()) {
								result->primaryTeams.insert(dest);
								team_cache[dest] = std::pair<vector<UID>, vector<UID>>();
							}
						}
					}
					result->shards.push_back(info);
				}

				ASSERT(keyServers.size() > 0);
				beginKey = keyServers.end()[-1].key;
				break;
			} catch (Error& e) {
				TraceEvent("GetInitialTeamsKeyServersRetry", distributorId).error(e);

				wait(tr.onError(e));
				ASSERT(!succeeded); // We shouldn't be retrying if we have already started modifying result in this loop
			}
		}

		tr.reset();
	}

	// a dummy shard at the end with no keys or servers makes life easier for trackInitialShards()
	result->shards.push_back(DDShardInfo(allKeys.end));

	// add tss to server list AFTER teams are built
	for (auto& it : tss_servers) {
		result->allServers.push_back(it);
	}

	return result;
}

ACTOR Future<Void> storageServerTracker(struct DDTeamCollection* self,
                                        Database cx,
                                        TCServerInfo* server,
                                        Promise<Void> errorOut,
                                        Version addedVersion,
                                        const DDEnabledState* ddEnabledState,
                                        bool isTss);

Future<Void> teamTracker(struct DDTeamCollection* const& self,
                         Reference<TCTeamInfo> const& team,
                         bool const& badTeam,
                         bool const& redundantTeam);

struct DDTeamCollection : ReferenceCounted<DDTeamCollection> {
	// clang-format off
	enum { REQUESTING_WORKER = 0, GETTING_WORKER = 1, GETTING_STORAGE = 2 };
	enum class Status { NONE = 0, WIGGLING = 1, EXCLUDED = 2, FAILED = 3};

	// addActor: add to actorCollection so that when an actor has error, the ActorCollection can catch the error.
	// addActor is used to create the actorCollection when the dataDistributionTeamCollection is created
	PromiseStream<Future<Void>> addActor;
	Database cx;
	UID distributorId;
	DatabaseConfiguration configuration;

	bool doBuildTeams;
	bool lastBuildTeamsFailed;
	Future<Void> teamBuilder;
	AsyncTrigger restartTeamBuilder;

	MoveKeysLock lock;
	PromiseStream<RelocateShard> output;
	vector<UID> allServers;
	ServerStatusMap server_status;
	int64_t unhealthyServers;
	std::map<int,int> priority_teams;
	std::map<UID, Reference<TCServerInfo>> server_info;
	std::map<Key, std::vector<Reference<TCServerInfo>>> pid2server_info; // some process may serve as multiple storage servers
	std::vector<AddressExclusion> wiggle_addresses; // collection of wiggling servers' address
	std::map<UID, Reference<TCServerInfo>> tss_info_by_pair;
	std::map<UID, Reference<TCServerInfo>> server_and_tss_info; // TODO could replace this with an efficient way to do a read-only concatenation of 2 data structures? 
	std::map<Key, int> lagging_zones; // zone to number of storage servers lagging
	AsyncVar<bool> disableFailingLaggingServers;
	Optional<Key> wigglingPid; // Process id of current wiggling storage server;
    Reference<AsyncVar<bool>> pauseWiggle;

	// machine_info has all machines info; key must be unique across processes on the same machine
	std::map<Standalone<StringRef>, Reference<TCMachineInfo>> machine_info;
	std::vector<Reference<TCMachineTeamInfo>> machineTeams; // all machine teams
	LocalityMap<UID> machineLocalityMap; // locality info of machines

	vector<Reference<TCTeamInfo>> teams;
	vector<Reference<TCTeamInfo>> badTeams;
	Reference<ShardsAffectedByTeamFailure> shardsAffectedByTeamFailure;
	PromiseStream<UID> removedServers;
	PromiseStream<UID> removedTSS;
	std::set<UID> recruitingIds; // The IDs of the SS/TSS which are being recruited
	std::set<NetworkAddress> recruitingLocalities;
	Future<Void> initialFailureReactionDelay;
	Future<Void> initializationDoneActor;
	Promise<Void> serverTrackerErrorOut;
	AsyncVar<int> recruitingStream;
	Debouncer restartRecruiting;

	int healthyTeamCount;
	Reference<AsyncVar<bool>> zeroHealthyTeams;

	int optimalTeamCount;
	AsyncVar<bool> zeroOptimalTeams;

	int bestTeamKeepStuckCount = 0;

	bool isTssRecruiting; // If tss recruiting is waiting on a pair, don't consider DD recruiting for the purposes of QuietDB

	// WIGGLING if an address is under storage wiggling.
	// EXCLUDED if an address is in the excluded list in the database.
	// FAILED if an address is permanently failed.
	// NONE by default.  Updated asynchronously (eventually)
	AsyncMap< AddressExclusion, Status > excludedServers;

	std::set<AddressExclusion> invalidLocalityAddr; // These address have invalidLocality for the configured storagePolicy

	std::vector<Optional<Key>> includedDCs;
	Optional<std::vector<Optional<Key>>> otherTrackedDCs;
	bool primary;
	Reference<AsyncVar<bool>> processingUnhealthy;
	Future<Void> readyToStart;
	Future<Void> checkTeamDelay;
	Promise<Void> addSubsetComplete;
	Future<Void> badTeamRemover;
	Future<Void> checkInvalidLocalities;

	Future<Void> wrongStoreTypeRemover;

	Reference<LocalitySet> storageServerSet;
	std::vector<LocalityEntry> forcedEntries, resultEntries;

	std::vector<DDTeamCollection*> teamCollections;
	AsyncVar<Optional<Key>> healthyZone;
	Future<bool> clearHealthyZoneFuture;
	double medianAvailableSpace;
	double lastMedianAvailableSpaceUpdate;
	// clang-format on

	int lowestUtilizationTeam;
	int highestUtilizationTeam;

	AsyncTrigger printDetailedTeamsInfo;
	PromiseStream<GetMetricsRequest> getShardMetrics;
	PromiseStream<Promise<int>> getUnhealthyRelocationCount;
	Promise<UID> removeFailedServer;

	void resetLocalitySet() {
		storageServerSet = Reference<LocalitySet>(new LocalityMap<UID>());
		LocalityMap<UID>* storageServerMap = (LocalityMap<UID>*)storageServerSet.getPtr();

		for (auto& it : server_info) {
			it.second->localityEntry = storageServerMap->add(it.second->lastKnownInterface.locality, &it.second->id);
		}
	}

	bool satisfiesPolicy(const std::vector<Reference<TCServerInfo>>& team, int amount = -1) {
		forcedEntries.clear();
		resultEntries.clear();
		if (amount == -1) {
			amount = team.size();
		}

		for (int i = 0; i < amount; i++) {
			forcedEntries.push_back(team[i]->localityEntry);
		}

		bool result = storageServerSet->selectReplicas(configuration.storagePolicy, forcedEntries, resultEntries);
		return result && resultEntries.size() == 0;
	}

	DDTeamCollection(Database const& cx,
	                 UID distributorId,
	                 MoveKeysLock const& lock,
	                 PromiseStream<RelocateShard> const& output,
	                 Reference<ShardsAffectedByTeamFailure> const& shardsAffectedByTeamFailure,
	                 DatabaseConfiguration configuration,
	                 std::vector<Optional<Key>> includedDCs,
	                 Optional<std::vector<Optional<Key>>> otherTrackedDCs,
	                 Future<Void> readyToStart,
	                 Reference<AsyncVar<bool>> zeroHealthyTeams,
	                 bool primary,
	                 Reference<AsyncVar<bool>> processingUnhealthy,
	                 PromiseStream<GetMetricsRequest> getShardMetrics,
	                 Promise<UID> removeFailedServer,
	                 PromiseStream<Promise<int>> getUnhealthyRelocationCount)
	  : cx(cx), distributorId(distributorId), lock(lock), output(output),
	    shardsAffectedByTeamFailure(shardsAffectedByTeamFailure), doBuildTeams(true), lastBuildTeamsFailed(false),
	    teamBuilder(Void()), badTeamRemover(Void()), checkInvalidLocalities(Void()), wrongStoreTypeRemover(Void()),
	    configuration(configuration), readyToStart(readyToStart), clearHealthyZoneFuture(true),
	    checkTeamDelay(delay(SERVER_KNOBS->CHECK_TEAM_DELAY, TaskPriority::DataDistribution)),
	    initialFailureReactionDelay(
	        delayed(readyToStart, SERVER_KNOBS->INITIAL_FAILURE_REACTION_DELAY, TaskPriority::DataDistribution)),
	    healthyTeamCount(0), storageServerSet(new LocalityMap<UID>()),
	    initializationDoneActor(logOnCompletion(readyToStart && initialFailureReactionDelay, this)),
	    optimalTeamCount(0), recruitingStream(0), restartRecruiting(SERVER_KNOBS->DEBOUNCE_RECRUITING_DELAY),
	    unhealthyServers(0), includedDCs(includedDCs), otherTrackedDCs(otherTrackedDCs),
	    zeroHealthyTeams(zeroHealthyTeams), zeroOptimalTeams(true), primary(primary), isTssRecruiting(false),
	    medianAvailableSpace(SERVER_KNOBS->MIN_AVAILABLE_SPACE_RATIO), lastMedianAvailableSpaceUpdate(0),
	    processingUnhealthy(processingUnhealthy), lowestUtilizationTeam(0), highestUtilizationTeam(0),
	    getShardMetrics(getShardMetrics), removeFailedServer(removeFailedServer),
	    getUnhealthyRelocationCount(getUnhealthyRelocationCount) {
		if (!primary || configuration.usableRegions == 1) {
			TraceEvent("DDTrackerStarting", distributorId).detail("State", "Inactive").trackLatest("DDTrackerStarting");
		}
	}

	~DDTeamCollection() {
		TraceEvent("DDTeamCollectionDestructed", distributorId).detail("Primary", primary);

		// Cancel the teamBuilder to avoid creating new teams after teams are cancelled.
		teamBuilder.cancel();
		// TraceEvent("DDTeamCollectionDestructed", distributorId)
		//    .detail("Primary", primary)
		//    .detail("TeamBuilderDestroyed", server_info.size());

		// Other teamCollections also hold pointer to this teamCollection;
		// TeamTracker may access the destructed DDTeamCollection if we do not reset the pointer
		for (int i = 0; i < teamCollections.size(); i++) {
			if (teamCollections[i] != nullptr && teamCollections[i] != this) {
				for (int j = 0; j < teamCollections[i]->teamCollections.size(); ++j) {
					if (teamCollections[i]->teamCollections[j] == this) {
						teamCollections[i]->teamCollections[j] = nullptr;
					}
				}
			}
		}
		// Team tracker has pointers to DDTeamCollections both in primary and remote.
		// The following kills a reference cycle between the teamTracker actor and the TCTeamInfo that both holds and is
		// held by the actor It also ensures that the trackers are done fiddling with healthyTeamCount before we free
		// this
		for (auto& team : teams) {
			team->tracker.cancel();
		}
		// The commented TraceEvent log is useful in detecting what is running during the destruction
		// TraceEvent("DDTeamCollectionDestructed", distributorId)
		//     .detail("Primary", primary)
		//     .detail("TeamTrackerDestroyed", teams.size());
		for (auto& badTeam : badTeams) {
			badTeam->tracker.cancel();
		}
		// TraceEvent("DDTeamCollectionDestructed", distributorId)
		//     .detail("Primary", primary)
		//     .detail("BadTeamTrackerDestroyed", badTeams.size());
		// The following makes sure that, even if a reference to a team is held in the DD Queue, the tracker will be
		// stopped
		//  before the server_status map to which it has a pointer, is destroyed.
		for (auto& [_, info] : server_and_tss_info) {
			info->tracker.cancel();
			info->collection = nullptr;
		}

		// TraceEvent("DDTeamCollectionDestructed", distributorId)
		//    .detail("Primary", primary)
		//    .detail("ServerTrackerDestroyed", server_info.size());
	}

	void addLaggingStorageServer(Key zoneId) {
		lagging_zones[zoneId]++;
		if (lagging_zones.size() > std::max(1, configuration.storageTeamSize - 1) &&
		    !disableFailingLaggingServers.get())
			disableFailingLaggingServers.set(true);
	}

	void removeLaggingStorageServer(Key zoneId) {
		auto iter = lagging_zones.find(zoneId);
		ASSERT(iter != lagging_zones.end());
		iter->second--;
		ASSERT(iter->second >= 0);
		if (iter->second == 0)
			lagging_zones.erase(iter);
		if (lagging_zones.size() <= std::max(1, configuration.storageTeamSize - 1) &&
		    disableFailingLaggingServers.get())
			disableFailingLaggingServers.set(false);
	}

	ACTOR static Future<Void> logOnCompletion(Future<Void> signal, DDTeamCollection* self) {
		wait(signal);
		wait(delay(SERVER_KNOBS->LOG_ON_COMPLETION_DELAY, TaskPriority::DataDistribution));

		if (!self->primary || self->configuration.usableRegions == 1) {
			TraceEvent("DDTrackerStarting", self->distributorId)
			    .detail("State", "Active")
			    .trackLatest("DDTrackerStarting");
		}

		return Void();
	}

	ACTOR static Future<Void> interruptableBuildTeams(DDTeamCollection* self) {
		if (!self->addSubsetComplete.isSet()) {
			wait(addSubsetOfEmergencyTeams(self));
			self->addSubsetComplete.send(Void());
		}

		loop {
			choose {
				when(wait(self->buildTeams(self))) { return Void(); }
				when(wait(self->restartTeamBuilder.onTrigger())) {}
			}
		}
	}

	ACTOR static Future<Void> checkBuildTeams(DDTeamCollection* self) {
		wait(self->checkTeamDelay);
		while (!self->teamBuilder.isReady())
			wait(self->teamBuilder);

		if (self->doBuildTeams && self->readyToStart.isReady()) {
			self->doBuildTeams = false;
			self->teamBuilder = self->interruptableBuildTeams(self);
			wait(self->teamBuilder);
		}

		return Void();
	}

	// SOMEDAY: Make bestTeam better about deciding to leave a shard where it is (e.g. in PRIORITY_TEAM_HEALTHY case)
	//		    use keys, src, dest, metrics, priority, system load, etc.. to decide...
	ACTOR static Future<Void> getTeam(DDTeamCollection* self, GetTeamRequest req) {
		try {
			wait(self->checkBuildTeams(self));
			if (now() - self->lastMedianAvailableSpaceUpdate > SERVER_KNOBS->AVAILABLE_SPACE_UPDATE_DELAY) {
				self->lastMedianAvailableSpaceUpdate = now();
				std::vector<double> teamAvailableSpace;
				teamAvailableSpace.reserve(self->teams.size());
				for (const auto& team : self->teams) {
					if (team->isHealthy()) {
						teamAvailableSpace.push_back(team->getMinAvailableSpaceRatio());
					}
				}

				size_t pivot = teamAvailableSpace.size() / 2;
				if (teamAvailableSpace.size() > 1) {
					std::nth_element(
					    teamAvailableSpace.begin(), teamAvailableSpace.begin() + pivot, teamAvailableSpace.end());
					self->medianAvailableSpace =
					    std::max(SERVER_KNOBS->MIN_AVAILABLE_SPACE_RATIO,
					             std::min(SERVER_KNOBS->TARGET_AVAILABLE_SPACE_RATIO, teamAvailableSpace[pivot]));
				} else {
					self->medianAvailableSpace = SERVER_KNOBS->MIN_AVAILABLE_SPACE_RATIO;
				}
				if (self->medianAvailableSpace < SERVER_KNOBS->TARGET_AVAILABLE_SPACE_RATIO) {
					TraceEvent(SevWarn, "DDTeamMedianAvailableSpaceTooSmall", self->distributorId)
					    .detail("MedianAvailableSpaceRatio", self->medianAvailableSpace)
					    .detail("TargetAvailableSpaceRatio", SERVER_KNOBS->TARGET_AVAILABLE_SPACE_RATIO)
					    .detail("Primary", self->primary);
					self->printDetailedTeamsInfo.trigger();
				}
			}

			bool foundSrc = false;
			for (int i = 0; i < req.src.size(); i++) {
				if (self->server_info.count(req.src[i])) {
					foundSrc = true;
					break;
				}
			}

			// Select the best team
			// Currently the metric is minimum used disk space (adjusted for data in flight)
			// Only healthy teams may be selected. The team has to be healthy at the moment we update
			//   shardsAffectedByTeamFailure or we could be dropping a shard on the floor (since team
			//   tracking is "edge triggered")
			// SOMEDAY: Account for capacity, load (when shardMetrics load is high)

			// self->teams.size() can be 0 under the ConfigureTest.txt test when we change configurations
			// The situation happens rarely. We may want to eliminate this situation someday
			if (!self->teams.size()) {
				req.reply.send(std::make_pair(Optional<Reference<IDataDistributionTeam>>(), foundSrc));
				return Void();
			}

			int64_t bestLoadBytes = 0;
			Optional<Reference<IDataDistributionTeam>> bestOption;
			std::vector<Reference<IDataDistributionTeam>> randomTeams;
			const std::set<UID> completeSources(req.completeSources.begin(), req.completeSources.end());

			// Note: this block does not apply any filters from the request
			if (!req.wantsNewServers) {
				for (int i = 0; i < req.completeSources.size(); i++) {
					if (!self->server_info.count(req.completeSources[i])) {
						continue;
					}
					auto& teamList = self->server_info[req.completeSources[i]]->teams;
					for (int j = 0; j < teamList.size(); j++) {
						bool found = true;
						auto serverIDs = teamList[j]->getServerIDs();
						for (int k = 0; k < teamList[j]->size(); k++) {
							if (!completeSources.count(serverIDs[k])) {
								found = false;
								break;
							}
						}
						if (found && teamList[j]->isHealthy()) {
							bestOption = teamList[j];
							req.reply.send(std::make_pair(bestOption, foundSrc));
							return Void();
						}
					}
				}
			}

			if (req.wantsTrueBest) {
				ASSERT(!bestOption.present());
				auto& startIndex =
				    req.preferLowerUtilization ? self->lowestUtilizationTeam : self->highestUtilizationTeam;
				if (startIndex >= self->teams.size()) {
					startIndex = 0;
				}

				int bestIndex = startIndex;
				for (int i = 0; i < self->teams.size(); i++) {
					int currentIndex = (startIndex + i) % self->teams.size();
					if (self->teams[currentIndex]->isHealthy() &&
					    (!req.preferLowerUtilization ||
					     self->teams[currentIndex]->hasHealthyAvailableSpace(self->medianAvailableSpace))) {
						int64_t loadBytes = self->teams[currentIndex]->getLoadBytes(true, req.inflightPenalty);
						if ((!bestOption.present() || (req.preferLowerUtilization && loadBytes < bestLoadBytes) ||
						     (!req.preferLowerUtilization && loadBytes > bestLoadBytes)) &&
						    (!req.teamMustHaveShards ||
						     self->shardsAffectedByTeamFailure->hasShards(ShardsAffectedByTeamFailure::Team(
						         self->teams[currentIndex]->getServerIDs(), self->primary)))) {
							bestLoadBytes = loadBytes;
							bestOption = self->teams[currentIndex];
							bestIndex = currentIndex;
						}
					}
				}

				startIndex = bestIndex;
			} else {
				int nTries = 0;
				while (randomTeams.size() < SERVER_KNOBS->BEST_TEAM_OPTION_COUNT &&
				       nTries < SERVER_KNOBS->BEST_TEAM_MAX_TEAM_TRIES) {
					// If unhealthy team is majority, we may not find an ok dest in this while loop
					Reference<IDataDistributionTeam> dest = deterministicRandom()->randomChoice(self->teams);

					bool ok = dest->isHealthy() && (!req.preferLowerUtilization ||
					                                dest->hasHealthyAvailableSpace(self->medianAvailableSpace));

					for (int i = 0; ok && i < randomTeams.size(); i++) {
						if (randomTeams[i]->getServerIDs() == dest->getServerIDs()) {
							ok = false;
							break;
						}
					}

					ok = ok && (!req.teamMustHaveShards ||
					            self->shardsAffectedByTeamFailure->hasShards(
					                ShardsAffectedByTeamFailure::Team(dest->getServerIDs(), self->primary)));

					if (ok)
						randomTeams.push_back(dest);
					else
						nTries++;
				}

				// Log BestTeamStuck reason when we have healthy teams but they do not have healthy free space
				if (randomTeams.empty() && !self->zeroHealthyTeams->get()) {
					self->bestTeamKeepStuckCount++;
					if (g_network->isSimulated()) {
						TraceEvent(SevWarn, "GetTeamReturnEmpty").detail("HealthyTeams", self->healthyTeamCount);
					}
				} else {
					self->bestTeamKeepStuckCount = 0;
				}

				for (int i = 0; i < randomTeams.size(); i++) {
					int64_t loadBytes = randomTeams[i]->getLoadBytes(true, req.inflightPenalty);
					if (!bestOption.present() || (req.preferLowerUtilization && loadBytes < bestLoadBytes) ||
					    (!req.preferLowerUtilization && loadBytes > bestLoadBytes)) {
						bestLoadBytes = loadBytes;
						bestOption = randomTeams[i];
					}
				}
			}

			// Note: req.completeSources can be empty and all servers (and server teams) can be unhealthy.
			// We will get stuck at this! This only happens when a DC fails. No need to consider it right now.
			// Note: this block does not apply any filters from the request
			if (!bestOption.present() && self->zeroHealthyTeams->get()) {
				// Attempt to find the unhealthy source server team and return it
				for (int i = 0; i < req.completeSources.size(); i++) {
					if (!self->server_info.count(req.completeSources[i])) {
						continue;
					}
					auto& teamList = self->server_info[req.completeSources[i]]->teams;
					for (int j = 0; j < teamList.size(); j++) {
						bool found = true;
						auto serverIDs = teamList[j]->getServerIDs();
						for (int k = 0; k < teamList[j]->size(); k++) {
							if (!completeSources.count(serverIDs[k])) {
								found = false;
								break;
							}
						}
						if (found) {
							bestOption = teamList[j];
							req.reply.send(std::make_pair(bestOption, foundSrc));
							return Void();
						}
					}
				}
			}
			// if (!bestOption.present()) {
			// 	TraceEvent("GetTeamRequest").detail("Request", req.getDesc());
			// 	self->traceAllInfo(true);
			// }

			req.reply.send(std::make_pair(bestOption, foundSrc));

			return Void();
		} catch (Error& e) {
			if (e.code() != error_code_actor_cancelled)
				req.reply.sendError(e);
			throw;
		}
	}

	int64_t getDebugTotalDataInFlight() {
		int64_t total = 0;
		for (auto itr = server_info.begin(); itr != server_info.end(); ++itr)
			total += itr->second->dataInFlightToServer;
		return total;
	}

	ACTOR static Future<Void> addSubsetOfEmergencyTeams(DDTeamCollection* self) {
		state int idx = 0;
		state std::vector<Reference<TCServerInfo>> servers;
		state std::vector<UID> serverIds;
		state Reference<LocalitySet> tempSet = Reference<LocalitySet>(new LocalityMap<UID>());
		state LocalityMap<UID>* tempMap = (LocalityMap<UID>*)tempSet.getPtr();

		for (; idx < self->badTeams.size(); idx++) {
			servers.clear();
			for (const auto& server : self->badTeams[idx]->getServers()) {
				if (server->inDesiredDC && !self->server_status.get(server->id).isUnhealthy()) {
					servers.push_back(server);
				}
			}

			// For the bad team that is too big (too many servers), we will try to find a subset of servers in the team
			// to construct a new healthy team, so that moving data to the new healthy team will not
			// cause too much data movement overhead
			// FIXME: This code logic can be simplified.
			if (servers.size() >= self->configuration.storageTeamSize) {
				bool foundTeam = false;
				for (int j = 0; j < servers.size() - self->configuration.storageTeamSize + 1 && !foundTeam; j++) {
					auto& serverTeams = servers[j]->teams;
					for (int k = 0; k < serverTeams.size(); k++) {
						auto& testTeam = serverTeams[k]->getServerIDs();
						bool allInTeam = true; // All servers in testTeam belong to the healthy servers
						for (int l = 0; l < testTeam.size(); l++) {
							bool foundServer = false;
							for (auto it : servers) {
								if (it->id == testTeam[l]) {
									foundServer = true;
									break;
								}
							}
							if (!foundServer) {
								allInTeam = false;
								break;
							}
						}
						if (allInTeam) {
							foundTeam = true;
							break;
						}
					}
				}
				if (!foundTeam) {
					if (self->satisfiesPolicy(servers)) {
						if (servers.size() == self->configuration.storageTeamSize ||
						    self->satisfiesPolicy(servers, self->configuration.storageTeamSize)) {
							servers.resize(self->configuration.storageTeamSize);
							self->addTeam(servers, true);
							// self->traceTeamCollectionInfo(); // Trace at the end of the function
						} else {
							tempSet->clear();
							for (auto it : servers) {
								tempMap->add(it->lastKnownInterface.locality, &it->id);
							}

							self->resultEntries.clear();
							self->forcedEntries.clear();
							bool result = tempSet->selectReplicas(
							    self->configuration.storagePolicy, self->forcedEntries, self->resultEntries);
							ASSERT(result && self->resultEntries.size() == self->configuration.storageTeamSize);

							serverIds.clear();
							for (auto& it : self->resultEntries) {
								serverIds.push_back(*tempMap->getObject(it));
							}
							std::sort(serverIds.begin(), serverIds.end());
							self->addTeam(serverIds.begin(), serverIds.end(), true);
						}
					} else {
						serverIds.clear();
						for (auto it : servers) {
							serverIds.push_back(it->id);
						}
						TraceEvent(SevWarnAlways, "CannotAddSubset", self->distributorId)
						    .detail("Servers", describe(serverIds));
					}
				}
			}
			wait(yield());
		}

		// Trace and record the current number of teams for correctness test
		self->traceTeamCollectionInfo();

		return Void();
	}

	ACTOR static Future<Void> init(DDTeamCollection* self,
	                               Reference<InitialDataDistribution> initTeams,
	                               const DDEnabledState* ddEnabledState) {
		self->healthyZone.set(initTeams->initHealthyZoneValue);
		// SOMEDAY: If some servers have teams and not others (or some servers have more data than others) and there is
		// an address/locality collision, should we preferentially mark the least used server as undesirable?

		for (auto i = initTeams->allServers.begin(); i != initTeams->allServers.end(); ++i) {
			if (self->shouldHandleServer(i->first)) {
				if (!self->isValidLocality(self->configuration.storagePolicy, i->first.locality)) {
					TraceEvent(SevWarnAlways, "MissingLocality")
					    .detail("Server", i->first.uniqueID)
					    .detail("Locality", i->first.locality.toString());
					auto addr = i->first.stableAddress();
					self->invalidLocalityAddr.insert(AddressExclusion(addr.ip, addr.port));
					if (self->checkInvalidLocalities.isReady()) {
						self->checkInvalidLocalities = checkAndRemoveInvalidLocalityAddr(self);
						self->addActor.send(self->checkInvalidLocalities);
					}
				}
				self->addServer(i->first, i->second, self->serverTrackerErrorOut, 0, ddEnabledState);
			}
		}

		state std::set<std::vector<UID>>::iterator teamIter =
		    self->primary ? initTeams->primaryTeams.begin() : initTeams->remoteTeams.begin();
		state std::set<std::vector<UID>>::iterator teamIterEnd =
		    self->primary ? initTeams->primaryTeams.end() : initTeams->remoteTeams.end();
		for (; teamIter != teamIterEnd; ++teamIter) {
			self->addTeam(teamIter->begin(), teamIter->end(), true);
			wait(yield());
		}

		return Void();
	}

	// Check if server or machine has a valid locality based on configured replication policy
	bool isValidLocality(Reference<IReplicationPolicy> storagePolicy, const LocalityData& locality) {
		// Future: Once we add simulation test that misconfigure a cluster, such as not setting some locality entries,
		// DD_VALIDATE_LOCALITY should always be true. Otherwise, simulation test may fail.
		if (!SERVER_KNOBS->DD_VALIDATE_LOCALITY) {
			// Disable the checking if locality is valid
			return true;
		}

		std::set<std::string> replicationPolicyKeys = storagePolicy->attributeKeys();
		for (auto& policy : replicationPolicyKeys) {
			if (!locality.isPresent(policy)) {
				return false;
			}
		}

		return true;
	}

	void evaluateTeamQuality() {
		int teamCount = teams.size(), serverCount = allServers.size();
		double teamsPerServer = (double)teamCount * configuration.storageTeamSize / serverCount;

		ASSERT(serverCount == server_info.size());

		int minTeams = std::numeric_limits<int>::max();
		int maxTeams = std::numeric_limits<int>::min();
		double varTeams = 0;

		std::map<Optional<Standalone<StringRef>>, int> machineTeams;
		for (const auto& [id, info] : server_info) {
			if (!server_status.get(id).isUnhealthy()) {
				int stc = info->teams.size();
				minTeams = std::min(minTeams, stc);
				maxTeams = std::max(maxTeams, stc);
				varTeams += (stc - teamsPerServer) * (stc - teamsPerServer);
				// Use zoneId as server's machine id
				machineTeams[info->lastKnownInterface.locality.zoneId()] += stc;
			}
		}
		varTeams /= teamsPerServer * teamsPerServer;

		int minMachineTeams = std::numeric_limits<int>::max();
		int maxMachineTeams = std::numeric_limits<int>::min();
		for (auto m = machineTeams.begin(); m != machineTeams.end(); ++m) {
			minMachineTeams = std::min(minMachineTeams, m->second);
			maxMachineTeams = std::max(maxMachineTeams, m->second);
		}

		TraceEvent(minTeams > 0 ? SevInfo : SevWarn, "DataDistributionTeamQuality", distributorId)
		    .detail("Servers", serverCount)
		    .detail("Teams", teamCount)
		    .detail("TeamsPerServer", teamsPerServer)
		    .detail("Variance", varTeams / serverCount)
		    .detail("ServerMinTeams", minTeams)
		    .detail("ServerMaxTeams", maxTeams)
		    .detail("MachineMinTeams", minMachineTeams)
		    .detail("MachineMaxTeams", maxMachineTeams);
	}

	int overlappingMembers(const vector<UID>& team) const {
		if (team.empty()) {
			return 0;
		}

		int maxMatchingServers = 0;
		const UID& serverID = team[0];
		const auto it = server_info.find(serverID);
		ASSERT(it != server_info.end());
		const auto& usedTeams = it->second->teams;
		for (const auto& usedTeam : usedTeams) {
			auto used = usedTeam->getServerIDs();
			int teamIdx = 0;
			int usedIdx = 0;
			int matchingServers = 0;
			while (teamIdx < team.size() && usedIdx < used.size()) {
				if (team[teamIdx] == used[usedIdx]) {
					matchingServers++;
					teamIdx++;
					usedIdx++;
				} else if (team[teamIdx] < used[usedIdx]) {
					teamIdx++;
				} else {
					usedIdx++;
				}
			}
			ASSERT(matchingServers > 0);
			maxMatchingServers = std::max(maxMatchingServers, matchingServers);
			if (maxMatchingServers == team.size()) {
				return maxMatchingServers;
			}
		}

		return maxMatchingServers;
	}

	int overlappingMachineMembers(vector<Standalone<StringRef>>& team) {
		if (team.empty()) {
			return 0;
		}

		int maxMatchingServers = 0;
		Standalone<StringRef>& serverID = team[0];
		for (auto& usedTeam : machine_info[serverID]->machineTeams) {
			auto used = usedTeam->machineIDs;
			int teamIdx = 0;
			int usedIdx = 0;
			int matchingServers = 0;
			while (teamIdx < team.size() && usedIdx < used.size()) {
				if (team[teamIdx] == used[usedIdx]) {
					matchingServers++;
					teamIdx++;
					usedIdx++;
				} else if (team[teamIdx] < used[usedIdx]) {
					teamIdx++;
				} else {
					usedIdx++;
				}
			}
			ASSERT(matchingServers > 0);
			maxMatchingServers = std::max(maxMatchingServers, matchingServers);
			if (maxMatchingServers == team.size()) {
				return maxMatchingServers;
			}
		}

		return maxMatchingServers;
	}

	Reference<TCMachineTeamInfo> findMachineTeam(vector<Standalone<StringRef>>& machineIDs) {
		if (machineIDs.empty()) {
			return Reference<TCMachineTeamInfo>();
		}

		Standalone<StringRef> machineID = machineIDs[0];
		for (auto& machineTeam : machine_info[machineID]->machineTeams) {
			if (machineTeam->machineIDs == machineIDs) {
				return machineTeam;
			}
		}

		return Reference<TCMachineTeamInfo>();
	}

	// Assume begin to end is sorted by std::sort
	// Assume InputIt is iterator to UID
	// Note: We must allow creating empty teams because empty team is created when a remote DB is initialized.
	// The empty team is used as the starting point to move data to the remote DB
	// begin : the start of the team member ID
	// end : end of the team member ID
	// isIntialTeam : False when the team is added by addTeamsBestOf(); True otherwise, e.g.,
	// when the team added at init() when we recreate teams by looking up DB
	template <class InputIt>
	void addTeam(InputIt begin, InputIt end, bool isInitialTeam) {
		vector<Reference<TCServerInfo>> newTeamServers;
		for (auto i = begin; i != end; ++i) {
			if (server_info.find(*i) != server_info.end()) {
				newTeamServers.push_back(server_info[*i]);
			}
		}

		addTeam(newTeamServers, isInitialTeam);
	}

	void addTeam(const vector<Reference<TCServerInfo>>& newTeamServers,
	             bool isInitialTeam,
	             bool redundantTeam = false) {
		auto teamInfo = makeReference<TCTeamInfo>(newTeamServers);

		// Move satisfiesPolicy to the end for performance benefit
		bool badTeam = redundantTeam || teamInfo->size() != configuration.storageTeamSize ||
		               !satisfiesPolicy(teamInfo->getServers());

		teamInfo->tracker = teamTracker(this, teamInfo, badTeam, redundantTeam);
		// ASSERT( teamInfo->serverIDs.size() > 0 ); //team can be empty at DB initialization
		if (badTeam) {
			badTeams.push_back(teamInfo);
			return;
		}

		// For a good team, we add it to teams and create machine team for it when necessary
		teams.push_back(teamInfo);
		for (int i = 0; i < newTeamServers.size(); ++i) {
			newTeamServers[i]->teams.push_back(teamInfo);
		}

		// Find or create machine team for the server team
		// Add the reference of machineTeam (with machineIDs) into process team
		vector<Standalone<StringRef>> machineIDs;
		for (auto server = newTeamServers.begin(); server != newTeamServers.end(); ++server) {
			ASSERT_WE_THINK((*server)->machine.isValid());
			machineIDs.push_back((*server)->machine->machineID);
		}
		sort(machineIDs.begin(), machineIDs.end());
		Reference<TCMachineTeamInfo> machineTeamInfo = findMachineTeam(machineIDs);

		// A team is not initial team if it is added by addTeamsBestOf() which always create a team with correct size
		// A non-initial team must have its machine team created and its size must be correct
		ASSERT(isInitialTeam || machineTeamInfo.isValid());

		// Create a machine team if it does not exist
		// Note an initial team may be added at init() even though the team size is not storageTeamSize
		if (!machineTeamInfo.isValid() && !machineIDs.empty()) {
			machineTeamInfo = addMachineTeam(machineIDs.begin(), machineIDs.end());
		}

		if (!machineTeamInfo.isValid()) {
			TraceEvent(SevWarn, "AddTeamWarning")
			    .detail("NotFoundMachineTeam", "OKIfTeamIsEmpty")
			    .detail("TeamInfo", teamInfo->getDesc());
		}

		teamInfo->machineTeam = machineTeamInfo;
		machineTeamInfo->serverTeams.push_back(teamInfo);
		if (g_network->isSimulated()) {
			// Update server team information for consistency check in simulation
			traceTeamCollectionInfo();
		}
	}

	void addTeam(std::set<UID> const& team, bool isInitialTeam) { addTeam(team.begin(), team.end(), isInitialTeam); }

	// Add a machine team specified by input machines
	Reference<TCMachineTeamInfo> addMachineTeam(vector<Reference<TCMachineInfo>> machines) {
		auto machineTeamInfo = makeReference<TCMachineTeamInfo>(machines);
		machineTeams.push_back(machineTeamInfo);

		// Assign machine teams to machine
		for (auto machine : machines) {
			// A machine's machineTeams vector should not hold duplicate machineTeam members
			ASSERT_WE_THINK(std::count(machine->machineTeams.begin(), machine->machineTeams.end(), machineTeamInfo) ==
			                0);
			machine->machineTeams.push_back(machineTeamInfo);
		}

		return machineTeamInfo;
	}

	// Add a machine team by using the machineIDs from begin to end
	Reference<TCMachineTeamInfo> addMachineTeam(vector<Standalone<StringRef>>::iterator begin,
	                                            vector<Standalone<StringRef>>::iterator end) {
		vector<Reference<TCMachineInfo>> machines;

		for (auto i = begin; i != end; ++i) {
			if (machine_info.find(*i) != machine_info.end()) {
				machines.push_back(machine_info[*i]);
			} else {
				TraceEvent(SevWarn, "AddMachineTeamError").detail("MachineIDNotExist", i->contents().toString());
			}
		}

		return addMachineTeam(machines);
	}

	// Group storage servers (process) based on their machineId in LocalityData
	// All created machines are healthy
	// Return The number of healthy servers we grouped into machines
	int constructMachinesFromServers() {
		int totalServerIndex = 0;
		for (auto i = server_info.begin(); i != server_info.end(); ++i) {
			if (!server_status.get(i->first).isUnhealthy()) {
				checkAndCreateMachine(i->second);
				totalServerIndex++;
			}
		}

		return totalServerIndex;
	}

	void traceConfigInfo() {
		TraceEvent("DDConfig", distributorId)
		    .detail("StorageTeamSize", configuration.storageTeamSize)
		    .detail("DesiredTeamsPerServer", SERVER_KNOBS->DESIRED_TEAMS_PER_SERVER)
		    .detail("MaxTeamsPerServer", SERVER_KNOBS->MAX_TEAMS_PER_SERVER)
		    .detail("StoreType", configuration.storageServerStoreType);
	}

	void traceServerInfo() {
		int i = 0;

		TraceEvent("ServerInfo", distributorId).detail("Size", server_info.size());
		for (auto& server : server_info) {
			TraceEvent("ServerInfo", distributorId)
			    .detail("ServerInfoIndex", i++)
			    .detail("ServerID", server.first.toString())
			    .detail("ServerTeamOwned", server.second->teams.size())
			    .detail("MachineID", server.second->machine->machineID.contents().toString())
			    .detail("StoreType", server.second->storeType.toString())
			    .detail("InDesiredDC", server.second->inDesiredDC);
		}
		for (auto& server : server_info) {
			const UID& uid = server.first;
			TraceEvent("ServerStatus", distributorId)
			    .detail("ServerID", uid)
			    .detail("Healthy", !server_status.get(uid).isUnhealthy())
			    .detail("MachineIsValid", server_info[uid]->machine.isValid())
			    .detail("MachineTeamSize",
			            server_info[uid]->machine.isValid() ? server_info[uid]->machine->machineTeams.size() : -1);
		}
	}

	void traceServerTeamInfo() {
		int i = 0;

		TraceEvent("ServerTeamInfo", distributorId).detail("Size", teams.size());
		for (auto& team : teams) {
			TraceEvent("ServerTeamInfo", distributorId)
			    .detail("TeamIndex", i++)
			    .detail("Healthy", team->isHealthy())
			    .detail("TeamSize", team->size())
			    .detail("MemberIDs", team->getServerIDsStr())
			    .detail("TeamID", team->getTeamID());
		}
	}

	void traceMachineInfo() {
		int i = 0;

		TraceEvent("MachineInfo").detail("Size", machine_info.size());
		for (auto& machine : machine_info) {
			TraceEvent("MachineInfo", distributorId)
			    .detail("MachineInfoIndex", i++)
			    .detail("Healthy", isMachineHealthy(machine.second))
			    .detail("MachineID", machine.first.contents().toString())
			    .detail("MachineTeamOwned", machine.second->machineTeams.size())
			    .detail("ServerNumOnMachine", machine.second->serversOnMachine.size())
			    .detail("ServersID", machine.second->getServersIDStr());
		}
	}

	void traceMachineTeamInfo() {
		int i = 0;

		TraceEvent("MachineTeamInfo", distributorId).detail("Size", machineTeams.size());
		for (auto& team : machineTeams) {
			TraceEvent("MachineTeamInfo", distributorId)
			    .detail("TeamIndex", i++)
			    .detail("MachineIDs", team->getMachineIDsStr())
			    .detail("ServerTeams", team->serverTeams.size());
		}
	}

	// Locality string is hashed into integer, used as KeyIndex
	// For better understand which KeyIndex is used for locality, we print this info in trace.
	void traceLocalityArrayIndexName() {
		TraceEvent("LocalityRecordKeyName").detail("Size", machineLocalityMap._keymap->_lookuparray.size());
		for (int i = 0; i < machineLocalityMap._keymap->_lookuparray.size(); ++i) {
			TraceEvent("LocalityRecordKeyIndexName")
			    .detail("KeyIndex", i)
			    .detail("KeyName", machineLocalityMap._keymap->_lookuparray[i]);
		}
	}

	void traceMachineLocalityMap() {
		int i = 0;

		TraceEvent("MachineLocalityMap", distributorId).detail("Size", machineLocalityMap.size());
		for (auto& uid : machineLocalityMap.getObjects()) {
			Reference<LocalityRecord> record = machineLocalityMap.getRecord(i);
			if (record.isValid()) {
				TraceEvent("MachineLocalityMap", distributorId)
				    .detail("LocalityIndex", i++)
				    .detail("UID", uid->toString())
				    .detail("LocalityRecord", record->toString());
			} else {
				TraceEvent("MachineLocalityMap")
				    .detail("LocalityIndex", i++)
				    .detail("UID", uid->toString())
				    .detail("LocalityRecord", "[NotFound]");
			}
		}
	}

	// To enable verbose debug info, set shouldPrint to true
	void traceAllInfo(bool shouldPrint = false) {

		if (!shouldPrint)
			return;
		// Record all team collections IDs
		for (int i = 0; i < teamCollections.size(); ++i) {
			if (teamCollections[i] != nullptr) {
				TraceEvent("TraceAllInfo", distributorId)
				    .detail("TeamCollectionIndex", i)
				    .detail("Primary", teamCollections[i]->primary);
			}
		}

		TraceEvent("TraceAllInfo", distributorId).detail("Primary", primary);
		traceConfigInfo();
		traceServerInfo();
		traceServerTeamInfo();
		traceMachineInfo();
		traceMachineTeamInfo();
		traceLocalityArrayIndexName();
		traceMachineLocalityMap();
	}

	// We must rebuild machine locality map whenever the entry in the map is inserted or removed
	void rebuildMachineLocalityMap() {
		machineLocalityMap.clear();
		int numHealthyMachine = 0;
		for (auto machine = machine_info.begin(); machine != machine_info.end(); ++machine) {
			if (machine->second->serversOnMachine.empty()) {
				TraceEvent(SevWarn, "RebuildMachineLocalityMapError")
				    .detail("Machine", machine->second->machineID.toString())
				    .detail("NumServersOnMachine", 0);
				continue;
			}
			if (!isMachineHealthy(machine->second)) {
				continue;
			}
			Reference<TCServerInfo> representativeServer = machine->second->serversOnMachine[0];
			auto& locality = representativeServer->lastKnownInterface.locality;
			if (!isValidLocality(configuration.storagePolicy, locality)) {
				TraceEvent(SevWarn, "RebuildMachineLocalityMapError")
				    .detail("Machine", machine->second->machineID.toString())
				    .detail("InvalidLocality", locality.toString());
				continue;
			}
			const LocalityEntry& localityEntry = machineLocalityMap.add(locality, &representativeServer->id);
			machine->second->localityEntry = localityEntry;
			++numHealthyMachine;
		}
	}

	// Create machineTeamsToBuild number of machine teams
	// No operation if machineTeamsToBuild is 0
	// Note: The creation of machine teams should not depend on server teams:
	// No matter how server teams will be created, we will create the same set of machine teams;
	// We should never use server team number in building machine teams.
	//
	// Five steps to create each machine team, which are document in the function
	// Reuse ReplicationPolicy selectReplicas func to select machine team
	// return number of added machine teams
	int addBestMachineTeams(int machineTeamsToBuild) {
		int addedMachineTeams = 0;

		ASSERT(machineTeamsToBuild >= 0);
		// The number of machines is always no smaller than the storageTeamSize in a correct configuration
		ASSERT(machine_info.size() >= configuration.storageTeamSize);
		// Future: Consider if we should overbuild more machine teams to
		// allow machineTeamRemover() to get a more balanced machine teams per machine

		// Step 1: Create machineLocalityMap which will be used in building machine team
		rebuildMachineLocalityMap();

		// Add a team in each iteration
		while (addedMachineTeams < machineTeamsToBuild || notEnoughMachineTeamsForAMachine()) {
			// Step 2: Get least used machines from which we choose machines as a machine team
			std::vector<Reference<TCMachineInfo>> leastUsedMachines; // A less used machine has less number of teams
			int minTeamCount = std::numeric_limits<int>::max();
			for (auto& machine : machine_info) {
				// Skip invalid machine whose representative server is not in server_info
				ASSERT_WE_THINK(server_info.find(machine.second->serversOnMachine[0]->id) != server_info.end());
				// Skip unhealthy machines
				if (!isMachineHealthy(machine.second))
					continue;
				// Skip machine with incomplete locality
				if (!isValidLocality(configuration.storagePolicy,
				                     machine.second->serversOnMachine[0]->lastKnownInterface.locality)) {
					continue;
				}

				// Invariant: We only create correct size machine teams.
				// When configuration (e.g., team size) is changed, the DDTeamCollection will be destroyed and rebuilt
				// so that the invariant will not be violated.
				int teamCount = machine.second->machineTeams.size();

				if (teamCount < minTeamCount) {
					leastUsedMachines.clear();
					minTeamCount = teamCount;
				}
				if (teamCount == minTeamCount) {
					leastUsedMachines.push_back(machine.second);
				}
			}

			std::vector<UID*> team;
			std::vector<LocalityEntry> forcedAttributes;

			// Step 4: Reuse Policy's selectReplicas() to create team for the representative process.
			std::vector<UID*> bestTeam;
			int bestScore = std::numeric_limits<int>::max();
			int maxAttempts = SERVER_KNOBS->BEST_OF_AMT; // BEST_OF_AMT = 4
			for (int i = 0; i < maxAttempts && i < 100; ++i) {
				// Step 3: Create a representative process for each machine.
				// Construct forcedAttribute from leastUsedMachines.
				// We will use forcedAttribute to call existing function to form a team
				if (leastUsedMachines.size()) {
					forcedAttributes.clear();
					// Randomly choose 1 least used machine
					Reference<TCMachineInfo> tcMachineInfo = deterministicRandom()->randomChoice(leastUsedMachines);
					ASSERT(!tcMachineInfo->serversOnMachine.empty());
					LocalityEntry process = tcMachineInfo->localityEntry;
					forcedAttributes.push_back(process);
					TraceEvent("ChosenMachine")
					    .detail("MachineInfo", tcMachineInfo->machineID)
					    .detail("LeaseUsedMachinesSize", leastUsedMachines.size())
					    .detail("ForcedAttributesSize", forcedAttributes.size());
				} else {
					// when leastUsedMachine is empty, we will never find a team later, so we can simply return.
					return addedMachineTeams;
				}

				// Choose a team that balances the # of teams per server among the teams
				// that have the least-utilized server
				team.clear();
				ASSERT_WE_THINK(forcedAttributes.size() == 1);
				auto success = machineLocalityMap.selectReplicas(configuration.storagePolicy, forcedAttributes, team);
				// NOTE: selectReplicas() should always return success when storageTeamSize = 1
				ASSERT_WE_THINK(configuration.storageTeamSize > 1 || (configuration.storageTeamSize == 1 && success));
				if (!success) {
					continue; // Try up to maxAttempts, since next time we may choose a different forcedAttributes
				}
				ASSERT(forcedAttributes.size() > 0);
				team.push_back((UID*)machineLocalityMap.getObject(forcedAttributes[0]));

				// selectReplicas() may NEVER return server not in server_info.
				for (auto& pUID : team) {
					ASSERT_WE_THINK(server_info.find(*pUID) != server_info.end());
				}

				// selectReplicas() should always return a team with correct size. otherwise, it has a bug
				ASSERT(team.size() == configuration.storageTeamSize);

				int score = 0;
				vector<Standalone<StringRef>> machineIDs;
				for (auto process = team.begin(); process != team.end(); process++) {
					Reference<TCServerInfo> server = server_info[**process];
					score += server->machine->machineTeams.size();
					Standalone<StringRef> machine_id = server->lastKnownInterface.locality.zoneId().get();
					machineIDs.push_back(machine_id);
				}

				// Only choose healthy machines into machine team
				ASSERT_WE_THINK(isMachineTeamHealthy(machineIDs));

				std::sort(machineIDs.begin(), machineIDs.end());
				int overlap = overlappingMachineMembers(machineIDs);
				if (overlap == machineIDs.size()) {
					maxAttempts += 1;
					continue;
				}
				score += SERVER_KNOBS->DD_OVERLAP_PENALTY * overlap;

				// SOMEDAY: randomly pick one from teams with the lowest score
				if (score < bestScore) {
					// bestTeam is the team which has the smallest number of teams its team members belong to.
					bestTeam = team;
					bestScore = score;
				}
			}

			// bestTeam should be a new valid team to be added into machine team now
			// Step 5: Restore machine from its representative process team and get the machine team
			if (bestTeam.size() == configuration.storageTeamSize) {
				// machineIDs is used to quickly check if the machineIDs belong to an existed team
				// machines keep machines reference for performance benefit by avoiding looking up machine by machineID
				vector<Reference<TCMachineInfo>> machines;
				for (auto process = bestTeam.begin(); process < bestTeam.end(); process++) {
					Reference<TCMachineInfo> machine = server_info[**process]->machine;
					machines.push_back(machine);
				}

				addMachineTeam(machines);
				addedMachineTeams++;
			} else {
				traceAllInfo(true);
				TraceEvent(SevWarn, "DataDistributionBuildTeams", distributorId)
				    .detail("Primary", primary)
				    .detail("Reason", "Unable to make desired machine Teams");
				lastBuildTeamsFailed = true;
				break;
			}
		}

		return addedMachineTeams;
	}

	bool isMachineTeamHealthy(vector<Standalone<StringRef>> const& machineIDs) {
		int healthyNum = 0;

		// A healthy machine team should have the desired number of machines
		if (machineIDs.size() != configuration.storageTeamSize)
			return false;

		for (auto& id : machineIDs) {
			auto& machine = machine_info[id];
			if (isMachineHealthy(machine)) {
				healthyNum++;
			}
		}
		return (healthyNum == machineIDs.size());
	}

	bool isMachineTeamHealthy(Reference<TCMachineTeamInfo> const& machineTeam) {
		int healthyNum = 0;

		// A healthy machine team should have the desired number of machines
		if (machineTeam->size() != configuration.storageTeamSize)
			return false;

		for (auto& machine : machineTeam->machines) {
			if (isMachineHealthy(machine)) {
				healthyNum++;
			}
		}
		return (healthyNum == machineTeam->machines.size());
	}

	bool isMachineHealthy(Reference<TCMachineInfo> const& machine) {
		if (!machine.isValid() || machine_info.find(machine->machineID) == machine_info.end() ||
		    machine->serversOnMachine.empty()) {
			return false;
		}

		// Healthy machine has at least one healthy server
		for (auto& server : machine->serversOnMachine) {
			if (!server_status.get(server->id).isUnhealthy()) {
				return true;
			}
		}

		return false;
	}

	// Return the healthy server with the least number of correct-size server teams
	Reference<TCServerInfo> findOneLeastUsedServer() {
		vector<Reference<TCServerInfo>> leastUsedServers;
		int minTeams = std::numeric_limits<int>::max();
		for (auto& server : server_info) {
			// Only pick healthy server, which is not failed or excluded.
			if (server_status.get(server.first).isUnhealthy())
				continue;
			if (!isValidLocality(configuration.storagePolicy, server.second->lastKnownInterface.locality))
				continue;

			int numTeams = server.second->teams.size();
			if (numTeams < minTeams) {
				minTeams = numTeams;
				leastUsedServers.clear();
			}
			if (minTeams == numTeams) {
				leastUsedServers.push_back(server.second);
			}
		}

		if (leastUsedServers.empty()) {
			// If we cannot find a healthy server with valid locality
			TraceEvent("NoHealthyAndValidLocalityServers")
			    .detail("Servers", server_info.size())
			    .detail("UnhealthyServers", unhealthyServers);
			return Reference<TCServerInfo>();
		} else {
			return deterministicRandom()->randomChoice(leastUsedServers);
		}
	}

	// Randomly choose one machine team that has chosenServer and has the correct size
	// When configuration is changed, we may have machine teams with old storageTeamSize
	Reference<TCMachineTeamInfo> findOneRandomMachineTeam(Reference<TCServerInfo> chosenServer) {
		if (!chosenServer->machine->machineTeams.empty()) {
			std::vector<Reference<TCMachineTeamInfo>> healthyMachineTeamsForChosenServer;
			for (auto& mt : chosenServer->machine->machineTeams) {
				if (isMachineTeamHealthy(mt)) {
					healthyMachineTeamsForChosenServer.push_back(mt);
				}
			}
			if (!healthyMachineTeamsForChosenServer.empty()) {
				return deterministicRandom()->randomChoice(healthyMachineTeamsForChosenServer);
			}
		}

		// If we cannot find a healthy machine team
		TraceEvent("NoHealthyMachineTeamForServer")
		    .detail("ServerID", chosenServer->id)
		    .detail("MachineTeams", chosenServer->machine->machineTeams.size());
		return Reference<TCMachineTeamInfo>();
	}

	// A server team should always come from servers on a machine team
	// Check if it is true
	bool isOnSameMachineTeam(Reference<TCTeamInfo>& team) {
		std::vector<Standalone<StringRef>> machineIDs;
		for (const auto& server : team->getServers()) {
			if (!server->machine.isValid())
				return false;
			machineIDs.push_back(server->machine->machineID);
		}
		std::sort(machineIDs.begin(), machineIDs.end());

		int numExistance = 0;
		for (const auto& server : team->getServers()) {
			for (const auto& candidateMachineTeam : server->machine->machineTeams) {
				std::sort(candidateMachineTeam->machineIDs.begin(), candidateMachineTeam->machineIDs.end());
				if (machineIDs == candidateMachineTeam->machineIDs) {
					numExistance++;
					break;
				}
			}
		}
		return (numExistance == team->size());
	}

	// Sanity check the property of teams in unit test
	// Return true if all server teams belong to machine teams
	bool sanityCheckTeams() {
		for (auto& team : teams) {
			if (isOnSameMachineTeam(team) == false) {
				return false;
			}
		}

		return true;
	}

	int calculateHealthyServerCount() {
		int serverCount = 0;
		for (auto i = server_info.begin(); i != server_info.end(); ++i) {
			if (!server_status.get(i->first).isUnhealthy()) {
				++serverCount;
			}
		}
		return serverCount;
	}

	int calculateHealthyMachineCount() {
		int totalHealthyMachineCount = 0;
		for (auto& m : machine_info) {
			if (isMachineHealthy(m.second)) {
				++totalHealthyMachineCount;
			}
		}

		return totalHealthyMachineCount;
	}

	std::pair<int64_t, int64_t> calculateMinMaxServerTeamsOnServer() {
		int64_t minTeams = std::numeric_limits<int64_t>::max();
		int64_t maxTeams = 0;
		for (auto& server : server_info) {
			if (server_status.get(server.first).isUnhealthy()) {
				continue;
			}
			minTeams = std::min((int64_t)server.second->teams.size(), minTeams);
			maxTeams = std::max((int64_t)server.second->teams.size(), maxTeams);
		}
		return std::make_pair(minTeams, maxTeams);
	}

	std::pair<int64_t, int64_t> calculateMinMaxMachineTeamsOnMachine() {
		int64_t minTeams = std::numeric_limits<int64_t>::max();
		int64_t maxTeams = 0;
		for (auto& machine : machine_info) {
			if (!isMachineHealthy(machine.second)) {
				continue;
			}
			minTeams = std::min<int64_t>((int64_t)machine.second->machineTeams.size(), minTeams);
			maxTeams = std::max<int64_t>((int64_t)machine.second->machineTeams.size(), maxTeams);
		}
		return std::make_pair(minTeams, maxTeams);
	}

	// Sanity check
	bool isServerTeamCountCorrect(Reference<TCMachineTeamInfo>& mt) {
		int num = 0;
		bool ret = true;
		for (auto& team : teams) {
			if (team->machineTeam->machineIDs == mt->machineIDs) {
				++num;
			}
		}
		if (num != mt->serverTeams.size()) {
			ret = false;
			TraceEvent(SevError, "ServerTeamCountOnMachineIncorrect")
			    .detail("MachineTeam", mt->getMachineIDsStr())
			    .detail("ServerTeamsSize", mt->serverTeams.size())
			    .detail("CountedServerTeams", num);
		}
		return ret;
	}

	// Find the machine team with the least number of server teams
	std::pair<Reference<TCMachineTeamInfo>, int> getMachineTeamWithLeastProcessTeams() {
		Reference<TCMachineTeamInfo> retMT;
		int minNumProcessTeams = std::numeric_limits<int>::max();

		for (auto& mt : machineTeams) {
			if (EXPENSIVE_VALIDATION) {
				ASSERT(isServerTeamCountCorrect(mt));
			}

			if (mt->serverTeams.size() < minNumProcessTeams) {
				minNumProcessTeams = mt->serverTeams.size();
				retMT = mt;
			}
		}

		return std::pair<Reference<TCMachineTeamInfo>, int>(retMT, minNumProcessTeams);
	}

	// Find the machine team whose members are on the most number of machine teams, same logic as serverTeamRemover
	std::pair<Reference<TCMachineTeamInfo>, int> getMachineTeamWithMostMachineTeams() {
		Reference<TCMachineTeamInfo> retMT;
		int maxNumMachineTeams = 0;
		int targetMachineTeamNumPerMachine =
		    (SERVER_KNOBS->DESIRED_TEAMS_PER_SERVER * (configuration.storageTeamSize + 1)) / 2;

		for (auto& mt : machineTeams) {
			// The representative team number for the machine team mt is
			// the minimum number of machine teams of a machine in the team mt
			int representNumMachineTeams = std::numeric_limits<int>::max();
			for (auto& m : mt->machines) {
				representNumMachineTeams = std::min<int>(representNumMachineTeams, m->machineTeams.size());
			}
			if (representNumMachineTeams > targetMachineTeamNumPerMachine &&
			    representNumMachineTeams > maxNumMachineTeams) {
				maxNumMachineTeams = representNumMachineTeams;
				retMT = mt;
			}
		}

		return std::pair<Reference<TCMachineTeamInfo>, int>(retMT, maxNumMachineTeams);
	}

	// Find the server team whose members are on the most number of server teams
	std::pair<Reference<TCTeamInfo>, int> getServerTeamWithMostProcessTeams() {
		Reference<TCTeamInfo> retST;
		int maxNumProcessTeams = 0;
		int targetTeamNumPerServer = (SERVER_KNOBS->DESIRED_TEAMS_PER_SERVER * (configuration.storageTeamSize + 1)) / 2;

		for (auto& t : teams) {
			// The minimum number of teams of a server in a team is the representative team number for the team t
			int representNumProcessTeams = std::numeric_limits<int>::max();
			for (auto& server : t->getServers()) {
				representNumProcessTeams = std::min<int>(representNumProcessTeams, server->teams.size());
			}
			// We only remove the team whose representNumProcessTeams is larger than the targetTeamNumPerServer number
			// otherwise, teamBuilder will build the to-be-removed team again
			if (representNumProcessTeams > targetTeamNumPerServer && representNumProcessTeams > maxNumProcessTeams) {
				maxNumProcessTeams = representNumProcessTeams;
				retST = t;
			}
		}

		return std::pair<Reference<TCTeamInfo>, int>(retST, maxNumProcessTeams);
	}

	int getHealthyMachineTeamCount() {
		int healthyTeamCount = 0;
		for (auto mt = machineTeams.begin(); mt != machineTeams.end(); ++mt) {
			ASSERT((*mt)->machines.size() == configuration.storageTeamSize);

			if (isMachineTeamHealthy(*mt)) {
				++healthyTeamCount;
			}
		}

		return healthyTeamCount;
	}

	// Each machine is expected to have targetMachineTeamNumPerMachine
	// Return true if there exists a machine that does not have enough teams.
	bool notEnoughMachineTeamsForAMachine() {
		// If we want to remove the machine team with most machine teams, we use the same logic as
		// notEnoughTeamsForAServer
		int targetMachineTeamNumPerMachine =
		    SERVER_KNOBS->TR_FLAG_REMOVE_MT_WITH_MOST_TEAMS
		        ? (SERVER_KNOBS->DESIRED_TEAMS_PER_SERVER * (configuration.storageTeamSize + 1)) / 2
		        : SERVER_KNOBS->DESIRED_TEAMS_PER_SERVER;
		for (auto& m : machine_info) {
			// If SERVER_KNOBS->TR_FLAG_REMOVE_MT_WITH_MOST_TEAMS is false,
			// The desired machine team number is not the same with the desired server team number
			// in notEnoughTeamsForAServer() below, because the machineTeamRemover() does not
			// remove a machine team with the most number of machine teams.
			if (m.second->machineTeams.size() < targetMachineTeamNumPerMachine && isMachineHealthy(m.second)) {
				return true;
			}
		}

		return false;
	}

	// Each server is expected to have targetTeamNumPerServer teams.
	// Return true if there exists a server that does not have enough teams.
	bool notEnoughTeamsForAServer() {
		// We build more teams than we finally want so that we can use serverTeamRemover() actor to remove the teams
		// whose member belong to too many teams. This allows us to get a more balanced number of teams per server.
		// We want to ensure every server has targetTeamNumPerServer teams.
		// The numTeamsPerServerFactor is calculated as
		// (SERVER_KNOBS->DESIRED_TEAMS_PER_SERVER + ideal_num_of_teams_per_server) / 2
		// ideal_num_of_teams_per_server is (#teams * storageTeamSize) / #servers, which is
		// (#servers * DESIRED_TEAMS_PER_SERVER * storageTeamSize) / #servers.
		int targetTeamNumPerServer = (SERVER_KNOBS->DESIRED_TEAMS_PER_SERVER * (configuration.storageTeamSize + 1)) / 2;
		ASSERT(targetTeamNumPerServer > 0);
		for (auto& s : server_info) {
			if (s.second->teams.size() < targetTeamNumPerServer && !server_status.get(s.first).isUnhealthy()) {
				return true;
			}
		}

		return false;
	}

	// Create server teams based on machine teams
	// Before the number of machine teams reaches the threshold, build a machine team for each server team
	// When it reaches the threshold, first try to build a server team with existing machine teams; if failed,
	// build an extra machine team and record the event in trace
	int addTeamsBestOf(int teamsToBuild, int desiredTeams, int maxTeams) {
		ASSERT(teamsToBuild >= 0);
		ASSERT_WE_THINK(machine_info.size() > 0 || server_info.size() == 0);
		ASSERT_WE_THINK(SERVER_KNOBS->DESIRED_TEAMS_PER_SERVER >= 1 && configuration.storageTeamSize >= 1);

		int addedMachineTeams = 0;
		int addedTeams = 0;

		// Exclude machine teams who have members in the wrong configuration.
		// When we change configuration, we may have machine teams with storageTeamSize in the old configuration.
		int healthyMachineTeamCount = getHealthyMachineTeamCount();
		int totalMachineTeamCount = machineTeams.size();
		int totalHealthyMachineCount = calculateHealthyMachineCount();

		int desiredMachineTeams = SERVER_KNOBS->DESIRED_TEAMS_PER_SERVER * totalHealthyMachineCount;
		int maxMachineTeams = SERVER_KNOBS->MAX_TEAMS_PER_SERVER * totalHealthyMachineCount;
		// machineTeamsToBuild mimics how the teamsToBuild is calculated in buildTeams()
		int machineTeamsToBuild = std::max(
		    0, std::min(desiredMachineTeams - healthyMachineTeamCount, maxMachineTeams - totalMachineTeamCount));

		TraceEvent("BuildMachineTeams")
		    .detail("TotalHealthyMachine", totalHealthyMachineCount)
		    .detail("HealthyMachineTeamCount", healthyMachineTeamCount)
		    .detail("DesiredMachineTeams", desiredMachineTeams)
		    .detail("MaxMachineTeams", maxMachineTeams)
		    .detail("MachineTeamsToBuild", machineTeamsToBuild);
		// Pre-build all machine teams until we have the desired number of machine teams
		if (machineTeamsToBuild > 0 || notEnoughMachineTeamsForAMachine()) {
			addedMachineTeams = addBestMachineTeams(machineTeamsToBuild);
		}

		while (addedTeams < teamsToBuild || notEnoughTeamsForAServer()) {
			// Step 1: Create 1 best machine team
			std::vector<UID> bestServerTeam;
			int bestScore = std::numeric_limits<int>::max();
			int maxAttempts = SERVER_KNOBS->BEST_OF_AMT; // BEST_OF_AMT = 4
			bool earlyQuitBuild = false;
			for (int i = 0; i < maxAttempts && i < 100; ++i) {
				// Step 2: Choose 1 least used server and then choose 1 least used machine team from the server
				Reference<TCServerInfo> chosenServer = findOneLeastUsedServer();
				if (!chosenServer.isValid()) {
					TraceEvent(SevWarn, "NoValidServer").detail("Primary", primary);
					earlyQuitBuild = true;
					break;
				}
				// Note: To avoid creating correlation of picked machine teams, we simply choose a random machine team
				// instead of choosing the least used machine team.
				// The correlation happens, for example, when we add two new machines, we may always choose the machine
				// team with these two new machines because they are typically less used.
				Reference<TCMachineTeamInfo> chosenMachineTeam = findOneRandomMachineTeam(chosenServer);

				if (!chosenMachineTeam.isValid()) {
					// We may face the situation that temporarily we have no healthy machine.
					TraceEvent(SevWarn, "MachineTeamNotFound")
					    .detail("Primary", primary)
					    .detail("MachineTeams", machineTeams.size());
					continue; // try randomly to find another least used server
				}

				// From here, chosenMachineTeam must have a healthy server team
				// Step 3: Randomly pick 1 server from each machine in the chosen machine team to form a server team
				vector<UID> serverTeam;
				int chosenServerCount = 0;
				for (auto& machine : chosenMachineTeam->machines) {
					UID serverID;
					if (machine == chosenServer->machine) {
						serverID = chosenServer->id;
						++chosenServerCount;
					} else {
						std::vector<Reference<TCServerInfo>> healthyProcesses;
						for (auto it : machine->serversOnMachine) {
							if (!server_status.get(it->id).isUnhealthy()) {
								healthyProcesses.push_back(it);
							}
						}
						serverID = deterministicRandom()->randomChoice(healthyProcesses)->id;
					}
					serverTeam.push_back(serverID);
				}

				ASSERT(chosenServerCount == 1); // chosenServer should be used exactly once
				ASSERT(serverTeam.size() == configuration.storageTeamSize);

				std::sort(serverTeam.begin(), serverTeam.end());
				int overlap = overlappingMembers(serverTeam);
				if (overlap == serverTeam.size()) {
					maxAttempts += 1;
					continue;
				}

				// Pick the server team with smallest score in all attempts
				// If we use different metric here, DD may oscillate infinitely in creating and removing teams.
				// SOMEDAY: Improve the code efficiency by using reservoir algorithm
				int score = SERVER_KNOBS->DD_OVERLAP_PENALTY * overlap;
				for (auto& server : serverTeam) {
					score += server_info[server]->teams.size();
				}
				TraceEvent(SevDebug, "BuildServerTeams")
				    .detail("Score", score)
				    .detail("BestScore", bestScore)
				    .detail("TeamSize", serverTeam.size())
				    .detail("StorageTeamSize", configuration.storageTeamSize);
				if (score < bestScore) {
					bestScore = score;
					bestServerTeam = serverTeam;
				}
			}

			if (earlyQuitBuild) {
				break;
			}
			if (bestServerTeam.size() != configuration.storageTeamSize) {
				// Not find any team and will unlikely find a team
				lastBuildTeamsFailed = true;
				break;
			}

			// Step 4: Add the server team
			addTeam(bestServerTeam.begin(), bestServerTeam.end(), false);
			addedTeams++;
		}

		healthyMachineTeamCount = getHealthyMachineTeamCount();

		std::pair<uint64_t, uint64_t> minMaxTeamsOnServer = calculateMinMaxServerTeamsOnServer();
		std::pair<uint64_t, uint64_t> minMaxMachineTeamsOnMachine = calculateMinMaxMachineTeamsOnMachine();

		TraceEvent("TeamCollectionInfo", distributorId)
		    .detail("Primary", primary)
		    .detail("AddedTeams", addedTeams)
		    .detail("TeamsToBuild", teamsToBuild)
		    .detail("CurrentServerTeams", teams.size())
		    .detail("DesiredTeams", desiredTeams)
		    .detail("MaxTeams", maxTeams)
		    .detail("StorageTeamSize", configuration.storageTeamSize)
		    .detail("CurrentMachineTeams", machineTeams.size())
		    .detail("CurrentHealthyMachineTeams", healthyMachineTeamCount)
		    .detail("DesiredMachineTeams", desiredMachineTeams)
		    .detail("MaxMachineTeams", maxMachineTeams)
		    .detail("TotalHealthyMachines", totalHealthyMachineCount)
		    .detail("MinTeamsOnServer", minMaxTeamsOnServer.first)
		    .detail("MaxTeamsOnServer", minMaxTeamsOnServer.second)
		    .detail("MinMachineTeamsOnMachine", minMaxMachineTeamsOnMachine.first)
		    .detail("MaxMachineTeamsOnMachine", minMaxMachineTeamsOnMachine.second)
		    .detail("DoBuildTeams", doBuildTeams)
		    .trackLatest("TeamCollectionInfo");

		return addedTeams;
	}

	// Check if the number of server (and machine teams) is larger than the maximum allowed number
	void traceTeamCollectionInfo() {
		int totalHealthyServerCount = calculateHealthyServerCount();
		int desiredServerTeams = SERVER_KNOBS->DESIRED_TEAMS_PER_SERVER * totalHealthyServerCount;
		int maxServerTeams = SERVER_KNOBS->MAX_TEAMS_PER_SERVER * totalHealthyServerCount;

		int totalHealthyMachineCount = calculateHealthyMachineCount();
		int desiredMachineTeams = SERVER_KNOBS->DESIRED_TEAMS_PER_SERVER * totalHealthyMachineCount;
		int maxMachineTeams = SERVER_KNOBS->MAX_TEAMS_PER_SERVER * totalHealthyMachineCount;
		int healthyMachineTeamCount = getHealthyMachineTeamCount();

		std::pair<uint64_t, uint64_t> minMaxTeamsOnServer = calculateMinMaxServerTeamsOnServer();
		std::pair<uint64_t, uint64_t> minMaxMachineTeamsOnMachine = calculateMinMaxMachineTeamsOnMachine();

		TraceEvent("TeamCollectionInfo", distributorId)
		    .detail("Primary", primary)
		    .detail("AddedTeams", 0)
		    .detail("TeamsToBuild", 0)
		    .detail("CurrentServerTeams", teams.size())
		    .detail("DesiredTeams", desiredServerTeams)
		    .detail("MaxTeams", maxServerTeams)
		    .detail("StorageTeamSize", configuration.storageTeamSize)
		    .detail("CurrentMachineTeams", machineTeams.size())
		    .detail("CurrentHealthyMachineTeams", healthyMachineTeamCount)
		    .detail("DesiredMachineTeams", desiredMachineTeams)
		    .detail("MaxMachineTeams", maxMachineTeams)
		    .detail("TotalHealthyMachines", totalHealthyMachineCount)
		    .detail("MinTeamsOnServer", minMaxTeamsOnServer.first)
		    .detail("MaxTeamsOnServer", minMaxTeamsOnServer.second)
		    .detail("MinMachineTeamsOnMachine", minMaxMachineTeamsOnMachine.first)
		    .detail("MaxMachineTeamsOnMachine", minMaxMachineTeamsOnMachine.second)
		    .detail("DoBuildTeams", doBuildTeams)
		    .trackLatest("TeamCollectionInfo");

		// Advance time so that we will not have multiple TeamCollectionInfo at the same time, otherwise
		// simulation test will randomly pick one TeamCollectionInfo trace, which could be the one before build teams
		// wait(delay(0.01));

		// Debug purpose
		// if (healthyMachineTeamCount > desiredMachineTeams || machineTeams.size() > maxMachineTeams) {
		// 	// When the number of machine teams is over the limit, print out the current team info.
		// 	traceAllInfo(true);
		// }
	}

	// Use the current set of known processes (from server_info) to compute an optimized set of storage server teams.
	// The following are guarantees of the process:
	//   - Each newly-built team will meet the replication policy
	//   - All newly-built teams will have exactly teamSize machines
	//
	// buildTeams() only ever adds teams to the list of teams. Teams are only removed from the list when all data has
	// been removed.
	//
	// buildTeams will not count teams larger than teamSize against the desired teams.
	ACTOR static Future<Void> buildTeams(DDTeamCollection* self) {
		state int desiredTeams;
		int serverCount = 0;
		int uniqueMachines = 0;
		std::set<Optional<Standalone<StringRef>>> machines;

		for (auto i = self->server_info.begin(); i != self->server_info.end(); ++i) {
			if (!self->server_status.get(i->first).isUnhealthy()) {
				++serverCount;
				LocalityData& serverLocation = i->second->lastKnownInterface.locality;
				machines.insert(serverLocation.zoneId());
			}
		}
		uniqueMachines = machines.size();
		TraceEvent("BuildTeams", self->distributorId)
		    .detail("ServerCount", self->server_info.size())
		    .detail("UniqueMachines", uniqueMachines)
		    .detail("Primary", self->primary)
		    .detail("StorageTeamSize", self->configuration.storageTeamSize);

		// If there are too few machines to even build teams or there are too few represented datacenters, build no new
		// teams
		if (uniqueMachines >= self->configuration.storageTeamSize) {
			desiredTeams = SERVER_KNOBS->DESIRED_TEAMS_PER_SERVER * serverCount;
			int maxTeams = SERVER_KNOBS->MAX_TEAMS_PER_SERVER * serverCount;

			// Exclude teams who have members in the wrong configuration, since we don't want these teams
			int teamCount = 0;
			int totalTeamCount = 0;
			for (int i = 0; i < self->teams.size(); ++i) {
				if (!self->teams[i]->isWrongConfiguration()) {
					if (self->teams[i]->isHealthy()) {
						teamCount++;
					}
					totalTeamCount++;
				}
			}

			// teamsToBuild is calculated such that we will not build too many teams in the situation
			// when all (or most of) teams become unhealthy temporarily and then healthy again
			state int teamsToBuild = std::max(0, std::min(desiredTeams - teamCount, maxTeams - totalTeamCount));

			TraceEvent("BuildTeamsBegin", self->distributorId)
			    .detail("TeamsToBuild", teamsToBuild)
			    .detail("DesiredTeams", desiredTeams)
			    .detail("MaxTeams", maxTeams)
			    .detail("BadServerTeams", self->badTeams.size())
			    .detail("UniqueMachines", uniqueMachines)
			    .detail("TeamSize", self->configuration.storageTeamSize)
			    .detail("Servers", serverCount)
			    .detail("CurrentTrackedServerTeams", self->teams.size())
			    .detail("HealthyTeamCount", teamCount)
			    .detail("TotalTeamCount", totalTeamCount)
			    .detail("MachineTeamCount", self->machineTeams.size())
			    .detail("MachineCount", self->machine_info.size())
			    .detail("DesiredTeamsPerServer", SERVER_KNOBS->DESIRED_TEAMS_PER_SERVER);

			self->lastBuildTeamsFailed = false;
			if (teamsToBuild > 0 || self->notEnoughTeamsForAServer()) {
				state vector<std::vector<UID>> builtTeams;

				// addTeamsBestOf() will not add more teams than needed.
				// If the team number is more than the desired, the extra teams are added in the code path when
				// a team is added as an initial team
				int addedTeams = self->addTeamsBestOf(teamsToBuild, desiredTeams, maxTeams);

				if (addedTeams <= 0 && self->teams.size() == 0) {
					TraceEvent(SevWarn, "NoTeamAfterBuildTeam", self->distributorId)
					    .detail("ServerTeamNum", self->teams.size())
					    .detail("Debug", "Check information below");
					// Debug: set true for traceAllInfo() to print out more information
					self->traceAllInfo();
				}
			} else {
				int totalHealthyMachineCount = self->calculateHealthyMachineCount();

				int desiredMachineTeams = SERVER_KNOBS->DESIRED_TEAMS_PER_SERVER * totalHealthyMachineCount;
				int maxMachineTeams = SERVER_KNOBS->MAX_TEAMS_PER_SERVER * totalHealthyMachineCount;
				int healthyMachineTeamCount = self->getHealthyMachineTeamCount();

				std::pair<uint64_t, uint64_t> minMaxTeamsOnServer = self->calculateMinMaxServerTeamsOnServer();
				std::pair<uint64_t, uint64_t> minMaxMachineTeamsOnMachine =
				    self->calculateMinMaxMachineTeamsOnMachine();

				TraceEvent("TeamCollectionInfo", self->distributorId)
				    .detail("Primary", self->primary)
				    .detail("AddedTeams", 0)
				    .detail("TeamsToBuild", teamsToBuild)
				    .detail("CurrentServerTeams", self->teams.size())
				    .detail("DesiredTeams", desiredTeams)
				    .detail("MaxTeams", maxTeams)
				    .detail("StorageTeamSize", self->configuration.storageTeamSize)
				    .detail("CurrentMachineTeams", self->machineTeams.size())
				    .detail("CurrentHealthyMachineTeams", healthyMachineTeamCount)
				    .detail("DesiredMachineTeams", desiredMachineTeams)
				    .detail("MaxMachineTeams", maxMachineTeams)
				    .detail("TotalHealthyMachines", totalHealthyMachineCount)
				    .detail("MinTeamsOnServer", minMaxTeamsOnServer.first)
				    .detail("MaxTeamsOnServer", minMaxTeamsOnServer.second)
				    .detail("MinMachineTeamsOnMachine", minMaxMachineTeamsOnMachine.first)
				    .detail("MaxMachineTeamsOnMachine", minMaxMachineTeamsOnMachine.second)
				    .detail("DoBuildTeams", self->doBuildTeams)
				    .trackLatest("TeamCollectionInfo");
			}
		} else {
			self->lastBuildTeamsFailed = true;
		}

		self->evaluateTeamQuality();

		// Building teams can cause servers to become undesired, which can make teams unhealthy.
		// Let all of these changes get worked out before responding to the get team request
		wait(delay(0, TaskPriority::DataDistributionLaunch));

		return Void();
	}

	void noHealthyTeams() {
		std::set<UID> desiredServerSet;
		std::string desc;
		for (auto i = server_info.begin(); i != server_info.end(); ++i) {
			ASSERT(i->first == i->second->id);
			if (!server_status.get(i->first).isFailed) {
				desiredServerSet.insert(i->first);
				desc += i->first.shortString() + " (" + i->second->lastKnownInterface.toString() + "), ";
			}
		}

		TraceEvent(SevWarn, "NoHealthyTeams", distributorId)
		    .detail("CurrentServerTeamCount", teams.size())
		    .detail("ServerCount", server_info.size())
		    .detail("NonFailedServerCount", desiredServerSet.size());
	}

	bool shouldHandleServer(const StorageServerInterface& newServer) {
		return (includedDCs.empty() ||
		        std::find(includedDCs.begin(), includedDCs.end(), newServer.locality.dcId()) != includedDCs.end() ||
		        (otherTrackedDCs.present() &&
		         std::find(otherTrackedDCs.get().begin(), otherTrackedDCs.get().end(), newServer.locality.dcId()) ==
		             otherTrackedDCs.get().end()));
	}

	void addServer(StorageServerInterface newServer,
	               ProcessClass processClass,
	               Promise<Void> errorOut,
	               Version addedVersion,
	               const DDEnabledState* ddEnabledState) {
		if (!shouldHandleServer(newServer)) {
			return;
		}

		if (!newServer.isTss()) {
			allServers.push_back(newServer.id());
		}

		TraceEvent(newServer.isTss() ? "AddedTSS" : "AddedStorageServer", distributorId)
		    .detail("ServerID", newServer.id())
		    .detail("ProcessClass", processClass.toString())
		    .detail("WaitFailureToken", newServer.waitFailure.getEndpoint().token)
		    .detail("Address", newServer.waitFailure.getEndpoint().getPrimaryAddress());

		auto& r = server_and_tss_info[newServer.id()] = makeReference<TCServerInfo>(
		    newServer,
		    this,
		    processClass,
		    includedDCs.empty() ||
		        std::find(includedDCs.begin(), includedDCs.end(), newServer.locality.dcId()) != includedDCs.end(),
		    storageServerSet,
		    addedVersion);

		if (newServer.isTss()) {
			tss_info_by_pair[newServer.tssPairID.get()] = r;

			if (server_info.count(newServer.tssPairID.get())) {
				r->onTSSPairRemoved = server_info[newServer.tssPairID.get()]->onRemoved;
			}
		} else {
			server_info[newServer.id()] = r;
			// Establish the relation between server and machine
			checkAndCreateMachine(r);
			// Add storage server to pid map
			ASSERT(r->lastKnownInterface.locality.processId().present());
			StringRef pid = r->lastKnownInterface.locality.processId().get();
			pid2server_info[pid].push_back(r);
		}

		r->tracker =
		    storageServerTracker(this, cx, r.getPtr(), errorOut, addedVersion, ddEnabledState, newServer.isTss());

		if (!newServer.isTss()) {
			// link and wake up tss' tracker so it knows when this server gets removed
			if (tss_info_by_pair.count(newServer.id())) {
				tss_info_by_pair[newServer.id()]->onTSSPairRemoved = r->onRemoved;
				if (tss_info_by_pair[newServer.id()]->wakeUpTracker.canBeSet()) {
					tss_info_by_pair[newServer.id()]->wakeUpTracker.send(Void());
				}
			}

			doBuildTeams = true; // Adding a new server triggers to build new teams
			restartTeamBuilder.trigger();
		}
	}

	bool removeTeam(Reference<TCTeamInfo> team) {
		TraceEvent("RemovedServerTeam", distributorId).detail("Team", team->getDesc());
		bool found = false;
		for (int t = 0; t < teams.size(); t++) {
			if (teams[t] == team) {
				teams[t--] = teams.back();
				teams.pop_back();
				found = true;
				break;
			}
		}

		for (const auto& server : team->getServers()) {
			for (int t = 0; t < server->teams.size(); t++) {
				if (server->teams[t] == team) {
					ASSERT(found);
					server->teams[t--] = server->teams.back();
					server->teams.pop_back();
					break; // The teams on a server should never duplicate
				}
			}
		}

		// Remove the team from its machine team
		bool foundInMachineTeam = false;
		for (int t = 0; t < team->machineTeam->serverTeams.size(); ++t) {
			if (team->machineTeam->serverTeams[t] == team) {
				team->machineTeam->serverTeams[t--] = team->machineTeam->serverTeams.back();
				team->machineTeam->serverTeams.pop_back();
				foundInMachineTeam = true;
				break; // The same team is added to the serverTeams only once
			}
		}

		ASSERT_WE_THINK(foundInMachineTeam);
		team->tracker.cancel();
		if (g_network->isSimulated()) {
			// Update server team information for consistency check in simulation
			traceTeamCollectionInfo();
		}
		return found;
	}

	// Check if the server belongs to a machine; if not, create the machine.
	// Establish the two-direction link between server and machine
	Reference<TCMachineInfo> checkAndCreateMachine(Reference<TCServerInfo> server) {
		ASSERT(server.isValid() && server_info.find(server->id) != server_info.end());
		auto& locality = server->lastKnownInterface.locality;
		Standalone<StringRef> machine_id = locality.zoneId().get(); // locality to machine_id with std::string type

		Reference<TCMachineInfo> machineInfo;
		if (machine_info.find(machine_id) == machine_info.end()) {
			// uid is the first storage server process on the machine
			TEST(true); // First storage server in process on the machine
			// For each machine, store the first server's localityEntry into machineInfo for later use.
			LocalityEntry localityEntry = machineLocalityMap.add(locality, &server->id);
			machineInfo = makeReference<TCMachineInfo>(server, localityEntry);
			machine_info.insert(std::make_pair(machine_id, machineInfo));
		} else {
			machineInfo = machine_info.find(machine_id)->second;
			machineInfo->serversOnMachine.push_back(server);
		}
		server->machine = machineInfo;

		return machineInfo;
	}

	// Check if the serverTeam belongs to a machine team; If not, create the machine team
	// Note: This function may make the machine team number larger than the desired machine team number
	Reference<TCMachineTeamInfo> checkAndCreateMachineTeam(Reference<TCTeamInfo> serverTeam) {
		std::vector<Standalone<StringRef>> machineIDs;
		for (auto& server : serverTeam->getServers()) {
			Reference<TCMachineInfo> machine = server->machine;
			machineIDs.push_back(machine->machineID);
		}

		std::sort(machineIDs.begin(), machineIDs.end());
		Reference<TCMachineTeamInfo> machineTeam = findMachineTeam(machineIDs);
		if (!machineTeam.isValid()) { // Create the machine team if it does not exist
			machineTeam = addMachineTeam(machineIDs.begin(), machineIDs.end());
		}

		machineTeam->serverTeams.push_back(serverTeam);

		return machineTeam;
	}

	// Remove the removedMachineInfo machine and any related machine team
	void removeMachine(Reference<TCMachineInfo> removedMachineInfo) {
		// Find machines that share teams with the removed machine
		std::set<Standalone<StringRef>> machinesWithAjoiningTeams;
		for (auto& machineTeam : removedMachineInfo->machineTeams) {
			machinesWithAjoiningTeams.insert(machineTeam->machineIDs.begin(), machineTeam->machineIDs.end());
		}
		machinesWithAjoiningTeams.erase(removedMachineInfo->machineID);
		// For each machine in a machine team with the removed machine,
		// erase shared machine teams from the list of teams.
		for (auto it = machinesWithAjoiningTeams.begin(); it != machinesWithAjoiningTeams.end(); ++it) {
			auto& machineTeams = machine_info[*it]->machineTeams;
			for (int t = 0; t < machineTeams.size(); t++) {
				auto& machineTeam = machineTeams[t];
				if (std::count(machineTeam->machineIDs.begin(),
				               machineTeam->machineIDs.end(),
				               removedMachineInfo->machineID)) {
					machineTeams[t--] = machineTeams.back();
					machineTeams.pop_back();
				}
			}
		}
		removedMachineInfo->machineTeams.clear();

		// Remove global machine team that includes removedMachineInfo
		for (int t = 0; t < machineTeams.size(); t++) {
			auto& machineTeam = machineTeams[t];
			if (std::count(
			        machineTeam->machineIDs.begin(), machineTeam->machineIDs.end(), removedMachineInfo->machineID)) {
				removeMachineTeam(machineTeam);
				// removeMachineTeam will swap the last team in machineTeams vector into [t];
				// t-- to avoid skipping the element
				t--;
			}
		}

		// Remove removedMachineInfo from machine's global info
		machine_info.erase(removedMachineInfo->machineID);
		TraceEvent("MachineLocalityMapUpdate").detail("MachineUIDRemoved", removedMachineInfo->machineID.toString());

		// We do not update macineLocalityMap when a machine is removed because we will do so when we use it in
		// addBestMachineTeams()
		// rebuildMachineLocalityMap();
	}

	// Invariant: Remove a machine team only when the server teams on it has been removed
	// We never actively remove a machine team.
	// A machine team is removed when a machine is removed,
	// which is caused by the event when all servers on the machine is removed.
	// NOTE: When this function is called in the loop of iterating machineTeams, make sure NOT increase the index
	// in the next iteration of the loop. Otherwise, you may miss checking some elements in machineTeams
	bool removeMachineTeam(Reference<TCMachineTeamInfo> targetMT) {
		bool foundMachineTeam = false;
		for (int i = 0; i < machineTeams.size(); i++) {
			Reference<TCMachineTeamInfo> mt = machineTeams[i];
			if (mt->machineIDs == targetMT->machineIDs) {
				machineTeams[i--] = machineTeams.back();
				machineTeams.pop_back();
				foundMachineTeam = true;
				break;
			}
		}
		// Remove machine team on each machine
		for (auto& machine : targetMT->machines) {
			for (int i = 0; i < machine->machineTeams.size(); ++i) {
				if (machine->machineTeams[i]->machineIDs == targetMT->machineIDs) {
					machine->machineTeams[i--] = machine->machineTeams.back();
					machine->machineTeams.pop_back();
					break; // The machineTeams on a machine should never duplicate
				}
			}
		}

		return foundMachineTeam;
	}

	void removeTSS(UID removedServer) {
		// much simpler than remove server. tss isn't in any teams, so just remove it from data structures
		TraceEvent("RemovedTSS", distributorId).detail("ServerID", removedServer);
		Reference<TCServerInfo> removedServerInfo = server_and_tss_info[removedServer];

		tss_info_by_pair.erase(removedServerInfo->lastKnownInterface.tssPairID.get());
		server_and_tss_info.erase(removedServer);

		server_status.clear(removedServer);
	}

	void removeServer(UID removedServer) {
		TraceEvent("RemovedStorageServer", distributorId).detail("ServerID", removedServer);

		// ASSERT( !shardsAffectedByTeamFailure->getServersForTeam( t ) for all t in teams that contain removedServer )
		Reference<TCServerInfo> removedServerInfo = server_info[removedServer];
		// Step: Remove TCServerInfo from pid2server_info
		ASSERT(removedServerInfo->lastKnownInterface.locality.processId().present());
		StringRef pid = removedServerInfo->lastKnownInterface.locality.processId().get();
		auto& info_vec = pid2server_info[pid];
		for (size_t i = 0; i < info_vec.size(); ++i) {
			if (info_vec[i] == removedServerInfo) {
				info_vec[i--] = info_vec.back();
				info_vec.pop_back();
			}
		}
		if (info_vec.size() == 0) {
			pid2server_info.erase(pid);
		}

		// Step: Remove server team that relate to removedServer
		// Find all servers with which the removedServer shares teams
		std::set<UID> serversWithAjoiningTeams;
		auto& sharedTeams = removedServerInfo->teams;
		for (int i = 0; i < sharedTeams.size(); ++i) {
			auto& teamIds = sharedTeams[i]->getServerIDs();
			serversWithAjoiningTeams.insert(teamIds.begin(), teamIds.end());
		}
		serversWithAjoiningTeams.erase(removedServer);

		// For each server in a team with the removedServer, erase shared teams from the list of teams in that other
		// server
		for (auto it = serversWithAjoiningTeams.begin(); it != serversWithAjoiningTeams.end(); ++it) {
			auto& serverTeams = server_info[*it]->teams;
			for (int t = 0; t < serverTeams.size(); t++) {
				auto& serverIds = serverTeams[t]->getServerIDs();
				if (std::count(serverIds.begin(), serverIds.end(), removedServer)) {
					serverTeams[t--] = serverTeams.back();
					serverTeams.pop_back();
				}
			}
		}

		// Step: Remove all teams that contain removedServer
		// SOMEDAY: can we avoid walking through all teams, since we have an index of teams in which removedServer
		// participated
		int removedCount = 0;
		for (int t = 0; t < teams.size(); t++) {
			if (std::count(teams[t]->getServerIDs().begin(), teams[t]->getServerIDs().end(), removedServer)) {
				TraceEvent("ServerTeamRemoved")
				    .detail("Primary", primary)
				    .detail("TeamServerIDs", teams[t]->getServerIDsStr())
				    .detail("TeamID", teams[t]->getTeamID());
				// removeTeam also needs to remove the team from the machine team info.
				removeTeam(teams[t]);
				t--;
				removedCount++;
			}
		}

		if (removedCount == 0) {
			TraceEvent(SevInfo, "NoTeamsRemovedWhenServerRemoved")
			    .detail("Primary", primary)
			    .detail("Debug", "ThisShouldRarelyHappen_CheckInfoBelow");
		}

		for (int t = 0; t < badTeams.size(); t++) {
			if (std::count(badTeams[t]->getServerIDs().begin(), badTeams[t]->getServerIDs().end(), removedServer)) {
				badTeams[t]->tracker.cancel();
				badTeams[t--] = badTeams.back();
				badTeams.pop_back();
			}
		}

		// Step: Remove machine info related to removedServer
		// Remove the server from its machine
		Reference<TCMachineInfo> removedMachineInfo = removedServerInfo->machine;
		for (int i = 0; i < removedMachineInfo->serversOnMachine.size(); ++i) {
			if (removedMachineInfo->serversOnMachine[i] == removedServerInfo) {
				// Safe even when removedServerInfo is the last one
				removedMachineInfo->serversOnMachine[i--] = removedMachineInfo->serversOnMachine.back();
				removedMachineInfo->serversOnMachine.pop_back();
				break;
			}
		}
		// Remove machine if no server on it
		// Note: Remove machine (and machine team) after server teams have been removed, because
		// we remove a machine team only when the server teams on it have been removed
		if (removedMachineInfo->serversOnMachine.size() == 0) {
			removeMachine(removedMachineInfo);
		}

		// If the machine uses removedServer's locality and the machine still has servers, the the machine's
		// representative server will be updated when it is used in addBestMachineTeams()
		// Note that since we do not rebuildMachineLocalityMap() here, the machineLocalityMap can be stale.
		// This is ok as long as we do not arbitrarily validate if machine team satisfies replication policy.

		if (server_info[removedServer]->wrongStoreTypeToRemove.get()) {
			if (wrongStoreTypeRemover.isReady()) {
				wrongStoreTypeRemover = removeWrongStoreType(this);
				addActor.send(wrongStoreTypeRemover);
			}
		}

		// Step: Remove removedServer from server's global data
		for (int s = 0; s < allServers.size(); s++) {
			if (allServers[s] == removedServer) {
				allServers[s--] = allServers.back();
				allServers.pop_back();
			}
		}
		server_info.erase(removedServer);
		server_and_tss_info.erase(removedServer);

		if (server_status.get(removedServer).initialized && server_status.get(removedServer).isUnhealthy()) {
			unhealthyServers--;
		}
		server_status.clear(removedServer);

		// FIXME: add remove support to localitySet so we do not have to recreate it
		resetLocalitySet();

		doBuildTeams = true;
		restartTeamBuilder.trigger();

		TraceEvent("DataDistributionTeamCollectionUpdate", distributorId)
		    .detail("ServerTeams", teams.size())
		    .detail("BadServerTeams", badTeams.size())
		    .detail("Servers", allServers.size())
		    .detail("Machines", machine_info.size())
		    .detail("MachineTeams", machineTeams.size())
		    .detail("DesiredTeamsPerServer", SERVER_KNOBS->DESIRED_TEAMS_PER_SERVER);
	}

	// Adds storage servers held on process of which the Process Id is “pid” into excludeServers which prevent
	// recruiting the wiggling storage servers and let teamTracker start to move data off the affected teams;
	// Return a vector of futures wait for all data is moved to other teams.
	std::vector<Future<Void>> excludeStorageServersForWiggle(const Value& pid) {
		std::vector<Future<Void>> moveFutures;
		if (this->pid2server_info.count(pid) != 0) {
			for (auto& info : this->pid2server_info[pid]) {
				AddressExclusion addr(info->lastKnownInterface.address().ip, info->lastKnownInterface.address().port);
				if (this->excludedServers.count(addr) &&
				    this->excludedServers.get(addr) != DDTeamCollection::Status::NONE) {
					continue; // don't overwrite the value set by actor trackExcludedServer
				}
				this->wiggle_addresses.push_back(addr);
				this->excludedServers.set(addr, DDTeamCollection::Status::WIGGLING);
				moveFutures.push_back(info->onRemoved);
			}
			if (!moveFutures.empty()) {
				this->restartRecruiting.trigger();
			}
		}
		return moveFutures;
	}

	// Include wiggled storage servers by setting their status from `WIGGLING`
	// to `NONE`. The storage recruiter will recruit them as new storage servers
	void includeStorageServersForWiggle() {
		bool included = false;
		for (auto& address : this->wiggle_addresses) {
			if (!this->excludedServers.count(address) ||
			    this->excludedServers.get(address) != DDTeamCollection::Status::WIGGLING) {
				continue;
			}
			included = true;
			this->excludedServers.set(address, DDTeamCollection::Status::NONE);
		}
		this->wiggle_addresses.clear();
		if (included) {
			this->restartRecruiting.trigger();
		}
	}
};

TCServerInfo::~TCServerInfo() {
	if (collection && ssVersionTooFarBehind.get() && !lastKnownInterface.isTss()) {
		collection->removeLaggingStorageServer(lastKnownInterface.locality.zoneId().get());
	}
}

ACTOR Future<Void> updateServerMetrics(TCServerInfo* server) {
	state StorageServerInterface ssi = server->lastKnownInterface;
	state Future<ErrorOr<GetStorageMetricsReply>> metricsRequest =
	    ssi.getStorageMetrics.tryGetReply(GetStorageMetricsRequest(), TaskPriority::DataDistributionLaunch);
	state Future<Void> resetRequest = Never();
	state Future<std::pair<StorageServerInterface, ProcessClass>> interfaceChanged(server->onInterfaceChanged);
	state Future<Void> serverRemoved(server->onRemoved);

	loop {
		choose {
			when(ErrorOr<GetStorageMetricsReply> rep = wait(metricsRequest)) {
				if (rep.present()) {
					server->serverMetrics = rep;
					if (server->updated.canBeSet()) {
						server->updated.send(Void());
					}
					break;
				}
				metricsRequest = Never();
				resetRequest = delay(SERVER_KNOBS->METRIC_DELAY, TaskPriority::DataDistributionLaunch);
			}
			when(std::pair<StorageServerInterface, ProcessClass> _ssi = wait(interfaceChanged)) {
				ssi = _ssi.first;
				interfaceChanged = server->onInterfaceChanged;
				resetRequest = Void();
			}
			when(wait(serverRemoved)) { return Void(); }
			when(wait(resetRequest)) { // To prevent a tight spin loop
				if (IFailureMonitor::failureMonitor().getState(ssi.getStorageMetrics.getEndpoint()).isFailed()) {
					resetRequest = IFailureMonitor::failureMonitor().onStateEqual(ssi.getStorageMetrics.getEndpoint(),
					                                                              FailureStatus(false));
				} else {
					resetRequest = Never();
					metricsRequest = ssi.getStorageMetrics.tryGetReply(GetStorageMetricsRequest(),
					                                                   TaskPriority::DataDistributionLaunch);
				}
			}
		}
	}

	if (server->serverMetrics.get().lastUpdate < now() - SERVER_KNOBS->DD_SS_STUCK_TIME_LIMIT) {
		if (server->ssVersionTooFarBehind.get() == false) {
			TraceEvent("StorageServerStuck", server->collection->distributorId)
			    .detail("ServerId", server->id.toString())
			    .detail("LastUpdate", server->serverMetrics.get().lastUpdate);
			server->ssVersionTooFarBehind.set(true);
			server->collection->addLaggingStorageServer(server->lastKnownInterface.locality.zoneId().get());
		}
	} else if (server->serverMetrics.get().versionLag > SERVER_KNOBS->DD_SS_FAILURE_VERSIONLAG) {
		if (server->ssVersionTooFarBehind.get() == false) {
			TraceEvent(SevWarn, "SSVersionDiffLarge", server->collection->distributorId)
			    .detail("ServerId", server->id.toString())
			    .detail("VersionLag", server->serverMetrics.get().versionLag);
			server->ssVersionTooFarBehind.set(true);
			server->collection->addLaggingStorageServer(server->lastKnownInterface.locality.zoneId().get());
		}
	} else if (server->serverMetrics.get().versionLag < SERVER_KNOBS->DD_SS_ALLOWED_VERSIONLAG) {
		if (server->ssVersionTooFarBehind.get() == true) {
			TraceEvent("SSVersionDiffNormal", server->collection->distributorId)
			    .detail("ServerId", server->id.toString())
			    .detail("VersionLag", server->serverMetrics.get().versionLag);
			server->ssVersionTooFarBehind.set(false);
			server->collection->removeLaggingStorageServer(server->lastKnownInterface.locality.zoneId().get());
		}
	}
	return Void();
}

ACTOR Future<Void> updateServerMetrics(Reference<TCServerInfo> server) {
	wait(updateServerMetrics(server.getPtr()));
	return Void();
}

ACTOR Future<Void> waitUntilHealthy(DDTeamCollection* self, double extraDelay = 0) {
	state int waitCount = 0;
	loop {
		while (self->zeroHealthyTeams->get() || self->processingUnhealthy->get()) {
			// processingUnhealthy: true when there exists data movement
			TraceEvent("WaitUntilHealthyStalled", self->distributorId)
			    .detail("Primary", self->primary)
			    .detail("ZeroHealthy", self->zeroHealthyTeams->get())
			    .detail("ProcessingUnhealthy", self->processingUnhealthy->get());
			wait(self->zeroHealthyTeams->onChange() || self->processingUnhealthy->onChange());
			waitCount = 0;
		}
		wait(delay(SERVER_KNOBS->DD_STALL_CHECK_DELAY,
		           TaskPriority::Low)); // After the team trackers wait on the initial failure reaction delay, they
		                                // yield. We want to make sure every tracker has had the opportunity to send
		                                // their relocations to the queue.
		if (!self->zeroHealthyTeams->get() && !self->processingUnhealthy->get()) {
			if (extraDelay <= 0.01 || waitCount >= 1) {
				// Return healthy if we do not need extraDelay or when DD are healthy in at least two consecutive check
				return Void();
			} else {
				wait(delay(extraDelay, TaskPriority::Low));
				waitCount++;
			}
		}
	}
}

// Take a snapshot of necessary data structures from `DDTeamCollection` and print them out with yields to avoid slow
// task on the run loop.
ACTOR Future<Void> printSnapshotTeamsInfo(Reference<DDTeamCollection> self) {
	state DatabaseConfiguration configuration;
	state std::map<UID, Reference<TCServerInfo>> server_info;
	state std::map<UID, ServerStatus> server_status;
	state vector<Reference<TCTeamInfo>> teams;
	state std::map<Standalone<StringRef>, Reference<TCMachineInfo>> machine_info;
	state std::vector<Reference<TCMachineTeamInfo>> machineTeams;
	// state std::vector<std::string> internedLocalityRecordKeyNameStrings;
	// state int machineLocalityMapEntryArraySize;
	// state std::vector<Reference<LocalityRecord>> machineLocalityMapRecordArray;
	state int traceEventsPrinted = 0;
	state std::vector<const UID*> serverIDs;
	state double lastPrintTime = 0;
	state ReadYourWritesTransaction tr(self->cx);
	loop {
		try {
			tr.setOption(FDBTransactionOptions::ACCESS_SYSTEM_KEYS);
			state Future<Void> watchFuture = tr.watch(triggerDDTeamInfoPrintKey);
			wait(tr.commit());
			wait(self->printDetailedTeamsInfo.onTrigger() || watchFuture);
			tr.reset();
			if (now() - lastPrintTime < SERVER_KNOBS->DD_TEAMS_INFO_PRINT_INTERVAL) {
				continue;
			}
			lastPrintTime = now();

			traceEventsPrinted = 0;

			double snapshotStart = now();

			configuration = self->configuration;
			server_info = self->server_info;
			teams = self->teams;
			machine_info = self->machine_info;
			machineTeams = self->machineTeams;
			// internedLocalityRecordKeyNameStrings = self->machineLocalityMap._keymap->_lookuparray;
			// machineLocalityMapEntryArraySize = self->machineLocalityMap.size();
			// machineLocalityMapRecordArray = self->machineLocalityMap.getRecordArray();
			std::vector<const UID*> _uids = self->machineLocalityMap.getObjects();
			serverIDs = _uids;

			auto const& keys = self->server_status.getKeys();
			for (auto const& key : keys) {
				server_status.emplace(key, self->server_status.get(key));
			}

			TraceEvent("DDPrintSnapshotTeasmInfo", self->distributorId)
			    .detail("SnapshotSpeed", now() - snapshotStart)
			    .detail("Primary", self->primary);

			// Print to TraceEvents
			TraceEvent("DDConfig", self->distributorId)
			    .detail("StorageTeamSize", configuration.storageTeamSize)
			    .detail("DesiredTeamsPerServer", SERVER_KNOBS->DESIRED_TEAMS_PER_SERVER)
			    .detail("MaxTeamsPerServer", SERVER_KNOBS->MAX_TEAMS_PER_SERVER)
			    .detail("Primary", self->primary);

			TraceEvent("ServerInfo", self->distributorId)
			    .detail("Size", server_info.size())
			    .detail("Primary", self->primary);
			state int i;
			state std::map<UID, Reference<TCServerInfo>>::iterator server = server_info.begin();
			for (i = 0; i < server_info.size(); i++) {
				TraceEvent("ServerInfo", self->distributorId)
				    .detail("ServerInfoIndex", i)
				    .detail("ServerID", server->first.toString())
				    .detail("ServerTeamOwned", server->second->teams.size())
				    .detail("MachineID", server->second->machine->machineID.contents().toString())
				    .detail("Primary", self->primary);
				server++;
				if (++traceEventsPrinted % SERVER_KNOBS->DD_TEAMS_INFO_PRINT_YIELD_COUNT == 0) {
					wait(yield());
				}
			}

			server = server_info.begin();
			for (i = 0; i < server_info.size(); i++) {
				const UID& uid = server->first;
				TraceEvent("ServerStatus", self->distributorId)
				    .detail("ServerUID", uid)
				    .detail("Healthy", !server_status.at(uid).isUnhealthy())
				    .detail("MachineIsValid", server_info[uid]->machine.isValid())
				    .detail("MachineTeamSize",
				            server_info[uid]->machine.isValid() ? server_info[uid]->machine->machineTeams.size() : -1)
				    .detail("Primary", self->primary);
				server++;
				if (++traceEventsPrinted % SERVER_KNOBS->DD_TEAMS_INFO_PRINT_YIELD_COUNT == 0) {
					wait(yield());
				}
			}

			TraceEvent("ServerTeamInfo", self->distributorId)
			    .detail("Size", teams.size())
			    .detail("Primary", self->primary);
			for (i = 0; i < teams.size(); i++) {
				const auto& team = teams[i];
				TraceEvent("ServerTeamInfo", self->distributorId)
				    .detail("TeamIndex", i)
				    .detail("Healthy", team->isHealthy())
				    .detail("TeamSize", team->size())
				    .detail("MemberIDs", team->getServerIDsStr())
				    .detail("Primary", self->primary);
				if (++traceEventsPrinted % SERVER_KNOBS->DD_TEAMS_INFO_PRINT_YIELD_COUNT == 0) {
					wait(yield());
				}
			}

			TraceEvent("MachineInfo", self->distributorId)
			    .detail("Size", machine_info.size())
			    .detail("Primary", self->primary);
			state std::map<Standalone<StringRef>, Reference<TCMachineInfo>>::iterator machine = machine_info.begin();
			state bool isMachineHealthy = false;
			for (i = 0; i < machine_info.size(); i++) {
				Reference<TCMachineInfo> _machine = machine->second;
				if (!_machine.isValid() || machine_info.find(_machine->machineID) == machine_info.end() ||
				    _machine->serversOnMachine.empty()) {
					isMachineHealthy = false;
				}

				// Healthy machine has at least one healthy server
				for (auto& server : _machine->serversOnMachine) {
					if (!server_status.at(server->id).isUnhealthy()) {
						isMachineHealthy = true;
					}
				}

				isMachineHealthy = false;
				TraceEvent("MachineInfo", self->distributorId)
				    .detail("MachineInfoIndex", i)
				    .detail("Healthy", isMachineHealthy)
				    .detail("MachineID", machine->first.contents().toString())
				    .detail("MachineTeamOwned", machine->second->machineTeams.size())
				    .detail("ServerNumOnMachine", machine->second->serversOnMachine.size())
				    .detail("ServersID", machine->second->getServersIDStr())
				    .detail("Primary", self->primary);
				machine++;
				if (++traceEventsPrinted % SERVER_KNOBS->DD_TEAMS_INFO_PRINT_YIELD_COUNT == 0) {
					wait(yield());
				}
			}

			TraceEvent("MachineTeamInfo", self->distributorId)
			    .detail("Size", machineTeams.size())
			    .detail("Primary", self->primary);
			for (i = 0; i < machineTeams.size(); i++) {
				const auto& team = machineTeams[i];
				TraceEvent("MachineTeamInfo", self->distributorId)
				    .detail("TeamIndex", i)
				    .detail("MachineIDs", team->getMachineIDsStr())
				    .detail("ServerTeams", team->serverTeams.size())
				    .detail("Primary", self->primary);
				if (++traceEventsPrinted % SERVER_KNOBS->DD_TEAMS_INFO_PRINT_YIELD_COUNT == 0) {
					wait(yield());
				}
			}

			// TODO: re-enable the following logging or remove them.
			// TraceEvent("LocalityRecordKeyName", self->distributorId)
			//     .detail("Size", internedLocalityRecordKeyNameStrings.size())
			//     .detail("Primary", self->primary);
			// for (i = 0; i < internedLocalityRecordKeyNameStrings.size(); i++) {
			// 	TraceEvent("LocalityRecordKeyIndexName", self->distributorId)
			// 	    .detail("KeyIndex", i)
			// 	    .detail("KeyName", internedLocalityRecordKeyNameStrings[i])
			// 	    .detail("Primary", self->primary);
			// 	if (++traceEventsPrinted % SERVER_KNOBS->DD_TEAMS_INFO_PRINT_YIELD_COUNT == 0) {
			// 		wait(yield());
			// 	}
			// }

			// TraceEvent("MachineLocalityMap", self->distributorId)
			//     .detail("Size", machineLocalityMapEntryArraySize)
			//     .detail("Primary", self->primary);
			// for (i = 0; i < serverIDs.size(); i++) {
			// 	const auto& serverID = serverIDs[i];
			// 	Reference<LocalityRecord> record = machineLocalityMapRecordArray[i];
			// 	if (record.isValid()) {
			// 		TraceEvent("MachineLocalityMap", self->distributorId)
			// 		    .detail("LocalityIndex", i)
			// 		    .detail("UID", serverID->toString())
			// 		    .detail("LocalityRecord", record->toString())
			// 		    .detail("Primary", self->primary);
			// 	} else {
			// 		TraceEvent("MachineLocalityMap", self->distributorId)
			// 		    .detail("LocalityIndex", i)
			// 		    .detail("UID", serverID->toString())
			// 		    .detail("LocalityRecord", "[NotFound]")
			// 		    .detail("Primary", self->primary);
			// 	}
			// 	if (++traceEventsPrinted % SERVER_KNOBS->DD_TEAMS_INFO_PRINT_YIELD_COUNT == 0) {
			// 		wait(yield());
			// 	}
			// }
		} catch (Error& e) {
			wait(tr.onError(e));
		}
	}
}

ACTOR Future<Void> removeBadTeams(DDTeamCollection* self) {
	wait(self->initialFailureReactionDelay);
	wait(waitUntilHealthy(self));
	wait(self->addSubsetComplete.getFuture());
	TraceEvent("DDRemovingBadServerTeams", self->distributorId).detail("Primary", self->primary);
	for (auto it : self->badTeams) {
		it->tracker.cancel();
	}
	self->badTeams.clear();
	return Void();
}

bool isCorrectDC(DDTeamCollection* self, TCServerInfo* server) {
	return (self->includedDCs.empty() ||
	        std::find(self->includedDCs.begin(), self->includedDCs.end(), server->lastKnownInterface.locality.dcId()) !=
	            self->includedDCs.end());
}

ACTOR Future<Void> removeWrongStoreType(DDTeamCollection* self) {
	// Wait for storage servers to initialize its storeType
	wait(delay(SERVER_KNOBS->DD_REMOVE_STORE_ENGINE_DELAY));

	state Future<Void> fisServerRemoved = Never();

	TraceEvent("WrongStoreTypeRemoverStart", self->distributorId).detail("Servers", self->server_info.size());
	loop {
		// Removing a server here when DD is not healthy may lead to rare failure scenarios, for example,
		// the server with wrong storeType is shutting down while this actor marks it as to-be-removed.
		// In addition, removing servers cause extra data movement, which should be done while a cluster is healthy
		wait(waitUntilHealthy(self));

		bool foundSSToRemove = false;

		for (auto& server : self->server_info) {
			if (!server.second->isCorrectStoreType(self->configuration.storageServerStoreType)) {
				// Server may be removed due to failure while the wrongStoreTypeToRemove is sent to the
				// storageServerTracker. This race may cause the server to be removed before react to
				// wrongStoreTypeToRemove
				server.second->wrongStoreTypeToRemove.set(true);
				foundSSToRemove = true;
				TraceEvent("WrongStoreTypeRemover", self->distributorId)
				    .detail("Server", server.first)
				    .detail("StoreType", server.second->storeType)
				    .detail("ConfiguredStoreType", self->configuration.storageServerStoreType);
				break;
			}
		}

		if (!foundSSToRemove) {
			break;
		}
	}

	return Void();
}

ACTOR Future<Void> machineTeamRemover(DDTeamCollection* self) {
	state int numMachineTeamRemoved = 0;
	loop {
		// In case the machineTeamRemover cause problems in production, we can disable it
		if (SERVER_KNOBS->TR_FLAG_DISABLE_MACHINE_TEAM_REMOVER) {
			return Void(); // Directly return Void()
		}

		// To avoid removing machine teams too fast, which is unlikely happen though
		wait(delay(SERVER_KNOBS->TR_REMOVE_MACHINE_TEAM_DELAY, TaskPriority::DataDistribution));

		wait(waitUntilHealthy(self, SERVER_KNOBS->TR_REMOVE_SERVER_TEAM_EXTRA_DELAY));
		// Wait for the badTeamRemover() to avoid the potential race between adding the bad team (add the team tracker)
		// and remove bad team (cancel the team tracker).
		wait(self->badTeamRemover);

		state int healthyMachineCount = self->calculateHealthyMachineCount();
		// Check if all machines are healthy, if not, we wait for 1 second and loop back.
		// Eventually, all machines will become healthy.
		if (healthyMachineCount != self->machine_info.size()) {
			continue;
		}

		// From this point, all machine teams and server teams should be healthy, because we wait above
		// until processingUnhealthy is done, and all machines are healthy

		// Sanity check all machine teams are healthy
		//		int currentHealthyMTCount = self->getHealthyMachineTeamCount();
		//		if (currentHealthyMTCount != self->machineTeams.size()) {
		//			TraceEvent(SevError, "InvalidAssumption")
		//			    .detail("HealthyMachineCount", healthyMachineCount)
		//			    .detail("Machines", self->machine_info.size())
		//			    .detail("CurrentHealthyMTCount", currentHealthyMTCount)
		//			    .detail("MachineTeams", self->machineTeams.size());
		//			self->traceAllInfo(true);
		//		}

		// In most cases, all machine teams should be healthy teams at this point.
		int desiredMachineTeams = SERVER_KNOBS->DESIRED_TEAMS_PER_SERVER * healthyMachineCount;
		int totalMTCount = self->machineTeams.size();
		// Pick the machine team to remove. After release-6.2 version,
		// we remove the machine team with most machine teams, the same logic as serverTeamRemover
		std::pair<Reference<TCMachineTeamInfo>, int> foundMTInfo = SERVER_KNOBS->TR_FLAG_REMOVE_MT_WITH_MOST_TEAMS
		                                                               ? self->getMachineTeamWithMostMachineTeams()
		                                                               : self->getMachineTeamWithLeastProcessTeams();

		if (totalMTCount > desiredMachineTeams && foundMTInfo.first.isValid()) {
			Reference<TCMachineTeamInfo> mt = foundMTInfo.first;
			int minNumProcessTeams = foundMTInfo.second;
			ASSERT(mt.isValid());

			// Pick one process team, and mark it as a bad team
			// Remove the machine by removing its process team one by one
			Reference<TCTeamInfo> team;
			int teamIndex = 0;
			for (teamIndex = 0; teamIndex < mt->serverTeams.size(); ++teamIndex) {
				team = mt->serverTeams[teamIndex];
				ASSERT(team->machineTeam->machineIDs == mt->machineIDs); // Sanity check

				// Check if a server will have 0 team after the team is removed
				for (auto& s : team->getServers()) {
					if (s->teams.size() == 0) {
						TraceEvent(SevError, "MachineTeamRemoverTooAggressive", self->distributorId)
						    .detail("Server", s->id)
						    .detail("ServerTeam", team->getDesc());
						self->traceAllInfo(true);
					}
				}

				// The team will be marked as a bad team
				bool foundTeam = self->removeTeam(team);
				ASSERT(foundTeam == true);
				// removeTeam() has side effect of swapping the last element to the current pos
				// in the serverTeams vector in the machine team.
				--teamIndex;
				self->addTeam(team->getServers(), true, true);
				TEST(true); // Removed machine team
			}

			self->doBuildTeams = true;

			if (self->badTeamRemover.isReady()) {
				self->badTeamRemover = removeBadTeams(self);
				self->addActor.send(self->badTeamRemover);
			}

			TraceEvent("MachineTeamRemover", self->distributorId)
			    .detail("MachineTeamIDToRemove", mt->id.shortString())
			    .detail("MachineTeamToRemove", mt->getMachineIDsStr())
			    .detail("NumProcessTeamsOnTheMachineTeam", minNumProcessTeams)
			    .detail("CurrentMachineTeams", self->machineTeams.size())
			    .detail("DesiredMachineTeams", desiredMachineTeams);

			// Remove the machine team
			bool foundRemovedMachineTeam = self->removeMachineTeam(mt);
			// When we remove the last server team on a machine team in removeTeam(), we also remove the machine team
			// This is needed for removeTeam() functoin.
			// So here the removeMachineTeam() should not find the machine team
			ASSERT(foundRemovedMachineTeam);
			numMachineTeamRemoved++;
		} else {
			if (numMachineTeamRemoved > 0) {
				// Only trace the information when we remove a machine team
				TraceEvent("MachineTeamRemoverDone", self->distributorId)
				    .detail("HealthyMachines", healthyMachineCount)
				    // .detail("CurrentHealthyMachineTeams", currentHealthyMTCount)
				    .detail("CurrentMachineTeams", self->machineTeams.size())
				    .detail("DesiredMachineTeams", desiredMachineTeams)
				    .detail("NumMachineTeamsRemoved", numMachineTeamRemoved);
				self->traceTeamCollectionInfo();
				numMachineTeamRemoved = 0; // Reset the counter to avoid keep printing the message
			}
		}
	}
}

// Remove the server team whose members have the most number of process teams
// until the total number of server teams is no larger than the desired number
ACTOR Future<Void> serverTeamRemover(DDTeamCollection* self) {
	state int numServerTeamRemoved = 0;
	loop {
		// In case the serverTeamRemover cause problems in production, we can disable it
		if (SERVER_KNOBS->TR_FLAG_DISABLE_SERVER_TEAM_REMOVER) {
			return Void(); // Directly return Void()
		}

		double removeServerTeamDelay = SERVER_KNOBS->TR_REMOVE_SERVER_TEAM_DELAY;
		if (g_network->isSimulated()) {
			// Speed up the team remover in simulation; otherwise,
			// it may time out because we need to remove hundreds of teams
			removeServerTeamDelay = removeServerTeamDelay / 100;
		}
		// To avoid removing server teams too fast, which is unlikely happen though
		wait(delay(removeServerTeamDelay, TaskPriority::DataDistribution));

		wait(waitUntilHealthy(self, SERVER_KNOBS->TR_REMOVE_SERVER_TEAM_EXTRA_DELAY));
		// Wait for the badTeamRemover() to avoid the potential race between
		// adding the bad team (add the team tracker) and remove bad team (cancel the team tracker).
		wait(self->badTeamRemover);

		// From this point, all server teams should be healthy, because we wait above
		// until processingUnhealthy is done, and all machines are healthy
		int desiredServerTeams = SERVER_KNOBS->DESIRED_TEAMS_PER_SERVER * self->server_info.size();
		int totalSTCount = self->teams.size();
		// Pick the server team whose members are on the most number of server teams, and mark it undesired
		std::pair<Reference<TCTeamInfo>, int> foundSTInfo = self->getServerTeamWithMostProcessTeams();

		if (totalSTCount > desiredServerTeams && foundSTInfo.first.isValid()) {
			ASSERT(foundSTInfo.first.isValid());
			Reference<TCTeamInfo> st = foundSTInfo.first;
			int maxNumProcessTeams = foundSTInfo.second;
			ASSERT(st.isValid());
			// The team will be marked as a bad team
			bool foundTeam = self->removeTeam(st);
			ASSERT(foundTeam == true);
			self->addTeam(st->getServers(), true, true);
			TEST(true); // Marked team as a bad team

			self->doBuildTeams = true;

			if (self->badTeamRemover.isReady()) {
				self->badTeamRemover = removeBadTeams(self);
				self->addActor.send(self->badTeamRemover);
			}

			TraceEvent("ServerTeamRemover", self->distributorId)
			    .detail("ServerTeamToRemove", st->getServerIDsStr())
			    .detail("ServerTeamID", st->getTeamID())
			    .detail("NumProcessTeamsOnTheServerTeam", maxNumProcessTeams)
			    .detail("CurrentServerTeams", self->teams.size())
			    .detail("DesiredServerTeams", desiredServerTeams);

			numServerTeamRemoved++;
		} else {
			if (numServerTeamRemoved > 0) {
				// Only trace the information when we remove a machine team
				TraceEvent("ServerTeamRemoverDone", self->distributorId)
				    .detail("CurrentServerTeams", self->teams.size())
				    .detail("DesiredServerTeams", desiredServerTeams)
				    .detail("NumServerTeamRemoved", numServerTeamRemoved);
				self->traceTeamCollectionInfo();
				numServerTeamRemoved = 0; // Reset the counter to avoid keep printing the message
			}
		}
	}
}

ACTOR Future<Void> zeroServerLeftLogger_impl(DDTeamCollection* self, Reference<TCTeamInfo> team) {
	wait(delay(SERVER_KNOBS->DD_TEAM_ZERO_SERVER_LEFT_LOG_DELAY));
	state vector<KeyRange> shards = self->shardsAffectedByTeamFailure->getShardsFor(
	    ShardsAffectedByTeamFailure::Team(team->getServerIDs(), self->primary));
	state std::vector<Future<StorageMetrics>> sizes;
	sizes.reserve(shards.size());

	for (auto const& shard : shards) {
		sizes.emplace_back(brokenPromiseToNever(self->getShardMetrics.getReply(GetMetricsRequest(shard))));
		TraceEvent(SevWarnAlways, "DDShardLost", self->distributorId)
		    .detail("ServerTeamID", team->getTeamID())
		    .detail("ShardBegin", shard.begin)
		    .detail("ShardEnd", shard.end);
	}

	wait(waitForAll(sizes));

	int64_t bytesLost = 0;
	for (auto const& size : sizes) {
		bytesLost += size.get().bytes;
	}

	TraceEvent(SevWarnAlways, "DDZeroServerLeftInTeam", self->distributorId)
	    .detail("Team", team->getDesc())
	    .detail("TotalBytesLost", bytesLost);

	return Void();
}

bool teamContainsFailedServer(DDTeamCollection* self, Reference<TCTeamInfo> team) {
	auto ssis = team->getLastKnownServerInterfaces();
	for (const auto& ssi : ssis) {
		AddressExclusion addr(ssi.address().ip, ssi.address().port);
		AddressExclusion ipaddr(ssi.address().ip);
		if (self->excludedServers.get(addr) == DDTeamCollection::Status::FAILED ||
		    self->excludedServers.get(ipaddr) == DDTeamCollection::Status::FAILED) {
			return true;
		}
		if (ssi.secondaryAddress().present()) {
			AddressExclusion saddr(ssi.secondaryAddress().get().ip, ssi.secondaryAddress().get().port);
			AddressExclusion sipaddr(ssi.secondaryAddress().get().ip);
			if (self->excludedServers.get(saddr) == DDTeamCollection::Status::FAILED ||
			    self->excludedServers.get(sipaddr) == DDTeamCollection::Status::FAILED) {
				return true;
			}
		}
	}
	return false;
}

// Track a team and issue RelocateShards when the level of degradation changes
// A badTeam can be unhealthy or just a redundantTeam removed by machineTeamRemover() or serverTeamRemover()
ACTOR Future<Void> teamTracker(DDTeamCollection* self, Reference<TCTeamInfo> team, bool badTeam, bool redundantTeam) {
	state int lastServersLeft = team->size();
	state bool lastAnyUndesired = false;
	state bool lastAnyWigglingServer = false;
	state bool logTeamEvents =
	    g_network->isSimulated() || !badTeam || team->size() <= self->configuration.storageTeamSize;
	state bool lastReady = false;
	state bool lastHealthy;
	state bool lastOptimal;
	state bool lastWrongConfiguration = team->isWrongConfiguration();

	state bool lastZeroHealthy = self->zeroHealthyTeams->get();
	state bool firstCheck = true;

	state Future<Void> zeroServerLeftLogger;

	if (logTeamEvents) {
		TraceEvent("ServerTeamTrackerStarting", self->distributorId)
		    .detail("Reason", "Initial wait complete (sc)")
		    .detail("ServerTeam", team->getDesc());
	}
	self->priority_teams[team->getPriority()]++;

	try {
		loop {
			if (logTeamEvents) {
				TraceEvent("ServerTeamHealthChangeDetected", self->distributorId)
				    .detail("ServerTeam", team->getDesc())
				    .detail("Primary", self->primary)
				    .detail("IsReady", self->initialFailureReactionDelay.isReady());
				self->traceTeamCollectionInfo();
			}

			// Check if the number of degraded machines has changed
			state vector<Future<Void>> change;
			bool anyUndesired = false;
			bool anyWrongConfiguration = false;
			bool anyWigglingServer = false;
			int serversLeft = 0, serverUndesired = 0, serverWrongConf = 0, serverWiggling = 0;

			for (const UID& uid : team->getServerIDs()) {
				change.push_back(self->server_status.onChange(uid));
				auto& status = self->server_status.get(uid);
				if (!status.isFailed) {
					serversLeft++;
				}
				if (status.isUndesired) {
					anyUndesired = true;
					serverUndesired++;
				}
				if (status.isWrongConfiguration) {
					anyWrongConfiguration = true;
					serverWrongConf++;
				}
				if (status.isWiggling) {
					anyWigglingServer = true;
					serverWiggling++;
				}
			}

			if (serversLeft == 0) {
				logTeamEvents = true;
			}

			// Failed server should not trigger DD if SS failures are set to be ignored
			if (!badTeam && self->healthyZone.get().present() &&
			    (self->healthyZone.get().get() == ignoreSSFailuresZoneString)) {
				ASSERT_WE_THINK(serversLeft == self->configuration.storageTeamSize);
			}

			if (!self->initialFailureReactionDelay.isReady()) {
				change.push_back(self->initialFailureReactionDelay);
			}
			change.push_back(self->zeroHealthyTeams->onChange());

			bool healthy = !badTeam && !anyUndesired && serversLeft == self->configuration.storageTeamSize;
			team->setHealthy(healthy); // Unhealthy teams won't be chosen by bestTeam
			bool optimal = team->isOptimal() && healthy;
			bool containsFailed = teamContainsFailedServer(self, team);
			bool recheck = !healthy && (lastReady != self->initialFailureReactionDelay.isReady() ||
			                            (lastZeroHealthy && !self->zeroHealthyTeams->get()) || containsFailed);

			// TraceEvent("TeamHealthChangeDetected", self->distributorId)
			//     .detail("Team", team->getDesc())
			//     .detail("ServersLeft", serversLeft)
			//     .detail("LastServersLeft", lastServersLeft)
			//     .detail("AnyUndesired", anyUndesired)
			//     .detail("LastAnyUndesired", lastAnyUndesired)
			//     .detail("AnyWrongConfiguration", anyWrongConfiguration)
			//     .detail("LastWrongConfiguration", lastWrongConfiguration)
			//     .detail("Recheck", recheck)
			//     .detail("BadTeam", badTeam)
			//     .detail("LastZeroHealthy", lastZeroHealthy)
			//     .detail("ZeroHealthyTeam", self->zeroHealthyTeams->get());

			lastReady = self->initialFailureReactionDelay.isReady();
			lastZeroHealthy = self->zeroHealthyTeams->get();

			if (firstCheck) {
				firstCheck = false;
				if (healthy) {
					self->healthyTeamCount++;
					self->zeroHealthyTeams->set(false);
				}
				lastHealthy = healthy;

				if (optimal) {
					self->optimalTeamCount++;
					self->zeroOptimalTeams.set(false);
				}
				lastOptimal = optimal;
			}

			if (serversLeft != lastServersLeft || anyUndesired != lastAnyUndesired ||
			    anyWrongConfiguration != lastWrongConfiguration || anyWigglingServer != lastAnyWigglingServer ||
			    recheck) { // NOTE: do not check wrongSize
				if (logTeamEvents) {
					TraceEvent("ServerTeamHealthChanged", self->distributorId)
					    .detail("ServerTeam", team->getDesc())
					    .detail("ServersLeft", serversLeft)
					    .detail("LastServersLeft", lastServersLeft)
					    .detail("ContainsUndesiredServer", anyUndesired)
					    .detail("ContainsWigglingServer", anyWigglingServer)
					    .detail("HealthyTeamsCount", self->healthyTeamCount)
					    .detail("IsWrongConfiguration", anyWrongConfiguration);
				}

				team->setWrongConfiguration(anyWrongConfiguration);

				if (optimal != lastOptimal) {
					lastOptimal = optimal;
					self->optimalTeamCount += optimal ? 1 : -1;

					ASSERT(self->optimalTeamCount >= 0);
					self->zeroOptimalTeams.set(self->optimalTeamCount == 0);
				}

				if (lastHealthy != healthy) {
					lastHealthy = healthy;
					// Update healthy team count when the team healthy changes
					self->healthyTeamCount += healthy ? 1 : -1;

					ASSERT(self->healthyTeamCount >= 0);
					self->zeroHealthyTeams->set(self->healthyTeamCount == 0);

					if (self->healthyTeamCount == 0) {
						TraceEvent(SevWarn, "ZeroServerTeamsHealthySignalling", self->distributorId)
						    .detail("SignallingTeam", team->getDesc())
						    .detail("Primary", self->primary);
					}

					if (logTeamEvents) {
						TraceEvent("ServerTeamHealthDifference", self->distributorId)
						    .detail("ServerTeam", team->getDesc())
						    .detail("LastOptimal", lastOptimal)
						    .detail("LastHealthy", lastHealthy)
						    .detail("Optimal", optimal)
						    .detail("OptimalTeamCount", self->optimalTeamCount);
					}
				}

				lastServersLeft = serversLeft;
				lastAnyUndesired = anyUndesired;
				lastWrongConfiguration = anyWrongConfiguration;
				lastAnyWigglingServer = anyWigglingServer;

				state int lastPriority = team->getPriority();
				if (team->size() == 0) {
					team->setPriority(SERVER_KNOBS->PRIORITY_POPULATE_REGION);
				} else if (serversLeft < self->configuration.storageTeamSize) {
					if (serversLeft == 0)
						team->setPriority(SERVER_KNOBS->PRIORITY_TEAM_0_LEFT);
					else if (serversLeft == 1)
						team->setPriority(SERVER_KNOBS->PRIORITY_TEAM_1_LEFT);
					else if (serversLeft == 2)
						team->setPriority(SERVER_KNOBS->PRIORITY_TEAM_2_LEFT);
					else
						team->setPriority(SERVER_KNOBS->PRIORITY_TEAM_UNHEALTHY);
				} else if (!badTeam && anyWigglingServer && serverWiggling == serverWrongConf &&
				           serverWiggling == serverUndesired) {
					// the wrong configured and undesired server is the wiggling server
					team->setPriority(SERVER_KNOBS->PRIORITY_PERPETUAL_STORAGE_WIGGLE);
				} else if (badTeam || anyWrongConfiguration) {
					if (redundantTeam) {
						team->setPriority(SERVER_KNOBS->PRIORITY_TEAM_REDUNDANT);
					} else {
						team->setPriority(SERVER_KNOBS->PRIORITY_TEAM_UNHEALTHY);
					}
				} else if (anyUndesired) {
					team->setPriority(SERVER_KNOBS->PRIORITY_TEAM_CONTAINS_UNDESIRED_SERVER);
				} else {
					team->setPriority(SERVER_KNOBS->PRIORITY_TEAM_HEALTHY);
				}

				if (lastPriority != team->getPriority()) {
					self->priority_teams[lastPriority]--;
					self->priority_teams[team->getPriority()]++;
					if (lastPriority == SERVER_KNOBS->PRIORITY_TEAM_0_LEFT &&
					    team->getPriority() < SERVER_KNOBS->PRIORITY_TEAM_0_LEFT) {
						zeroServerLeftLogger = Void();
					}
					if (logTeamEvents) {
						int dataLoss = team->getPriority() == SERVER_KNOBS->PRIORITY_TEAM_0_LEFT;
						Severity severity = dataLoss ? SevWarnAlways : SevInfo;
						TraceEvent(severity, "ServerTeamPriorityChange", self->distributorId)
						    .detail("Priority", team->getPriority())
						    .detail("Info", team->getDesc())
						    .detail("ZeroHealthyServerTeams", self->zeroHealthyTeams->get())
						    .detail("Hint",
						            severity == SevWarnAlways ? "No replicas remain of some data"
						                                      : "The priority of this team changed");
						if (team->getPriority() == SERVER_KNOBS->PRIORITY_TEAM_0_LEFT) {
							// 0 servers left in this team, data might be lost.
							zeroServerLeftLogger = zeroServerLeftLogger_impl(self, team);
						}
					}
				}

				lastZeroHealthy =
				    self->zeroHealthyTeams->get(); // set this again in case it changed from this teams health changing
				if ((self->initialFailureReactionDelay.isReady() && !self->zeroHealthyTeams->get()) || containsFailed) {

					vector<KeyRange> shards = self->shardsAffectedByTeamFailure->getShardsFor(
					    ShardsAffectedByTeamFailure::Team(team->getServerIDs(), self->primary));

					for (int i = 0; i < shards.size(); i++) {
						// Make it high priority to move keys off failed server or else RelocateShards may never be
						// addressed
						int maxPriority = containsFailed ? SERVER_KNOBS->PRIORITY_TEAM_FAILED : team->getPriority();
						// The shard split/merge and DD rebooting may make a shard mapped to multiple teams,
						// so we need to recalculate the shard's priority
						if (maxPriority < SERVER_KNOBS->PRIORITY_TEAM_FAILED) {
							std::pair<vector<ShardsAffectedByTeamFailure::Team>,
							          vector<ShardsAffectedByTeamFailure::Team>>
							    teams = self->shardsAffectedByTeamFailure->getTeamsFor(shards[i]);
							for (int j = 0; j < teams.first.size() + teams.second.size(); j++) {
								// t is the team in primary DC or the remote DC
								auto& t =
								    j < teams.first.size() ? teams.first[j] : teams.second[j - teams.first.size()];
								if (!t.servers.size()) {
									maxPriority = std::max(maxPriority, SERVER_KNOBS->PRIORITY_POPULATE_REGION);
									break;
								}

								auto tc = self->teamCollections[t.primary ? 0 : 1];
								if (tc == nullptr) {
									// teamTracker only works when all teamCollections are valid.
									// Always check if all teamCollections are valid, and throw error if any
									// teamCollection has been destructed, because the teamTracker can be triggered
									// after a DDTeamCollection was destroyed and before the other DDTeamCollection is
									// destroyed. Do not throw actor_cancelled() because flow treat it differently.
									throw dd_cancelled();
								}
								ASSERT(tc->primary == t.primary);
								// tc->traceAllInfo();
								if (tc->server_info.count(t.servers[0])) {
									auto& info = tc->server_info[t.servers[0]];

									bool found = false;
									for (int k = 0; k < info->teams.size(); k++) {
										if (info->teams[k]->getServerIDs() == t.servers) {
											maxPriority = std::max(maxPriority, info->teams[k]->getPriority());
											found = true;

											break;
										}
									}

									// If we cannot find the team, it could be a bad team so assume unhealthy priority
									if (!found) {
										// If the input team (in function parameters) is a redundant team, found will be
										// false We want to differentiate the redundant_team from unhealthy_team in
										// terms of relocate priority
										maxPriority =
										    std::max<int>(maxPriority,
										                  redundantTeam ? SERVER_KNOBS->PRIORITY_TEAM_REDUNDANT
										                                : SERVER_KNOBS->PRIORITY_TEAM_UNHEALTHY);
									}
								} else {
									TEST(true); // A removed server is still associated with a team in
									            // ShardsAffectedByTeamFailure
								}
							}
						}

						RelocateShard rs;
						rs.keys = shards[i];
						rs.priority = maxPriority;

						self->output.send(rs);
						TraceEvent("SendRelocateToDDQueue", self->distributorId)
						    .suppressFor(1.0)
						    .detail("ServerPrimary", self->primary)
						    .detail("ServerTeam", team->getDesc())
						    .detail("KeyBegin", rs.keys.begin)
						    .detail("KeyEnd", rs.keys.end)
						    .detail("Priority", rs.priority)
						    .detail("ServerTeamFailedMachines", team->size() - serversLeft)
						    .detail("ServerTeamOKMachines", serversLeft);
					}
				} else {
					if (logTeamEvents) {
						TraceEvent("ServerTeamHealthNotReady", self->distributorId)
						    .detail("HealthyServerTeamCount", self->healthyTeamCount)
						    .detail("ServerTeamID", team->getTeamID());
					}
				}
			}

			// Wait for any of the machines to change status
			wait(quorum(change, 1));
			wait(yield());
		}
	} catch (Error& e) {
		if (logTeamEvents) {
			TraceEvent("TeamTrackerStopping", self->distributorId)
			    .detail("ServerPrimary", self->primary)
			    .detail("Team", team->getDesc())
			    .detail("Priority", team->getPriority());
		}
		self->priority_teams[team->getPriority()]--;
		if (team->isHealthy()) {
			self->healthyTeamCount--;
			ASSERT(self->healthyTeamCount >= 0);

			if (self->healthyTeamCount == 0) {
				TraceEvent(SevWarn, "ZeroTeamsHealthySignalling", self->distributorId)
				    .detail("ServerPrimary", self->primary)
				    .detail("SignallingServerTeam", team->getDesc());
				self->zeroHealthyTeams->set(true);
			}
		}
		if (lastOptimal) {
			self->optimalTeamCount--;
			ASSERT(self->optimalTeamCount >= 0);
			self->zeroOptimalTeams.set(self->optimalTeamCount == 0);
		}
		throw;
	}
}

ACTOR Future<Void> trackExcludedServers(DDTeamCollection* self) {
	// Fetch the list of excluded servers
	state ReadYourWritesTransaction tr(self->cx);
	loop {
		try {
			tr.setOption(FDBTransactionOptions::ACCESS_SYSTEM_KEYS);
			state Future<RangeResult> fresultsExclude = tr.getRange(excludedServersKeys, CLIENT_KNOBS->TOO_MANY);
			state Future<RangeResult> fresultsFailed = tr.getRange(failedServersKeys, CLIENT_KNOBS->TOO_MANY);
			state Future<RangeResult> flocalitiesExclude = tr.getRange(excludedLocalityKeys, CLIENT_KNOBS->TOO_MANY);
			state Future<RangeResult> flocalitiesFailed = tr.getRange(failedLocalityKeys, CLIENT_KNOBS->TOO_MANY);
			state Future<std::vector<ProcessData>> fworkers = getWorkers(self->cx);
			wait(success(fresultsExclude) && success(fresultsFailed) && success(flocalitiesExclude) &&
			     success(flocalitiesFailed));

			state RangeResult excludedResults = fresultsExclude.get();
			ASSERT(!excludedResults.more && excludedResults.size() < CLIENT_KNOBS->TOO_MANY);

			state RangeResult failedResults = fresultsFailed.get();
			ASSERT(!failedResults.more && failedResults.size() < CLIENT_KNOBS->TOO_MANY);

			state RangeResult excludedLocalityResults = flocalitiesExclude.get();
			ASSERT(!excludedLocalityResults.more && excludedLocalityResults.size() < CLIENT_KNOBS->TOO_MANY);

			state RangeResult failedLocalityResults = flocalitiesFailed.get();
			ASSERT(!failedLocalityResults.more && failedLocalityResults.size() < CLIENT_KNOBS->TOO_MANY);

			state std::set<AddressExclusion> excluded;
			state std::set<AddressExclusion> failed;
			for (const auto& r : excludedResults) {
				AddressExclusion addr = decodeExcludedServersKey(r.key);
				if (addr.isValid()) {
					excluded.insert(addr);
				}
			}
			for (const auto& r : failedResults) {
				AddressExclusion addr = decodeFailedServersKey(r.key);
				if (addr.isValid()) {
					failed.insert(addr);
				}
			}

			wait(success(fworkers));
			std::vector<ProcessData> workers = fworkers.get();
			for (const auto& r : excludedLocalityResults) {
				std::string locality = decodeExcludedLocalityKey(r.key);
				std::set<AddressExclusion> localityExcludedAddresses = getAddressesByLocality(workers, locality);
				excluded.insert(localityExcludedAddresses.begin(), localityExcludedAddresses.end());
			}
			for (const auto& r : failedLocalityResults) {
				std::string locality = decodeFailedLocalityKey(r.key);
				std::set<AddressExclusion> localityFailedAddresses = getAddressesByLocality(workers, locality);
				failed.insert(localityFailedAddresses.begin(), localityFailedAddresses.end());
			}

			// Reset and reassign self->excludedServers based on excluded, but we only
			// want to trigger entries that are different
			// Do not retrigger and double-overwrite failed or wiggling servers
			auto old = self->excludedServers.getKeys();
			for (const auto& o : old) {
				if (!excluded.count(o) && !failed.count(o) &&
				    !(self->excludedServers.count(o) &&
				      self->excludedServers.get(o) == DDTeamCollection::Status::WIGGLING)) {
					self->excludedServers.set(o, DDTeamCollection::Status::NONE);
				}
			}
			for (const auto& n : excluded) {
				if (!failed.count(n)) {
					self->excludedServers.set(n, DDTeamCollection::Status::EXCLUDED);
				}
			}

			for (const auto& f : failed) {
				self->excludedServers.set(f, DDTeamCollection::Status::FAILED);
			}

			TraceEvent("DDExcludedServersChanged", self->distributorId)
			    .detail("AddressesExcluded", excludedResults.size())
			    .detail("AddressesFailed", failedResults.size())
			    .detail("LocalitiesExcluded", excludedLocalityResults.size())
			    .detail("LocalitiesFailed", failedLocalityResults.size());

			self->restartRecruiting.trigger();
			state Future<Void> watchFuture = tr.watch(excludedServersVersionKey) || tr.watch(failedServersVersionKey) ||
			                                 tr.watch(excludedLocalityVersionKey) || tr.watch(failedLocalityVersionKey);
			wait(tr.commit());
			wait(watchFuture);
			tr.reset();
		} catch (Error& e) {
			wait(tr.onError(e));
		}
	}
}

ACTOR Future<vector<std::pair<StorageServerInterface, ProcessClass>>> getServerListAndProcessClasses(Transaction* tr) {
	state Future<vector<ProcessData>> workers = getWorkers(tr);
	state Future<RangeResult> serverList = tr->getRange(serverListKeys, CLIENT_KNOBS->TOO_MANY);
	wait(success(workers) && success(serverList));
	ASSERT(!serverList.get().more && serverList.get().size() < CLIENT_KNOBS->TOO_MANY);

	std::map<Optional<Standalone<StringRef>>, ProcessData> id_data;
	for (int i = 0; i < workers.get().size(); i++)
		id_data[workers.get()[i].locality.processId()] = workers.get()[i];

	vector<std::pair<StorageServerInterface, ProcessClass>> results;
	for (int i = 0; i < serverList.get().size(); i++) {
		auto ssi = decodeServerListValue(serverList.get()[i].value);
		results.emplace_back(ssi, id_data[ssi.locality.processId()].processClass);
	}

	return results;
}

// Create a transaction reading the value of `wigglingStorageServerKey` and update it to the next Process ID according
// to a sorted PID set maintained by the data distributor. If now no storage server exists, the new Process ID is 0.
ACTOR Future<Void> updateNextWigglingStoragePID(DDTeamCollection* teamCollection) {
	state ReadYourWritesTransaction tr(teamCollection->cx);
	state Value writeValue;
	loop {
		try {
			tr.setOption(FDBTransactionOptions::ACCESS_SYSTEM_KEYS);
			Optional<Value> value = wait(tr.get(wigglingStorageServerKey));
			if (teamCollection->pid2server_info.empty()) {
				writeValue = LiteralStringRef("");
			} else {
				Value pid = teamCollection->pid2server_info.begin()->first;
				if (value.present()) {
					auto nextIt = teamCollection->pid2server_info.upper_bound(value.get());
					if (nextIt == teamCollection->pid2server_info.end()) {
						writeValue = pid;
					} else {
						writeValue = nextIt->first;
					}
				} else {
					writeValue = pid;
				}
			}
			tr.set(wigglingStorageServerKey, writeValue);
			wait(tr.commit());
			break;
		} catch (Error& e) {
			wait(tr.onError(e));
		}
	}
	TraceEvent(SevDebug, "PerpetualNextWigglingStoragePID", teamCollection->distributorId)
	    .detail("WriteValue", writeValue);

	return Void();
}

// Iterate over each storage process to do storage wiggle. After initializing the first Process ID, it waits a signal
// from `perpetualStorageWiggler` indicating the wiggling of current process is finished. Then it writes the next
// Process ID to a system key: `wigglingStorageServerKey` to show the next process to wiggle.
ACTOR Future<Void> perpetualStorageWiggleIterator(AsyncVar<bool>* stopSignal,
                                                  FutureStream<Void> finishStorageWiggleSignal,
                                                  DDTeamCollection* teamCollection) {
	state int lastFinishTime = now();
	loop {
		choose {
			when(wait(stopSignal->onChange())) {}
			when(waitNext(finishStorageWiggleSignal)) {
				state bool takeRest = true; // delay to avoid delete and update ServerList too frequently
				while (takeRest) {
					wait(delayJittered(SERVER_KNOBS->PERPETUAL_WIGGLE_DELAY));
					// there must not have other teams to place wiggled data
					takeRest = teamCollection->server_info.size() <= teamCollection->configuration.storageTeamSize ||
					           teamCollection->machine_info.size() < teamCollection->configuration.storageTeamSize;
				}
				wait(updateNextWigglingStoragePID(teamCollection));
			}
		}
		if (stopSignal->get()) {
			break;
		}
	}

	return Void();
}

// Watch the value change of `wigglingStorageServerKey`.
// Return the watch future and the current value of `wigglingStorageServerKey`.
ACTOR Future<std::pair<Future<Void>, Value>> watchPerpetualStoragePIDChange(DDTeamCollection* self) {
	state ReadYourWritesTransaction tr(self->cx);
	state Future<Void> watchFuture;
	state Value ret;
	loop {
		try {
			tr.setOption(FDBTransactionOptions::ACCESS_SYSTEM_KEYS);
			Optional<Value> value = wait(tr.get(wigglingStorageServerKey));
			if (value.present()) {
				ret = value.get();
			}
			watchFuture = tr.watch(wigglingStorageServerKey);
			wait(tr.commit());
			break;
		} catch (Error& e) {
			wait(tr.onError(e));
		}
	}
	return std::make_pair(watchFuture, ret);
}

// periodically check whether the cluster is healthy if we continue perpetual wiggle
ACTOR Future<Void> clusterHealthCheckForPerpetualWiggle(DDTeamCollection* self, int* extraTeamCount) {
	state int pausePenalty = 1;
	loop {
		Promise<int> countp;
		self->getUnhealthyRelocationCount.send(countp);
		int count = wait(countp.getFuture());
		// pause wiggle when
		// a. DDQueue is busy with unhealthy relocation request
		// b. healthy teams are not enough
		// c. the overall disk space is not enough
		if (count >= SERVER_KNOBS->DD_STORAGE_WIGGLE_PAUSE_THRESHOLD || self->healthyTeamCount <= *extraTeamCount ||
		    self->bestTeamKeepStuckCount > SERVER_KNOBS->DD_STORAGE_WIGGLE_STUCK_THRESHOLD) {
			// if we pause wiggle not because the reason a, increase extraTeamCount. This helps avoid oscillation
			// between pause and non-pause status.
			if ((self->healthyTeamCount <= *extraTeamCount ||
			     self->bestTeamKeepStuckCount > SERVER_KNOBS->DD_STORAGE_WIGGLE_PAUSE_THRESHOLD) &&
			    !self->pauseWiggle->get()) {
				*extraTeamCount = std::min(*extraTeamCount + pausePenalty, (int)self->teams.size());
				pausePenalty = std::min(pausePenalty * 2, (int)self->teams.size());
			}
			self->pauseWiggle->set(true);
		} else {
			self->pauseWiggle->set(false);
		}
		wait(delay(SERVER_KNOBS->CHECK_TEAM_DELAY, TaskPriority::DataDistributionLow));
	}
}
// Watches the value (pid) change of \xff/storageWigglePID, and adds storage servers held on process of which the
// Process Id is “pid” into excludeServers which prevent recruiting the wiggling storage servers and let teamTracker
// start to move data off the affected teams. The wiggling process of current storage servers will be paused if the
// cluster is unhealthy and restarted once the cluster is healthy again.
ACTOR Future<Void> perpetualStorageWiggler(AsyncVar<bool>* stopSignal,
                                           PromiseStream<Void> finishStorageWiggleSignal,
                                           DDTeamCollection* self,
                                           const DDEnabledState* ddEnabledState) {
	state Future<Void> watchFuture = Never();
	state Future<Void> moveFinishFuture = Never();
	state int extraTeamCount = 0;
	state Future<Void> ddQueueCheck = clusterHealthCheckForPerpetualWiggle(self, &extraTeamCount);
	state int movingCount = 0;
	state std::pair<Future<Void>, Value> res = wait(watchPerpetualStoragePIDChange(self));
	ASSERT(!self->wigglingPid.present()); // only single process wiggle is allowed
	self->wigglingPid = Optional<Key>(res.second);

	loop {
		if (self->wigglingPid.present()) {
			StringRef pid = self->wigglingPid.get();
			if (self->pauseWiggle->get()) {
				TEST(true); // paused because cluster is unhealthy
				moveFinishFuture = Never();
				self->includeStorageServersForWiggle();
				TraceEvent("PerpetualStorageWigglePause", self->distributorId)
				    .detail("ProcessId", pid)
				    .detail("BestTeamKeepStuckCount", self->bestTeamKeepStuckCount)
				    .detail("ExtraHealthyTeamCount", extraTeamCount)
				    .detail("HealthyTeamCount", self->healthyTeamCount)
				    .detail("StorageCount", movingCount);
			} else {
				TEST(true); // start wiggling
				auto fv = self->excludeStorageServersForWiggle(pid);
				movingCount = fv.size();
				moveFinishFuture = waitForAll(fv);
				TraceEvent("PerpetualStorageWiggleStart", self->distributorId)
				    .detail("ProcessId", pid)
				    .detail("ExtraHealthyTeamCount", extraTeamCount)
				    .detail("HealthyTeamCount", self->healthyTeamCount)
				    .detail("StorageCount", movingCount);
			}
		}

		choose {
			when(wait(watchFuture)) {
				ASSERT(!self->wigglingPid.present()); // the previous wiggle must be finished
				watchFuture = Never();
				// read new pid and set the next watch Future
				wait(store(res, watchPerpetualStoragePIDChange(self)));
				self->wigglingPid = Optional<Key>(res.second);

				// random delay
				wait(delayJittered(5.0, TaskPriority::DataDistributionLow));
			}
			when(wait(moveFinishFuture)) {
				ASSERT(self->wigglingPid.present());
				StringRef pid = self->wigglingPid.get();
				TEST(pid != LiteralStringRef("")); // finish wiggling this process

				moveFinishFuture = Never();
				self->includeStorageServersForWiggle();
				TraceEvent("PerpetualStorageWiggleFinish", self->distributorId)
				    .detail("ProcessId", pid.toString())
				    .detail("StorageCount", movingCount);

				self->wigglingPid.reset();
				watchFuture = res.first;
				finishStorageWiggleSignal.send(Void());
				extraTeamCount = std::max(0, extraTeamCount - 1);
			}
			when(wait(ddQueueCheck || self->pauseWiggle->onChange() || stopSignal->onChange())) {}
		}

		if (stopSignal->get()) {
			break;
		}
	}

	if (self->wigglingPid.present()) {
		self->includeStorageServersForWiggle();
		TraceEvent("PerpetualStorageWiggleExitingPause", self->distributorId)
		    .detail("ProcessId", self->wigglingPid.get());
		self->wigglingPid.reset();
	}

	return Void();
}

// This coroutine sets a watch to monitor the value change of `perpetualStorageWiggleKey` which is controlled by command
// `configure perpetual_storage_wiggle=$value` if the value is 1, this actor start 2 actors,
// `perpetualStorageWiggleIterator` and `perpetualStorageWiggler`. Otherwise, it sends stop signal to them.
ACTOR Future<Void> monitorPerpetualStorageWiggle(DDTeamCollection* teamCollection,
                                                 const DDEnabledState* ddEnabledState) {
	state int speed = 0;
	state AsyncVar<bool> stopWiggleSignal(true);
	state PromiseStream<Void> finishStorageWiggleSignal;
	state SignalableActorCollection collection;
	teamCollection->pauseWiggle = makeReference<AsyncVar<bool>>(true);

	loop {
		state ReadYourWritesTransaction tr(teamCollection->cx);
		loop {
			try {
				tr.setOption(FDBTransactionOptions::ACCESS_SYSTEM_KEYS);
				Optional<Standalone<StringRef>> value = wait(tr.get(perpetualStorageWiggleKey));

				if (value.present()) {
					speed = std::stoi(value.get().toString());
				}
				state Future<Void> watchFuture = tr.watch(perpetualStorageWiggleKey);
				wait(tr.commit());

				ASSERT(speed == 1 || speed == 0);
				if (speed == 1 && stopWiggleSignal.get()) { // avoid duplicated start
					stopWiggleSignal.set(false);
					collection.add(perpetualStorageWiggleIterator(
					    &stopWiggleSignal, finishStorageWiggleSignal.getFuture(), teamCollection));
					collection.add(perpetualStorageWiggler(
					    &stopWiggleSignal, finishStorageWiggleSignal, teamCollection, ddEnabledState));
					TraceEvent("PerpetualStorageWiggleOpen", teamCollection->distributorId);
				} else if (speed == 0) {
					if (!stopWiggleSignal.get()) {
						stopWiggleSignal.set(true);
						wait(collection.signalAndReset());
						teamCollection->pauseWiggle->set(true);
					}
					TraceEvent("PerpetualStorageWiggleClose", teamCollection->distributorId);
				}
				wait(watchFuture);
				break;
			} catch (Error& e) {
				wait(tr.onError(e));
			}
		}
	}
}
// The serverList system keyspace keeps the StorageServerInterface for each serverID. Storage server's storeType
// and serverID are decided by the server's filename. By parsing storage server file's filename on each disk, process on
// each machine creates the TCServer with the correct serverID and StorageServerInterface.
ACTOR Future<Void> waitServerListChange(DDTeamCollection* self,
                                        FutureStream<Void> serverRemoved,
                                        const DDEnabledState* ddEnabledState) {
	state Future<Void> checkSignal = delay(SERVER_KNOBS->SERVER_LIST_DELAY, TaskPriority::DataDistributionLaunch);
	state Future<vector<std::pair<StorageServerInterface, ProcessClass>>> serverListAndProcessClasses = Never();
	state bool isFetchingResults = false;
	state Transaction tr(self->cx);
	loop {
		try {
			choose {
				when(wait(checkSignal)) {
					checkSignal = Never();
					isFetchingResults = true;
					serverListAndProcessClasses = getServerListAndProcessClasses(&tr);
				}
				when(vector<std::pair<StorageServerInterface, ProcessClass>> results =
				         wait(serverListAndProcessClasses)) {
					serverListAndProcessClasses = Never();
					isFetchingResults = false;

					for (int i = 0; i < results.size(); i++) {
						UID serverId = results[i].first.id();
						StorageServerInterface const& ssi = results[i].first;
						ProcessClass const& processClass = results[i].second;
						if (!self->shouldHandleServer(ssi)) {
							continue;
						} else if (self->server_and_tss_info.count(serverId)) {
							auto& serverInfo = self->server_and_tss_info[serverId];
							if (ssi.getValue.getEndpoint() != serverInfo->lastKnownInterface.getValue.getEndpoint() ||
							    processClass != serverInfo->lastKnownClass.classType()) {
								Promise<std::pair<StorageServerInterface, ProcessClass>> currentInterfaceChanged =
								    serverInfo->interfaceChanged;
								serverInfo->interfaceChanged =
								    Promise<std::pair<StorageServerInterface, ProcessClass>>();
								serverInfo->onInterfaceChanged =
								    Future<std::pair<StorageServerInterface, ProcessClass>>(
								        serverInfo->interfaceChanged.getFuture());
								currentInterfaceChanged.send(std::make_pair(ssi, processClass));
							}
						} else if (!self->recruitingIds.count(ssi.id())) {
							self->addServer(ssi,
							                processClass,
							                self->serverTrackerErrorOut,
							                tr.getReadVersion().get(),
							                ddEnabledState);
							if (!ssi.isTss()) {
								self->doBuildTeams = true;
							}
						}
					}

					tr = Transaction(self->cx);
					checkSignal = delay(SERVER_KNOBS->SERVER_LIST_DELAY, TaskPriority::DataDistributionLaunch);
				}
				when(waitNext(serverRemoved)) {
					if (isFetchingResults) {
						tr = Transaction(self->cx);
						serverListAndProcessClasses = getServerListAndProcessClasses(&tr);
					}
				}
			}
		} catch (Error& e) {
			wait(tr.onError(e));
			serverListAndProcessClasses = Never();
			isFetchingResults = false;
			checkSignal = Void();
		}
	}
}

ACTOR Future<Void> waitHealthyZoneChange(DDTeamCollection* self) {
	state ReadYourWritesTransaction tr(self->cx);
	loop {
		try {
			tr.setOption(FDBTransactionOptions::READ_SYSTEM_KEYS);
			tr.setOption(FDBTransactionOptions::LOCK_AWARE);
			Optional<Value> val = wait(tr.get(healthyZoneKey));
			state Future<Void> healthyZoneTimeout = Never();
			if (val.present()) {
				auto p = decodeHealthyZoneValue(val.get());
				if (p.first == ignoreSSFailuresZoneString) {
					// healthyZone is now overloaded for DD diabling purpose, which does not timeout
					TraceEvent("DataDistributionDisabledForStorageServerFailuresStart", self->distributorId);
					healthyZoneTimeout = Never();
				} else if (p.second > tr.getReadVersion().get()) {
					double timeoutSeconds =
					    (p.second - tr.getReadVersion().get()) / (double)SERVER_KNOBS->VERSIONS_PER_SECOND;
					healthyZoneTimeout = delay(timeoutSeconds, TaskPriority::DataDistribution);
					if (self->healthyZone.get() != p.first) {
						TraceEvent("MaintenanceZoneStart", self->distributorId)
						    .detail("ZoneID", printable(p.first))
						    .detail("EndVersion", p.second)
						    .detail("Duration", timeoutSeconds);
						self->healthyZone.set(p.first);
					}
				} else if (self->healthyZone.get().present()) {
					// maintenance hits timeout
					TraceEvent("MaintenanceZoneEndTimeout", self->distributorId);
					self->healthyZone.set(Optional<Key>());
				}
			} else if (self->healthyZone.get().present()) {
				// `healthyZone` has been cleared
				if (self->healthyZone.get().get() == ignoreSSFailuresZoneString) {
					TraceEvent("DataDistributionDisabledForStorageServerFailuresEnd", self->distributorId);
				} else {
					TraceEvent("MaintenanceZoneEndManualClear", self->distributorId);
				}
				self->healthyZone.set(Optional<Key>());
			}

			state Future<Void> watchFuture = tr.watch(healthyZoneKey);
			wait(tr.commit());
			wait(watchFuture || healthyZoneTimeout);
			tr.reset();
		} catch (Error& e) {
			wait(tr.onError(e));
		}
	}
}

ACTOR Future<Void> serverMetricsPolling(TCServerInfo* server) {
	state double lastUpdate = now();
	loop {
		wait(updateServerMetrics(server));
		wait(delayUntil(lastUpdate + SERVER_KNOBS->STORAGE_METRICS_POLLING_DELAY +
		                    SERVER_KNOBS->STORAGE_METRICS_RANDOM_DELAY * deterministicRandom()->random01(),
		                TaskPriority::DataDistributionLaunch));
		lastUpdate = now();
	}
}

// Set the server's storeType; Error is catched by the caller
ACTOR Future<Void> keyValueStoreTypeTracker(DDTeamCollection* self, TCServerInfo* server) {
	// Update server's storeType, especially when it was created
	state KeyValueStoreType type =
	    wait(brokenPromiseToNever(server->lastKnownInterface.getKeyValueStoreType.getReplyWithTaskID<KeyValueStoreType>(
	        TaskPriority::DataDistribution)));
	server->storeType = type;

	if (type != self->configuration.storageServerStoreType) {
		if (self->wrongStoreTypeRemover.isReady()) {
			self->wrongStoreTypeRemover = removeWrongStoreType(self);
			self->addActor.send(self->wrongStoreTypeRemover);
		}
	}

	return Never();
}

ACTOR Future<Void> waitForAllDataRemoved(Database cx, UID serverID, Version addedVersion, DDTeamCollection* teams) {
	state Reference<ReadYourWritesTransaction> tr = makeReference<ReadYourWritesTransaction>(cx);
	loop {
		try {
			tr->setOption(FDBTransactionOptions::PRIORITY_SYSTEM_IMMEDIATE);
			tr->setOption(FDBTransactionOptions::ACCESS_SYSTEM_KEYS);
			Version ver = wait(tr->getReadVersion());

			// we cannot remove a server immediately after adding it, because a perfectly timed master recovery could
			// cause us to not store the mutations sent to the short lived storage server.
			if (ver > addedVersion + SERVER_KNOBS->MAX_READ_TRANSACTION_LIFE_VERSIONS) {
				bool canRemove = wait(canRemoveStorageServer(tr, serverID));
				// TraceEvent("WaitForAllDataRemoved")
				//     .detail("Server", serverID)
				//     .detail("CanRemove", canRemove)
				//     .detail("Shards", teams->shardsAffectedByTeamFailure->getNumberOfShards(serverID));
				ASSERT(teams->shardsAffectedByTeamFailure->getNumberOfShards(serverID) >= 0);
				if (canRemove && teams->shardsAffectedByTeamFailure->getNumberOfShards(serverID) == 0) {
					return Void();
				}
			}

			// Wait for any change to the serverKeys for this server
			wait(delay(SERVER_KNOBS->ALL_DATA_REMOVED_DELAY, TaskPriority::DataDistribution));
			tr->reset();
		} catch (Error& e) {
			wait(tr->onError(e));
		}
	}
}

ACTOR Future<Void> storageServerFailureTracker(DDTeamCollection* self,
                                               TCServerInfo* server,
                                               Database cx,
                                               ServerStatus* status,
                                               Version addedVersion) {
	state StorageServerInterface interf = server->lastKnownInterface;
	state int targetTeamNumPerServer =
	    (SERVER_KNOBS->DESIRED_TEAMS_PER_SERVER * (self->configuration.storageTeamSize + 1)) / 2;
	loop {
		state bool inHealthyZone = false; // healthChanged actor will be Never() if this flag is true
		if (self->healthyZone.get().present()) {
			if (interf.locality.zoneId() == self->healthyZone.get()) {
				status->isFailed = false;
				inHealthyZone = true;
			} else if (self->healthyZone.get().get() == ignoreSSFailuresZoneString) {
				// Ignore all SS failures
				status->isFailed = false;
				inHealthyZone = true;
				TraceEvent("SSFailureTracker", self->distributorId)
				    .suppressFor(1.0)
				    .detail("IgnoredFailure", "BeforeChooseWhen")
				    .detail("ServerID", interf.id())
				    .detail("Status", status->toString());
			}
		}

		if (!interf.isTss()) {
			if (self->server_status.get(interf.id()).initialized) {
				bool unhealthy = self->server_status.get(interf.id()).isUnhealthy();
				if (unhealthy && !status->isUnhealthy()) {
					self->unhealthyServers--;
				}
				if (!unhealthy && status->isUnhealthy()) {
					self->unhealthyServers++;
				}
			} else if (status->isUnhealthy()) {
				self->unhealthyServers++;
			}
		}

		self->server_status.set(interf.id(), *status);
		if (status->isFailed) {
			self->restartRecruiting.trigger();
		}

		Future<Void> healthChanged = Never();
		if (status->isFailed) {
			ASSERT(!inHealthyZone);
			healthChanged =
			    IFailureMonitor::failureMonitor().onStateEqual(interf.waitFailure.getEndpoint(), FailureStatus(false));
		} else if (!inHealthyZone) {
			healthChanged = waitFailureClientStrict(interf.waitFailure,
			                                        SERVER_KNOBS->DATA_DISTRIBUTION_FAILURE_REACTION_TIME,
			                                        TaskPriority::DataDistribution);
		}
		choose {
			when(wait(healthChanged)) {
				status->isFailed = !status->isFailed;
				if (!status->isFailed && !server->lastKnownInterface.isTss() &&
				    (server->teams.size() < targetTeamNumPerServer || self->lastBuildTeamsFailed)) {
					self->doBuildTeams = true;
				}
				if (status->isFailed && self->healthyZone.get().present()) {
					if (self->healthyZone.get().get() == ignoreSSFailuresZoneString) {
						// Ignore the failed storage server
						TraceEvent("SSFailureTracker", self->distributorId)
						    .detail("IgnoredFailure", "InsideChooseWhen")
						    .detail("ServerID", interf.id())
						    .detail("Status", status->toString());
						status->isFailed = false;
					} else if (self->clearHealthyZoneFuture.isReady()) {
						self->clearHealthyZoneFuture = clearHealthyZone(self->cx);
						TraceEvent("MaintenanceZoneCleared", self->distributorId);
						self->healthyZone.set(Optional<Key>());
					}
				}

				// TraceEvent("StatusMapChange", self->distributorId)
				//     .detail("ServerID", interf.id())
				//     .detail("Status", status->toString())
				//     .detail("Available",
				//             IFailureMonitor::failureMonitor().getState(interf.waitFailure.getEndpoint()).isAvailable());
			}
			when(wait(status->isUnhealthy() ? waitForAllDataRemoved(cx, interf.id(), addedVersion, self) : Never())) {
				break;
			}
			when(wait(self->healthyZone.onChange())) {}
		}
	}

	return Void(); // Don't ignore failures
}

// Check the status of a storage server.
// Apply all requirements to the server and mark it as excluded if it fails to satisfies these requirements
ACTOR Future<Void> storageServerTracker(
    DDTeamCollection* self,
    Database cx,
    TCServerInfo* server, // This actor is owned by this TCServerInfo, point to server_info[id]
    Promise<Void> errorOut,
    Version addedVersion,
    const DDEnabledState* ddEnabledState,
    bool isTss) {

	state Future<Void> failureTracker;
	state ServerStatus status(false, false, false, server->lastKnownInterface.locality);
	state bool lastIsUnhealthy = false;
	state Future<Void> metricsTracker = serverMetricsPolling(server);

	state Future<std::pair<StorageServerInterface, ProcessClass>> interfaceChanged = server->onInterfaceChanged;

	state Future<Void> storeTypeTracker = (isTss) ? Never() : keyValueStoreTypeTracker(self, server);
	state bool hasWrongDC = !isCorrectDC(self, server);
	state bool hasInvalidLocality =
	    !self->isValidLocality(self->configuration.storagePolicy, server->lastKnownInterface.locality);
	state int targetTeamNumPerServer =
	    (SERVER_KNOBS->DESIRED_TEAMS_PER_SERVER * (self->configuration.storageTeamSize + 1)) / 2;

	try {
		loop {
			status.isUndesired = !self->disableFailingLaggingServers.get() && server->ssVersionTooFarBehind.get();
			status.isWrongConfiguration = false;
			status.isWiggling = false;
			hasWrongDC = !isCorrectDC(self, server);
			hasInvalidLocality =
			    !self->isValidLocality(self->configuration.storagePolicy, server->lastKnownInterface.locality);

			// If there is any other server on this exact NetworkAddress, this server is undesired and will eventually
			// be eliminated. This samAddress checking must be redo whenever the server's state (e.g., storeType,
			// dcLocation, interface) is changed.
			state std::vector<Future<Void>> otherChanges;
			std::vector<Promise<Void>> wakeUpTrackers;
			for (const auto& i : self->server_and_tss_info) {
				if (i.second.getPtr() != server &&
				    i.second->lastKnownInterface.address() == server->lastKnownInterface.address()) {
					auto& statusInfo = self->server_status.get(i.first);
					TraceEvent("SameAddress", self->distributorId)
					    .detail("Failed", statusInfo.isFailed)
					    .detail("Undesired", statusInfo.isUndesired)
					    .detail("Server", server->id)
					    .detail("OtherServer", i.second->id)
					    .detail("Address", server->lastKnownInterface.address())
					    .detail("NumShards", self->shardsAffectedByTeamFailure->getNumberOfShards(server->id))
					    .detail("OtherNumShards", self->shardsAffectedByTeamFailure->getNumberOfShards(i.second->id))
					    .detail("OtherHealthy", !self->server_status.get(i.second->id).isUnhealthy());
					// wait for the server's ip to be changed
					otherChanges.push_back(self->server_status.onChange(i.second->id));
					if (!self->server_status.get(i.second->id).isUnhealthy()) {
						if (self->shardsAffectedByTeamFailure->getNumberOfShards(i.second->id) >=
						    self->shardsAffectedByTeamFailure->getNumberOfShards(server->id)) {
							TraceEvent(SevWarn, "UndesiredStorageServer", self->distributorId)
							    .detail("Server", server->id)
							    .detail("Address", server->lastKnownInterface.address())
							    .detail("OtherServer", i.second->id)
							    .detail("NumShards", self->shardsAffectedByTeamFailure->getNumberOfShards(server->id))
							    .detail("OtherNumShards",
							            self->shardsAffectedByTeamFailure->getNumberOfShards(i.second->id));

							status.isUndesired = true;
						} else
							wakeUpTrackers.push_back(i.second->wakeUpTracker);
					}
				}
			}

			for (auto& p : wakeUpTrackers) {
				if (!p.isSet())
					p.send(Void());
			}

			if (server->lastKnownClass.machineClassFitness(ProcessClass::Storage) > ProcessClass::UnsetFit) {
				// NOTE: Should not use self->healthyTeamCount > 0 in if statement, which will cause status bouncing
				// between healthy and unhealthy and result in OOM (See PR#2228).

				if (self->optimalTeamCount > 0) {
					TraceEvent(SevWarn, "UndesiredStorageServer", self->distributorId)
					    .detail("Server", server->id)
					    .detail("OptimalTeamCount", self->optimalTeamCount)
					    .detail("Fitness", server->lastKnownClass.machineClassFitness(ProcessClass::Storage));
					status.isUndesired = true;
				}
				otherChanges.push_back(self->zeroOptimalTeams.onChange());
			}

			// If this storage server has the wrong key-value store type, then mark it undesired so it will be replaced
			// with a server having the correct type
			if (hasWrongDC || hasInvalidLocality) {
				TraceEvent(SevWarn, "UndesiredDCOrLocality", self->distributorId)
				    .detail("Server", server->id)
				    .detail("WrongDC", hasWrongDC)
				    .detail("InvalidLocality", hasInvalidLocality);
				status.isUndesired = true;
				status.isWrongConfiguration = true;
			}
			if (server->wrongStoreTypeToRemove.get()) {
				TraceEvent(SevWarn, "WrongStoreTypeToRemove", self->distributorId)
				    .detail("Server", server->id)
				    .detail("StoreType", "?");
				status.isUndesired = true;
				status.isWrongConfiguration = true;
			}

			// An invalid wiggle server should set itself the right status. Otherwise, it cannot be re-included by
			// wiggler.
			auto invalidWiggleServer =
			    [](const AddressExclusion& addr, const DDTeamCollection* tc, const TCServerInfo* server) {
				    return server->lastKnownInterface.locality.processId() != tc->wigglingPid;
			    };
			// If the storage server is in the excluded servers list, it is undesired
			NetworkAddress a = server->lastKnownInterface.address();
			AddressExclusion worstAddr(a.ip, a.port);
			DDTeamCollection::Status worstStatus = self->excludedServers.get(worstAddr);

			if (worstStatus == DDTeamCollection::Status::WIGGLING && invalidWiggleServer(worstAddr, self, server)) {
				TraceEvent(SevInfo, "InvalidWiggleServer", self->distributorId)
				    .detail("Address", worstAddr.toString())
				    .detail("ProcessId", server->lastKnownInterface.locality.processId())
				    .detail("ValidWigglingId", self->wigglingPid.present());
				self->excludedServers.set(worstAddr, DDTeamCollection::Status::NONE);
				worstStatus = DDTeamCollection::Status::NONE;
			}
			otherChanges.push_back(self->excludedServers.onChange(worstAddr));

			for (int i = 0; i < 3; i++) {
				if (i > 0 && !server->lastKnownInterface.secondaryAddress().present()) {
					break;
				}
				AddressExclusion testAddr;
				if (i == 0)
					testAddr = AddressExclusion(a.ip);
				else if (i == 1)
					testAddr = AddressExclusion(server->lastKnownInterface.secondaryAddress().get().ip,
					                            server->lastKnownInterface.secondaryAddress().get().port);
				else if (i == 2)
					testAddr = AddressExclusion(server->lastKnownInterface.secondaryAddress().get().ip);
				DDTeamCollection::Status testStatus = self->excludedServers.get(testAddr);

				if (testStatus == DDTeamCollection::Status::WIGGLING && invalidWiggleServer(testAddr, self, server)) {
					TraceEvent(SevInfo, "InvalidWiggleServer", self->distributorId)
					    .detail("Address", testAddr.toString())
					    .detail("ProcessId", server->lastKnownInterface.locality.processId())
					    .detail("ValidWigglingId", self->wigglingPid.present());
					self->excludedServers.set(testAddr, DDTeamCollection::Status::NONE);
					testStatus = DDTeamCollection::Status::NONE;
				}

				if (testStatus > worstStatus) {
					worstStatus = testStatus;
					worstAddr = testAddr;
				}
				otherChanges.push_back(self->excludedServers.onChange(testAddr));
			}

			if (worstStatus != DDTeamCollection::Status::NONE) {
				TraceEvent(SevWarn, "UndesiredStorageServer", self->distributorId)
				    .detail("Server", server->id)
				    .detail("Excluded", worstAddr.toString());
				status.isUndesired = true;
				status.isWrongConfiguration = true;

				if (worstStatus == DDTeamCollection::Status::WIGGLING && !isTss) {
					status.isWiggling = true;
					TraceEvent("PerpetualWigglingStorageServer", self->distributorId)
					    .detail("Server", server->id)
					    .detail("ProcessId", server->lastKnownInterface.locality.processId())
					    .detail("Address", worstAddr.toString());
				} else if (worstStatus == DDTeamCollection::Status::FAILED && !isTss) {
					TraceEvent(SevWarn, "FailedServerRemoveKeys", self->distributorId)
					    .detail("Server", server->id)
					    .detail("Excluded", worstAddr.toString());
					wait(delay(0.0)); // Do not throw an error while still inside trackExcludedServers
					while (!ddEnabledState->isDDEnabled()) {
						wait(delay(1.0));
					}
					if (self->removeFailedServer.canBeSet()) {
						self->removeFailedServer.send(server->id);
					}
					throw movekeys_conflict();
				}
			}

			failureTracker = storageServerFailureTracker(self, server, cx, &status, addedVersion);
			// We need to recruit new storage servers if the key value store type has changed
			if (hasWrongDC || hasInvalidLocality || server->wrongStoreTypeToRemove.get()) {
				self->restartRecruiting.trigger();
			}

			if (lastIsUnhealthy && !status.isUnhealthy() && !isTss &&
			    (server->teams.size() < targetTeamNumPerServer || self->lastBuildTeamsFailed)) {
				self->doBuildTeams = true;
				self->restartTeamBuilder.trigger(); // This does not trigger building teams if there exist healthy teams
			}
			lastIsUnhealthy = status.isUnhealthy();

			state bool recordTeamCollectionInfo = false;
			choose {
				when(wait(failureTracker || server->onTSSPairRemoved || server->killTss.getFuture())) {
					// The server is failed AND all data has been removed from it, so permanently remove it.
					TraceEvent("StatusMapChange", self->distributorId)
					    .detail("ServerID", server->id)
					    .detail("Status", "Removing");

					if (server->updated.canBeSet()) {
						server->updated.send(Void());
					}

					// Remove server from FF/serverList
					wait(removeStorageServer(
					    cx, server->id, server->lastKnownInterface.tssPairID, self->lock, ddEnabledState));

					TraceEvent("StatusMapChange", self->distributorId)
					    .detail("ServerID", server->id)
					    .detail("Status", "Removed");
					// Sets removeSignal (alerting dataDistributionTeamCollection to remove the storage server from its
					// own data structures)
					server->removed.send(Void());
					if (isTss) {
						self->removedTSS.send(server->id);
					} else {
						self->removedServers.send(server->id);
					}
					return Void();
				}
				when(std::pair<StorageServerInterface, ProcessClass> newInterface = wait(interfaceChanged)) {
					bool restartRecruiting = newInterface.first.waitFailure.getEndpoint().getPrimaryAddress() !=
					                         server->lastKnownInterface.waitFailure.getEndpoint().getPrimaryAddress();
					bool localityChanged = server->lastKnownInterface.locality != newInterface.first.locality;
					bool machineLocalityChanged = server->lastKnownInterface.locality.zoneId().get() !=
					                              newInterface.first.locality.zoneId().get();
					bool processIdChanged = server->lastKnownInterface.locality.processId().get() !=
					                        newInterface.first.locality.processId().get();
					TraceEvent("StorageServerInterfaceChanged", self->distributorId)
					    .detail("ServerID", server->id)
					    .detail("NewWaitFailureToken", newInterface.first.waitFailure.getEndpoint().token)
					    .detail("OldWaitFailureToken", server->lastKnownInterface.waitFailure.getEndpoint().token)
					    .detail("LocalityChanged", localityChanged)
					    .detail("ProcessIdChanged", processIdChanged)
					    .detail("MachineLocalityChanged", machineLocalityChanged);

					server->lastKnownInterface = newInterface.first;
					server->lastKnownClass = newInterface.second;
					if (localityChanged && !isTss) {
						TEST(true); // Server locality changed

						// The locality change of a server will affect machine teams related to the server if
						// the server's machine locality is changed
						if (machineLocalityChanged) {
							// First handle the impact on the machine of the server on the old locality
							Reference<TCMachineInfo> machine = server->machine;
							ASSERT(machine->serversOnMachine.size() >= 1);
							if (machine->serversOnMachine.size() == 1) {
								// When server is the last server on the machine,
								// remove the machine and the related machine team
								self->removeMachine(machine);
								server->machine = Reference<TCMachineInfo>();
							} else {
								// we remove the server from the machine, and
								// update locality entry for the machine and the global machineLocalityMap
								int serverIndex = -1;
								for (int i = 0; i < machine->serversOnMachine.size(); ++i) {
									if (machine->serversOnMachine[i].getPtr() == server) {
										// NOTE: now the machine's locality is wrong. Need update it whenever uses it.
										serverIndex = i;
										machine->serversOnMachine[i] = machine->serversOnMachine.back();
										machine->serversOnMachine.pop_back();
										break; // Invariant: server only appear on the machine once
									}
								}
								ASSERT(serverIndex != -1);
								// NOTE: we do not update the machine's locality map even when
								// its representative server is changed.
							}

							// Second handle the impact on the destination machine where the server's new locality is;
							// If the destination machine is new, create one; otherwise, add server to an existing one
							// Update server's machine reference to the destination machine
							Reference<TCMachineInfo> destMachine =
							    self->checkAndCreateMachine(self->server_info[server->id]);
							ASSERT(destMachine.isValid());
						}

						// update pid2server_info if the process id has changed
						if (processIdChanged) {
							self->pid2server_info[newInterface.first.locality.processId().get()].push_back(
							    self->server_info[server->id]);
							// delete the old one
							auto& old_infos =
							    self->pid2server_info[server->lastKnownInterface.locality.processId().get()];
							for (int i = 0; i < old_infos.size(); ++i) {
								if (old_infos[i].getPtr() == server) {
									std::swap(old_infos[i--], old_infos.back());
									old_infos.pop_back();
								}
							}
						}
						// Ensure the server's server team belong to a machine team, and
						// Get the newBadTeams due to the locality change
						vector<Reference<TCTeamInfo>> newBadTeams;
						for (auto& serverTeam : server->teams) {
							if (!self->satisfiesPolicy(serverTeam->getServers())) {
								newBadTeams.push_back(serverTeam);
								continue;
							}
							if (machineLocalityChanged) {
								Reference<TCMachineTeamInfo> machineTeam = self->checkAndCreateMachineTeam(serverTeam);
								ASSERT(machineTeam.isValid());
								serverTeam->machineTeam = machineTeam;
							}
						}

						server->inDesiredDC =
						    (self->includedDCs.empty() ||
						     std::find(self->includedDCs.begin(),
						               self->includedDCs.end(),
						               server->lastKnownInterface.locality.dcId()) != self->includedDCs.end());
						self->resetLocalitySet();

						bool addedNewBadTeam = false;
						for (auto it : newBadTeams) {
							if (self->removeTeam(it)) {
								self->addTeam(it->getServers(), true);
								addedNewBadTeam = true;
							}
						}
						if (addedNewBadTeam && self->badTeamRemover.isReady()) {
							TEST(true); // Server locality change created bad teams
							self->doBuildTeams = true;
							self->badTeamRemover = removeBadTeams(self);
							self->addActor.send(self->badTeamRemover);
							// The team number changes, so we need to update the team number info
							// self->traceTeamCollectionInfo();
							recordTeamCollectionInfo = true;
						}
						// The locality change of the server will invalid the server's old teams,
						// so we need to rebuild teams for the server
						self->doBuildTeams = true;
					}

					interfaceChanged = server->onInterfaceChanged;
					// Old failureTracker for the old interface will be actorCancelled since the handler of the old
					// actor now points to the new failure monitor actor.
					status = ServerStatus(
					    status.isFailed, status.isUndesired, status.isWiggling, server->lastKnownInterface.locality);

					// self->traceTeamCollectionInfo();
					recordTeamCollectionInfo = true;
					// Restart the storeTracker for the new interface. This will cancel the previous
					// keyValueStoreTypeTracker
					storeTypeTracker = (isTss) ? Never() : keyValueStoreTypeTracker(self, server);
					hasWrongDC = !isCorrectDC(self, server);
					hasInvalidLocality =
					    !self->isValidLocality(self->configuration.storagePolicy, server->lastKnownInterface.locality);
					self->restartTeamBuilder.trigger();

					if (restartRecruiting)
						self->restartRecruiting.trigger();
				}
				when(wait(otherChanges.empty() ? Never() : quorum(otherChanges, 1))) {
					TraceEvent("SameAddressChangedStatus", self->distributorId).detail("ServerID", server->id);
				}
				when(wait(server->wrongStoreTypeToRemove.onChange())) {
					TraceEvent("UndesiredStorageServerTriggered", self->distributorId)
					    .detail("Server", server->id)
					    .detail("StoreType", server->storeType)
					    .detail("ConfigStoreType", self->configuration.storageServerStoreType)
					    .detail("WrongStoreTypeRemoved", server->wrongStoreTypeToRemove.get());
				}
				when(wait(server->wakeUpTracker.getFuture())) { server->wakeUpTracker = Promise<Void>(); }
				when(wait(storeTypeTracker)) {}
				when(wait(server->ssVersionTooFarBehind.onChange())) {}
				when(wait(self->disableFailingLaggingServers.onChange())) {}
			}

			if (recordTeamCollectionInfo) {
				self->traceTeamCollectionInfo();
			}
		}
	} catch (Error& e) {
		state Error err = e;
		TraceEvent("StorageServerTrackerCancelled", self->distributorId)
		    .suppressFor(1.0)
		    .detail("Primary", self->primary)
		    .detail("Server", server->id)
		    .error(e, /*includeCancelled*/ true);
		if (e.code() != error_code_actor_cancelled && errorOut.canBeSet()) {
			errorOut.sendError(e);
			wait(delay(0)); // Check for cancellation, since errorOut.sendError(e) could delete self
		}
		throw err;
	}
}

// Monitor whether or not storage servers are being recruited.  If so, then a database cannot be considered quiet
ACTOR Future<Void> monitorStorageServerRecruitment(DDTeamCollection* self) {
	state bool recruiting = false;
	state bool lastIsTss = false;
	TraceEvent("StorageServerRecruitment", self->distributorId)
	    .detail("State", "Idle")
	    .trackLatest("StorageServerRecruitment_" + self->distributorId.toString());
	loop {
		if (!recruiting) {
			while (self->recruitingStream.get() == 0) {
				wait(self->recruitingStream.onChange());
			}
			TraceEvent("StorageServerRecruitment", self->distributorId)
			    .detail("State", "Recruiting")
			    .detail("IsTSS", self->isTssRecruiting ? "True" : "False")
			    .trackLatest("StorageServerRecruitment_" + self->distributorId.toString());
			recruiting = true;
			lastIsTss = self->isTssRecruiting;
		} else {
			loop {
				choose {
					when(wait(self->recruitingStream.onChange())) {
						if (lastIsTss != self->isTssRecruiting) {
							TraceEvent("StorageServerRecruitment", self->distributorId)
							    .detail("State", "Recruiting")
							    .detail("IsTSS", self->isTssRecruiting ? "True" : "False")
							    .trackLatest("StorageServerRecruitment_" + self->distributorId.toString());
							lastIsTss = self->isTssRecruiting;
						}
					}
					when(wait(self->recruitingStream.get() == 0
					              ? delay(SERVER_KNOBS->RECRUITMENT_IDLE_DELAY, TaskPriority::DataDistribution)
					              : Future<Void>(Never()))) {
						break;
					}
				}
			}
			TraceEvent("StorageServerRecruitment", self->distributorId)
			    .detail("State", "Idle")
			    .trackLatest("StorageServerRecruitment_" + self->distributorId.toString());
			recruiting = false;
		}
	}
}

ACTOR Future<Void> checkAndRemoveInvalidLocalityAddr(DDTeamCollection* self) {
	state double start = now();
	state bool hasCorrectedLocality = false;

	loop {
		try {
			wait(delay(SERVER_KNOBS->DD_CHECK_INVALID_LOCALITY_DELAY, TaskPriority::DataDistribution));

			// Because worker's processId can be changed when its locality is changed, we cannot watch on the old
			// processId; This actor is inactive most time, so iterating all workers incurs little performance overhead.
			state vector<ProcessData> workers = wait(getWorkers(self->cx));
			state std::set<AddressExclusion> existingAddrs;
			for (int i = 0; i < workers.size(); i++) {
				const ProcessData& workerData = workers[i];
				AddressExclusion addr(workerData.address.ip, workerData.address.port);
				existingAddrs.insert(addr);
				if (self->invalidLocalityAddr.count(addr) &&
				    self->isValidLocality(self->configuration.storagePolicy, workerData.locality)) {
					// The locality info on the addr has been corrected
					self->invalidLocalityAddr.erase(addr);
					hasCorrectedLocality = true;
					TraceEvent("InvalidLocalityCorrected").detail("Addr", addr.toString());
				}
			}

			wait(yield(TaskPriority::DataDistribution));

			// In case system operator permanently excludes workers on the address with invalid locality
			for (auto addr = self->invalidLocalityAddr.begin(); addr != self->invalidLocalityAddr.end();) {
				if (!existingAddrs.count(*addr)) {
					// The address no longer has a worker
					addr = self->invalidLocalityAddr.erase(addr);
					hasCorrectedLocality = true;
					TraceEvent("InvalidLocalityNoLongerExists").detail("Addr", addr->toString());
				} else {
					++addr;
				}
			}

			if (hasCorrectedLocality) {
				// Recruit on address who locality has been corrected
				self->restartRecruiting.trigger();
				hasCorrectedLocality = false;
			}

			if (self->invalidLocalityAddr.empty()) {
				break;
			}

			if (now() - start > 300) { // Report warning if invalid locality is not corrected within 300 seconds
				// The incorrect locality info has not been properly corrected in a reasonable time
				TraceEvent(SevWarn, "PersistentInvalidLocality").detail("Addresses", self->invalidLocalityAddr.size());
				start = now();
			}
		} catch (Error& e) {
			TraceEvent("CheckAndRemoveInvalidLocalityAddrRetry", self->distributorId).detail("Error", e.what());
		}
	}

	return Void();
}

int numExistingSSOnAddr(DDTeamCollection* self, const AddressExclusion& addr) {
	int numExistingSS = 0;
	for (auto& server : self->server_and_tss_info) {
		const NetworkAddress& netAddr = server.second->lastKnownInterface.stableAddress();
		AddressExclusion usedAddr(netAddr.ip, netAddr.port);
		if (usedAddr == addr) {
			++numExistingSS;
		}
	}

	return numExistingSS;
}

// All state that represents an ongoing tss pair recruitment
struct TSSPairState : ReferenceCounted<TSSPairState>, NonCopyable {
	Promise<Optional<std::pair<UID, Version>>>
	    ssPairInfo; // if set, for ss to pass its id to tss pair once it is successfully recruited
	Promise<bool> tssPairDone; // if set, for tss to pass ss that it was successfully recruited
	Promise<Void> complete;

	Optional<Key> dcId; // dc
	Optional<Key> dataHallId; // data hall

	bool active;

	TSSPairState() : active(false) {}

	TSSPairState(const LocalityData& locality)
	  : active(true), dcId(locality.dcId()), dataHallId(locality.dataHallId()) {}

	bool inDataZone(const LocalityData& locality) {
		return locality.dcId() == dcId && locality.dataHallId() == dataHallId;
	}

	void cancel() {
		// only cancel if both haven't been set, otherwise one half of pair could think it was successful but the other
		// half would think it failed
		if (active && ssPairInfo.canBeSet() && tssPairDone.canBeSet()) {
			ssPairInfo.send(Optional<std::pair<UID, Version>>());
			// callback of ssPairInfo could have cancelled tssPairDone already, so double check before cancelling
			if (tssPairDone.canBeSet()) {
				tssPairDone.send(false);
			}
			if (complete.canBeSet()) {
				complete.send(Void());
			}
		}
	}

	bool tssRecruitSuccess() {
		if (active && tssPairDone.canBeSet()) {
			tssPairDone.send(true);
			return true;
		}
		return false;
	}

	bool tssRecruitFailed() {
		if (active && tssPairDone.canBeSet()) {
			tssPairDone.send(false);
			return true;
		}
		return false;
	}

	bool ssRecruitSuccess(std::pair<UID, Version> ssInfo) {
		if (active && ssPairInfo.canBeSet()) {
			ssPairInfo.send(Optional<std::pair<UID, Version>>(ssInfo));
			return true;
		}
		return false;
	}

	bool ssRecruitFailed() {
		if (active && ssPairInfo.canBeSet()) {
			ssPairInfo.send(Optional<std::pair<UID, Version>>());
			return true;
		}
		return false;
	}

	bool markComplete() {
		if (active && complete.canBeSet()) {
			complete.send(Void());
			return true;
		}
		return false;
	}

	Future<Optional<std::pair<UID, Version>>> waitOnSS() { return ssPairInfo.getFuture(); }

	Future<bool> waitOnTSS() { return tssPairDone.getFuture(); }

	Future<Void> waitComplete() { return complete.getFuture(); }
};

ACTOR Future<Void> initializeStorage(DDTeamCollection* self,
                                     RecruitStorageReply candidateWorker,
                                     const DDEnabledState* ddEnabledState,
                                     bool recruitTss,
                                     Reference<TSSPairState> tssState) {
	// SOMEDAY: Cluster controller waits for availability, retry quickly if a server's Locality changes
	self->recruitingStream.set(self->recruitingStream.get() + 1);

	const NetworkAddress& netAddr = candidateWorker.worker.stableAddress();
	AddressExclusion workerAddr(netAddr.ip, netAddr.port);
	if (numExistingSSOnAddr(self, workerAddr) <= 2 &&
	    self->recruitingLocalities.find(candidateWorker.worker.stableAddress()) == self->recruitingLocalities.end()) {
		// Only allow at most 2 storage servers on an address, because
		// too many storage server on the same address (i.e., process) can cause OOM.
		// Ask the candidateWorker to initialize a SS only if the worker does not have a pending request
		state UID interfaceId = deterministicRandom()->randomUniqueID();

		state InitializeStorageRequest isr;
		isr.storeType =
		    recruitTss ? self->configuration.testingStorageServerStoreType : self->configuration.storageServerStoreType;
		isr.seedTag = invalidTag;
		isr.reqId = deterministicRandom()->randomUniqueID();
		isr.interfaceId = interfaceId;

		self->recruitingIds.insert(interfaceId);
		self->recruitingLocalities.insert(candidateWorker.worker.stableAddress());

		// if tss, wait for pair ss to finish and add its id to isr. If pair fails, don't recruit tss
		state bool doRecruit = true;
		if (recruitTss) {
			TraceEvent("TSS_Recruit", self->distributorId)
			    .detail("TSSID", interfaceId)
			    .detail("Stage", "TSSWaitingPair")
			    .detail("Addr", candidateWorker.worker.address())
			    .detail("Locality", candidateWorker.worker.locality.toString());

			Optional<std::pair<UID, Version>> ssPairInfoResult = wait(tssState->waitOnSS());
			if (ssPairInfoResult.present()) {
				isr.tssPairIDAndVersion = ssPairInfoResult.get();

				TraceEvent("TSS_Recruit", self->distributorId)
				    .detail("SSID", ssPairInfoResult.get().first)
				    .detail("TSSID", interfaceId)
				    .detail("Stage", "TSSWaitingPair")
				    .detail("Addr", candidateWorker.worker.address())
				    .detail("Version", ssPairInfoResult.get().second)
				    .detail("Locality", candidateWorker.worker.locality.toString());
			} else {
				doRecruit = false;

				TraceEvent(SevWarnAlways, "TSS_RecruitError", self->distributorId)
				    .detail("TSSID", interfaceId)
				    .detail("Reason", "SS recruitment failed for some reason")
				    .detail("Addr", candidateWorker.worker.address())
				    .detail("Locality", candidateWorker.worker.locality.toString());
			}
		}

		TraceEvent("DDRecruiting")
		    .detail("Primary", self->primary)
		    .detail("State", "Sending request to worker")
		    .detail("WorkerID", candidateWorker.worker.id())
		    .detail("WorkerLocality", candidateWorker.worker.locality.toString())
		    .detail("Interf", interfaceId)
		    .detail("Addr", candidateWorker.worker.address())
		    .detail("TSS", recruitTss ? "true" : "false")
		    .detail("RecruitingStream", self->recruitingStream.get());

		Future<ErrorOr<InitializeStorageReply>> fRecruit =
		    doRecruit ? candidateWorker.worker.storage.tryGetReply(isr, TaskPriority::DataDistribution)
		              : Future<ErrorOr<InitializeStorageReply>>(ErrorOr<InitializeStorageReply>(recruitment_failed()));

		state ErrorOr<InitializeStorageReply> newServer = wait(fRecruit);

		if (doRecruit && newServer.isError()) {
			TraceEvent(SevWarn, "DDRecruitmentError").error(newServer.getError());
			if (!newServer.isError(error_code_recruitment_failed) &&
			    !newServer.isError(error_code_request_maybe_delivered))
				throw newServer.getError();
			wait(delay(SERVER_KNOBS->STORAGE_RECRUITMENT_DELAY, TaskPriority::DataDistribution));
		}

		if (!recruitTss && newServer.present() &&
		    tssState->ssRecruitSuccess(std::pair(interfaceId, newServer.get().addedVersion))) {
			// SS has a tss pair. send it this id, but try to wait for add server until tss is recruited

			TraceEvent("TSS_Recruit", self->distributorId)
			    .detail("SSID", interfaceId)
			    .detail("Stage", "SSSignaling")
			    .detail("Addr", candidateWorker.worker.address())
			    .detail("Locality", candidateWorker.worker.locality.toString());

			// wait for timeout, but eventually move on if no TSS pair recruited
			Optional<bool> tssSuccessful = wait(timeout(tssState->waitOnTSS(), SERVER_KNOBS->TSS_RECRUITMENT_TIMEOUT));

			if (tssSuccessful.present() && tssSuccessful.get()) {
				TraceEvent("TSS_Recruit", self->distributorId)
				    .detail("SSID", interfaceId)
				    .detail("Stage", "SSGotPair")
				    .detail("Addr", candidateWorker.worker.address())
				    .detail("Locality", candidateWorker.worker.locality.toString());
			} else {
				TraceEvent(SevWarn, "TSS_RecruitError", self->distributorId)
				    .detail("SSID", interfaceId)
				    .detail("Reason",
				            tssSuccessful.present() ? "TSS recruitment failed for some reason"
				                                    : "TSS recruitment timed out")
				    .detail("Addr", candidateWorker.worker.address())
				    .detail("Locality", candidateWorker.worker.locality.toString());
			}
		}

		self->recruitingIds.erase(interfaceId);
		self->recruitingLocalities.erase(candidateWorker.worker.stableAddress());

		TraceEvent("DDRecruiting")
		    .detail("Primary", self->primary)
		    .detail("State", "Finished request")
		    .detail("WorkerID", candidateWorker.worker.id())
		    .detail("WorkerLocality", candidateWorker.worker.locality.toString())
		    .detail("Interf", interfaceId)
		    .detail("Addr", candidateWorker.worker.address())
		    .detail("RecruitingStream", self->recruitingStream.get());

		if (newServer.present()) {
			UID id = newServer.get().interf.id();
			if (!self->server_and_tss_info.count(id)) {
				if (!recruitTss || tssState->tssRecruitSuccess()) {
					self->addServer(newServer.get().interf,
					                candidateWorker.processClass,
					                self->serverTrackerErrorOut,
					                newServer.get().addedVersion,
					                ddEnabledState);
					// signal all done after adding tss to tracking info
					tssState->markComplete();
				}
			} else {
				TraceEvent(SevWarn, "DDRecruitmentError")
				    .detail("Reason", "Server ID already recruited")
				    .detail("ServerID", id);
			}
			if (!recruitTss) {
				self->doBuildTeams = true;
			}
		}
	}

	// SS and/or TSS recruitment failed at this point, update tssState
	if (recruitTss && tssState->tssRecruitFailed()) {
		tssState->markComplete();
		TEST(true); // TSS recruitment failed for some reason
	}
	if (!recruitTss && tssState->ssRecruitFailed()) {
		TEST(true); // SS with pair TSS recruitment failed for some reason
	}

	self->recruitingStream.set(self->recruitingStream.get() - 1);
	self->restartRecruiting.trigger();

	return Void();
}

ACTOR Future<Void> storageRecruiter(DDTeamCollection* self,
                                    Reference<AsyncVar<ServerDBInfo> const> db,
                                    const DDEnabledState* ddEnabledState) {
	state Future<RecruitStorageReply> fCandidateWorker;
	state RecruitStorageRequest lastRequest;
	state bool hasHealthyTeam;
	state std::map<AddressExclusion, int> numSSPerAddr;

	// tss-specific recruitment state
	state int32_t targetTSSInDC = 0;
	state int32_t tssToRecruit = 0;
	state int inProgressTSSCount = 0;
	state PromiseStream<Future<Void>> addTSSInProgress;
	state Future<Void> inProgressTSS =
	    actorCollection(addTSSInProgress.getFuture(), &inProgressTSSCount, nullptr, nullptr, nullptr);
	state Reference<TSSPairState> tssState = makeReference<TSSPairState>();
	state Future<Void> checkTss = self->initialFailureReactionDelay;
	state bool pendingTSSCheck = false;

	TraceEvent(SevDebug, "TSS_RecruitUpdated", self->distributorId).detail("Count", tssToRecruit);

	loop {
		try {
			// Divide TSS evenly in each DC if there are multiple
			// TODO would it be better to put all of them in primary DC?
			targetTSSInDC = self->configuration.desiredTSSCount;
			if (self->configuration.usableRegions > 1) {
				targetTSSInDC /= self->configuration.usableRegions;
				if (self->primary) {
					// put extras in primary DC if it's uneven
					targetTSSInDC += (self->configuration.desiredTSSCount % self->configuration.usableRegions);
				}
			}
			int newTssToRecruit = targetTSSInDC - self->tss_info_by_pair.size() - inProgressTSSCount;
			if (newTssToRecruit != tssToRecruit) {
				TraceEvent("TSS_RecruitUpdated", self->distributorId).detail("Count", newTssToRecruit);
				tssToRecruit = newTssToRecruit;

				// if we need to get rid of some TSS processes, signal to either cancel recruitment or kill existing TSS
				// processes
				if (!pendingTSSCheck && (tssToRecruit < 0 || self->zeroHealthyTeams->get()) &&
				    (self->isTssRecruiting || (self->zeroHealthyTeams->get() && self->tss_info_by_pair.size() > 0))) {
					checkTss = self->initialFailureReactionDelay;
				}
			}
			numSSPerAddr.clear();
			hasHealthyTeam = (self->healthyTeamCount != 0);
			RecruitStorageRequest rsr;
			std::set<AddressExclusion> exclusions;
			for (auto s = self->server_and_tss_info.begin(); s != self->server_and_tss_info.end(); ++s) {
				auto serverStatus = self->server_status.get(s->second->lastKnownInterface.id());
				if (serverStatus.excludeOnRecruit()) {
					TraceEvent(SevDebug, "DDRecruitExcl1")
					    .detail("Primary", self->primary)
					    .detail("Excluding", s->second->lastKnownInterface.address());
					auto addr = s->second->lastKnownInterface.stableAddress();
					AddressExclusion addrExcl(addr.ip, addr.port);
					exclusions.insert(addrExcl);
					numSSPerAddr[addrExcl]++; // increase from 0
				}
			}
			for (auto addr : self->recruitingLocalities) {
				exclusions.insert(AddressExclusion(addr.ip, addr.port));
			}

			auto excl = self->excludedServers.getKeys();
			for (const auto& s : excl) {
				if (self->excludedServers.get(s) != DDTeamCollection::Status::NONE) {
					TraceEvent(SevDebug, "DDRecruitExcl2")
					    .detail("Primary", self->primary)
					    .detail("Excluding", s.toString());
					exclusions.insert(s);
				}
			}

			// Exclude workers that have invalid locality
			for (auto& addr : self->invalidLocalityAddr) {
				TraceEvent(SevDebug, "DDRecruitExclInvalidAddr").detail("Excluding", addr.toString());
				exclusions.insert(addr);
			}

			rsr.criticalRecruitment = !hasHealthyTeam;
			for (auto it : exclusions) {
				rsr.excludeAddresses.push_back(it);
			}

			rsr.includeDCs = self->includedDCs;

			TraceEvent(rsr.criticalRecruitment ? SevWarn : SevInfo, "DDRecruiting")
			    .detail("Primary", self->primary)
			    .detail("State", "Sending request to CC")
			    .detail("Exclusions", rsr.excludeAddresses.size())
			    .detail("Critical", rsr.criticalRecruitment)
			    .detail("IncludedDCsSize", rsr.includeDCs.size());

			if (rsr.criticalRecruitment) {
				TraceEvent(SevWarn, "DDRecruitingEmergency", self->distributorId).detail("Primary", self->primary);
			}

			if (!fCandidateWorker.isValid() || fCandidateWorker.isReady() ||
			    rsr.excludeAddresses != lastRequest.excludeAddresses ||
			    rsr.criticalRecruitment != lastRequest.criticalRecruitment) {
				lastRequest = rsr;
				fCandidateWorker = brokenPromiseToNever(
				    db->get().clusterInterface.recruitStorage.getReply(rsr, TaskPriority::DataDistribution));
			}

			choose {
				when(RecruitStorageReply candidateWorker = wait(fCandidateWorker)) {
					AddressExclusion candidateSSAddr(candidateWorker.worker.stableAddress().ip,
					                                 candidateWorker.worker.stableAddress().port);
					int numExistingSS = numSSPerAddr[candidateSSAddr];
					if (numExistingSS >= 2) {
						TraceEvent(SevWarnAlways, "StorageRecruiterTooManySSOnSameAddr", self->distributorId)
						    .detail("Primary", self->primary)
						    .detail("Addr", candidateSSAddr.toString())
						    .detail("NumExistingSS", numExistingSS);
					}

					if (hasHealthyTeam && !tssState->active && tssToRecruit > 0) {
						TraceEvent("TSS_Recruit", self->distributorId)
						    .detail("Stage", "HoldTSS")
						    .detail("Addr", candidateSSAddr.toString())
						    .detail("Locality", candidateWorker.worker.locality.toString());

						TEST(true); // Starting TSS recruitment
						self->isTssRecruiting = true;
						tssState = makeReference<TSSPairState>(candidateWorker.worker.locality);

						addTSSInProgress.send(tssState->waitComplete());
						self->addActor.send(initializeStorage(self, candidateWorker, ddEnabledState, true, tssState));
						checkTss = self->initialFailureReactionDelay;
					} else {
						if (tssState->active && tssState->inDataZone(candidateWorker.worker.locality)) {
							TEST(true); // TSS recruits pair in same dc/datahall
							self->isTssRecruiting = false;
							TraceEvent("TSS_Recruit", self->distributorId)
							    .detail("Stage", "PairSS")
							    .detail("Addr", candidateSSAddr.toString())
							    .detail("Locality", candidateWorker.worker.locality.toString());
							self->addActor.send(
							    initializeStorage(self, candidateWorker, ddEnabledState, false, tssState));
							// successfully started recruitment of pair, reset tss recruitment state
							tssState = makeReference<TSSPairState>();
						} else {
							TEST(tssState->active); // TSS recruitment skipped potential pair because it's in a
							                        // different dc/datahall
							self->addActor.send(initializeStorage(
							    self, candidateWorker, ddEnabledState, false, makeReference<TSSPairState>()));
						}
					}
				}
				when(wait(db->onChange())) { // SOMEDAY: only if clusterInterface changes?
					fCandidateWorker = Future<RecruitStorageReply>();
				}
				when(wait(self->zeroHealthyTeams->onChange())) {
					if (!pendingTSSCheck && self->zeroHealthyTeams->get() &&
					    (self->isTssRecruiting || self->tss_info_by_pair.size() > 0)) {
						checkTss = self->initialFailureReactionDelay;
					}
				}
				when(wait(checkTss)) {
					bool cancelTss = self->isTssRecruiting && (tssToRecruit < 0 || self->zeroHealthyTeams->get());
					// Can't kill more tss' than we have. Kill 1 if zero healthy teams, otherwise kill enough to get
					// back to the desired amount
					int tssToKill = std::min((int)self->tss_info_by_pair.size(),
					                         std::max(-tssToRecruit, self->zeroHealthyTeams->get() ? 1 : 0));
					if (cancelTss) {
						TEST(tssToRecruit < 0); // tss recruitment cancelled due to too many TSS
						TEST(self->zeroHealthyTeams->get()); // tss recruitment cancelled due zero healthy teams

						TraceEvent(SevWarn, "TSS_RecruitCancelled", self->distributorId)
						    .detail("Reason", tssToRecruit <= 0 ? "TooMany" : "ZeroHealthyTeams");
						tssState->cancel();
						tssState = makeReference<TSSPairState>();
						self->isTssRecruiting = false;

						pendingTSSCheck = true;
						checkTss = delay(SERVER_KNOBS->TSS_DD_CHECK_INTERVAL);
					} else if (tssToKill > 0) {
						auto itr = self->tss_info_by_pair.begin();
						for (int i = 0; i < tssToKill; i++, itr++) {
							UID tssId = itr->second->id;
							StorageServerInterface tssi = itr->second->lastKnownInterface;

							if (self->shouldHandleServer(tssi) && self->server_and_tss_info.count(tssId)) {
								Promise<Void> killPromise = itr->second->killTss;
								if (killPromise.canBeSet()) {
									TEST(tssToRecruit < 0); // Killing TSS due to too many TSS
									TEST(self->zeroHealthyTeams->get()); // Killing TSS due zero healthy teams
									TraceEvent(SevWarn, "TSS_DDKill", self->distributorId)
									    .detail("TSSID", tssId)
									    .detail("Reason",
									            self->zeroHealthyTeams->get() ? "ZeroHealthyTeams" : "TooMany");
									killPromise.send(Void());
								}
							}
						}
						// If we're killing a TSS because of zero healthy teams, wait a bit to give the replacing SS a
						// change to join teams and stuff before killing another TSS
						pendingTSSCheck = true;
						checkTss = delay(SERVER_KNOBS->TSS_DD_CHECK_INTERVAL);
					} else if (self->isTssRecruiting) {
						// check again later in case we need to cancel recruitment
						pendingTSSCheck = true;
						checkTss = delay(SERVER_KNOBS->TSS_DD_CHECK_INTERVAL);
						// FIXME: better way to do this than timer?
					} else {
						pendingTSSCheck = false;
						checkTss = Never();
					}
				}
				when(wait(self->restartRecruiting.onTrigger())) {}
			}
			wait(delay(FLOW_KNOBS->PREVENT_FAST_SPIN_DELAY, TaskPriority::DataDistribution));
		} catch (Error& e) {
			if (e.code() != error_code_timed_out) {
				throw;
			}
			TEST(true); // Storage recruitment timed out
		}
	}
}

ACTOR Future<Void> updateReplicasKey(DDTeamCollection* self, Optional<Key> dcId) {
	std::vector<Future<Void>> serverUpdates;

	for (auto& it : self->server_info) {
		serverUpdates.push_back(it.second->updated.getFuture());
	}

	wait(self->initialFailureReactionDelay && waitForAll(serverUpdates));
	wait(waitUntilHealthy(self));
	TraceEvent("DDUpdatingReplicas", self->distributorId)
	    .detail("Primary", self->primary)
	    .detail("DcId", dcId)
	    .detail("Replicas", self->configuration.storageTeamSize);
	state Transaction tr(self->cx);
	loop {
		try {
			Optional<Value> val = wait(tr.get(datacenterReplicasKeyFor(dcId)));
			state int oldReplicas = val.present() ? decodeDatacenterReplicasValue(val.get()) : 0;
			if (oldReplicas == self->configuration.storageTeamSize) {
				TraceEvent("DDUpdatedAlready", self->distributorId)
				    .detail("Primary", self->primary)
				    .detail("DcId", dcId)
				    .detail("Replicas", self->configuration.storageTeamSize);
				return Void();
			}
			if (oldReplicas < self->configuration.storageTeamSize) {
				tr.set(rebootWhenDurableKey, StringRef());
			}
			tr.set(datacenterReplicasKeyFor(dcId), datacenterReplicasValue(self->configuration.storageTeamSize));
			wait(tr.commit());
			TraceEvent("DDUpdatedReplicas", self->distributorId)
			    .detail("Primary", self->primary)
			    .detail("DcId", dcId)
			    .detail("Replicas", self->configuration.storageTeamSize)
			    .detail("OldReplicas", oldReplicas);
			return Void();
		} catch (Error& e) {
			wait(tr.onError(e));
		}
	}
}

ACTOR Future<Void> serverGetTeamRequests(TeamCollectionInterface tci, DDTeamCollection* self) {
	loop {
		GetTeamRequest req = waitNext(tci.getTeam.getFuture());
		self->addActor.send(self->getTeam(self, req));
	}
}

ACTOR Future<Void> remoteRecovered(Reference<AsyncVar<ServerDBInfo> const> db) {
	TraceEvent("DDTrackerStarting");
	while (db->get().recoveryState < RecoveryState::ALL_LOGS_RECRUITED) {
		TraceEvent("DDTrackerStarting").detail("RecoveryState", (int)db->get().recoveryState);
		wait(db->onChange());
	}
	return Void();
}

ACTOR Future<Void> monitorHealthyTeams(DDTeamCollection* self) {
	TraceEvent("DDMonitorHealthyTeamsStart").detail("ZeroHealthyTeams", self->zeroHealthyTeams->get());
	loop choose {
		when(wait(self->zeroHealthyTeams->get()
		              ? delay(SERVER_KNOBS->DD_ZERO_HEALTHY_TEAM_DELAY, TaskPriority::DataDistribution)
		              : Never())) {
			self->doBuildTeams = true;
			wait(DDTeamCollection::checkBuildTeams(self));
		}
		when(wait(self->zeroHealthyTeams->onChange())) {}
	}
}

// Keep track of servers and teams -- serves requests for getRandomTeam
ACTOR Future<Void> dataDistributionTeamCollection(Reference<DDTeamCollection> teamCollection,
                                                  Reference<InitialDataDistribution> initData,
                                                  TeamCollectionInterface tci,
                                                  Reference<AsyncVar<ServerDBInfo> const> db,
                                                  DDEnabledState const* ddEnabledState) {
	state DDTeamCollection* self = teamCollection.getPtr();
	state Future<Void> loggingTrigger = Void();
	state PromiseStream<Void> serverRemoved;
	state Future<Void> error = actorCollection(self->addActor.getFuture());

	try {
		wait(DDTeamCollection::init(self, initData, ddEnabledState));
		initData = Reference<InitialDataDistribution>();
		self->addActor.send(serverGetTeamRequests(tci, self));

		TraceEvent("DDTeamCollectionBegin", self->distributorId).detail("Primary", self->primary);
		wait(self->readyToStart || error);
		TraceEvent("DDTeamCollectionReadyToStart", self->distributorId).detail("Primary", self->primary);

		// removeBadTeams() does not always run. We may need to restart the actor when needed.
		// So we need the badTeamRemover variable to check if the actor is ready.
		if (self->badTeamRemover.isReady()) {
			self->badTeamRemover = removeBadTeams(self);
			self->addActor.send(self->badTeamRemover);
		}

		self->addActor.send(machineTeamRemover(self));
		self->addActor.send(serverTeamRemover(self));

		if (self->wrongStoreTypeRemover.isReady()) {
			self->wrongStoreTypeRemover = removeWrongStoreType(self);
			self->addActor.send(self->wrongStoreTypeRemover);
		}

		self->traceTeamCollectionInfo();

		if (self->includedDCs.size()) {
			// start this actor before any potential recruitments can happen
			self->addActor.send(updateReplicasKey(self, self->includedDCs[0]));
		}

		// The following actors (e.g. storageRecruiter) do not need to be assigned to a variable because
		// they are always running.
		self->addActor.send(storageRecruiter(self, db, ddEnabledState));
		self->addActor.send(monitorStorageServerRecruitment(self));
		self->addActor.send(waitServerListChange(self, serverRemoved.getFuture(), ddEnabledState));
		self->addActor.send(trackExcludedServers(self));
		self->addActor.send(monitorHealthyTeams(self));
		self->addActor.send(waitHealthyZoneChange(self));

		if (self->primary) { // the primary dc also handle the satellite dc's perpetual wiggling
			self->addActor.send(monitorPerpetualStorageWiggle(self, ddEnabledState));
		}
		// SOMEDAY: Monitor FF/serverList for (new) servers that aren't in allServers and add or remove them

		loop choose {
			when(UID removedServer = waitNext(self->removedServers.getFuture())) {
				TEST(true); // Storage server removed from database
				self->removeServer(removedServer);
				serverRemoved.send(Void());

				self->restartRecruiting.trigger();
			}
			when(UID removedTSS = waitNext(self->removedTSS.getFuture())) {
				TEST(true); // TSS removed from database
				self->removeTSS(removedTSS);
				serverRemoved.send(Void());

				self->restartRecruiting.trigger();
			}
			when(wait(self->zeroHealthyTeams->onChange())) {
				if (self->zeroHealthyTeams->get()) {
					self->restartRecruiting.trigger();
					self->noHealthyTeams();
				}
			}
			when(wait(loggingTrigger)) {
				int highestPriority = 0;
				for (auto it : self->priority_teams) {
					if (it.second > 0) {
						highestPriority = std::max(highestPriority, it.first);
					}
				}

				TraceEvent("TotalDataInFlight", self->distributorId)
				    .detail("Primary", self->primary)
				    .detail("TotalBytes", self->getDebugTotalDataInFlight())
				    .detail("UnhealthyServers", self->unhealthyServers)
				    .detail("ServerCount", self->server_info.size())
				    .detail("StorageTeamSize", self->configuration.storageTeamSize)
				    .detail("HighestPriority", highestPriority)
				    .trackLatest(self->primary ? "TotalDataInFlight" : "TotalDataInFlightRemote");
				loggingTrigger = delay(SERVER_KNOBS->DATA_DISTRIBUTION_LOGGING_INTERVAL, TaskPriority::FlushTrace);
			}
			when(wait(self->serverTrackerErrorOut.getFuture())) {} // Propagate errors from storageServerTracker
			when(wait(error)) {}
		}
	} catch (Error& e) {
		if (e.code() != error_code_movekeys_conflict)
			TraceEvent(SevError, "DataDistributionTeamCollectionError", self->distributorId).error(e);
		throw e;
	}
}

ACTOR Future<Void> waitForDataDistributionEnabled(Database cx, const DDEnabledState* ddEnabledState) {
	state Transaction tr(cx);
	loop {
		wait(delay(SERVER_KNOBS->DD_ENABLED_CHECK_DELAY, TaskPriority::DataDistribution));

		try {
			Optional<Value> mode = wait(tr.get(dataDistributionModeKey));
			if (!mode.present() && ddEnabledState->isDDEnabled()) {
				TraceEvent("WaitForDDEnabledSucceeded");
				return Void();
			}
			if (mode.present()) {
				BinaryReader rd(mode.get(), Unversioned());
				int m;
				rd >> m;
				TraceEvent(SevDebug, "WaitForDDEnabled")
				    .detail("Mode", m)
				    .detail("IsDDEnabled", ddEnabledState->isDDEnabled());
				if (m && ddEnabledState->isDDEnabled()) {
					TraceEvent("WaitForDDEnabledSucceeded");
					return Void();
				}
			}

			tr.reset();
		} catch (Error& e) {
			wait(tr.onError(e));
		}
	}
}

ACTOR Future<bool> isDataDistributionEnabled(Database cx, const DDEnabledState* ddEnabledState) {
	state Transaction tr(cx);
	loop {
		try {
			Optional<Value> mode = wait(tr.get(dataDistributionModeKey));
			if (!mode.present() && ddEnabledState->isDDEnabled())
				return true;
			if (mode.present()) {
				BinaryReader rd(mode.get(), Unversioned());
				int m;
				rd >> m;
				if (m && ddEnabledState->isDDEnabled()) {
					TraceEvent(SevDebug, "IsDDEnabledSucceeded")
					    .detail("Mode", m)
					    .detail("IsDDEnabled", ddEnabledState->isDDEnabled());
					return true;
				}
			}
			// SOMEDAY: Write a wrapper in MoveKeys.actor.h
			Optional<Value> readVal = wait(tr.get(moveKeysLockOwnerKey));
			UID currentOwner =
			    readVal.present() ? BinaryReader::fromStringRef<UID>(readVal.get(), Unversioned()) : UID();
			if (ddEnabledState->isDDEnabled() && (currentOwner != dataDistributionModeLock)) {
				TraceEvent(SevDebug, "IsDDEnabledSucceeded")
				    .detail("CurrentOwner", currentOwner)
				    .detail("DDModeLock", dataDistributionModeLock)
				    .detail("IsDDEnabled", ddEnabledState->isDDEnabled());
				return true;
			}
			TraceEvent(SevDebug, "IsDDEnabledFailed")
			    .detail("CurrentOwner", currentOwner)
			    .detail("DDModeLock", dataDistributionModeLock)
			    .detail("IsDDEnabled", ddEnabledState->isDDEnabled());
			return false;
		} catch (Error& e) {
			wait(tr.onError(e));
		}
	}
}

// Ensures that the serverKeys key space is properly coalesced
// This method is only used for testing and is not implemented in a manner that is safe for large databases
ACTOR Future<Void> debugCheckCoalescing(Database cx) {
	state Transaction tr(cx);
	loop {
		try {
			state RangeResult serverList = wait(tr.getRange(serverListKeys, CLIENT_KNOBS->TOO_MANY));
			ASSERT(!serverList.more && serverList.size() < CLIENT_KNOBS->TOO_MANY);

			state int i;
			for (i = 0; i < serverList.size(); i++) {
				state UID id = decodeServerListValue(serverList[i].value).id();
				RangeResult ranges = wait(krmGetRanges(&tr, serverKeysPrefixFor(id), allKeys));
				ASSERT(ranges.end()[-1].key == allKeys.end);

				for (int j = 0; j < ranges.size() - 2; j++)
					if (ranges[j].value == ranges[j + 1].value)
						TraceEvent(SevError, "UncoalescedValues", id)
						    .detail("Key1", ranges[j].key)
						    .detail("Key2", ranges[j + 1].key)
						    .detail("Value", ranges[j].value);
			}

			TraceEvent("DoneCheckingCoalescing");
			return Void();
		} catch (Error& e) {
			wait(tr.onError(e));
		}
	}
}

static std::set<int> const& normalDDQueueErrors() {
	static std::set<int> s;
	if (s.empty()) {
		s.insert(error_code_movekeys_conflict);
		s.insert(error_code_broken_promise);
	}
	return s;
}

ACTOR Future<Void> pollMoveKeysLock(Database cx, MoveKeysLock lock, const DDEnabledState* ddEnabledState) {
	loop {
		wait(delay(SERVER_KNOBS->MOVEKEYS_LOCK_POLLING_DELAY));
		state Transaction tr(cx);
		loop {
			try {
				wait(checkMoveKeysLockReadOnly(&tr, lock, ddEnabledState));
				break;
			} catch (Error& e) {
				wait(tr.onError(e));
			}
		}
	}
}

struct DataDistributorData : NonCopyable, ReferenceCounted<DataDistributorData> {
	Reference<AsyncVar<ServerDBInfo> const> dbInfo;
	UID ddId;
	PromiseStream<Future<Void>> addActor;
	DDTeamCollection* teamCollection;

	DataDistributorData(Reference<AsyncVar<ServerDBInfo> const> const& db, UID id)
	  : dbInfo(db), ddId(id), teamCollection(nullptr) {}
};

ACTOR Future<Void> monitorBatchLimitedTime(Reference<AsyncVar<ServerDBInfo> const> db, double* lastLimited) {
	loop {
		wait(delay(SERVER_KNOBS->METRIC_UPDATE_RATE));

		state Reference<GrvProxyInfo> grvProxies(new GrvProxyInfo(db->get().client.grvProxies, false));

		choose {
			when(wait(db->onChange())) {}
			when(GetHealthMetricsReply reply =
			         wait(grvProxies->size() ? basicLoadBalance(grvProxies,
			                                                    &GrvProxyInterface::getHealthMetrics,
			                                                    GetHealthMetricsRequest(false))
			                                 : Never())) {
				if (reply.healthMetrics.batchLimited) {
					*lastLimited = now();
				}
			}
		}
	}
}

// Runs the data distribution algorithm for FDB, including the DD Queue, DD tracker, and DD team collection
ACTOR Future<Void> dataDistribution(Reference<DataDistributorData> self,
                                    PromiseStream<GetMetricsListRequest> getShardMetricsList,
                                    const DDEnabledState* ddEnabledState) {
	state double lastLimited = 0;
	self->addActor.send(monitorBatchLimitedTime(self->dbInfo, &lastLimited));

	state Database cx = openDBOnServer(self->dbInfo, TaskPriority::DataDistributionLaunch, LockAware::True);
	cx->locationCacheSize = SERVER_KNOBS->DD_LOCATION_CACHE_SIZE;

	// cx->setOption( FDBDatabaseOptions::LOCATION_CACHE_SIZE, StringRef((uint8_t*)
	// &SERVER_KNOBS->DD_LOCATION_CACHE_SIZE, 8) ); ASSERT( cx->locationCacheSize ==
	// SERVER_KNOBS->DD_LOCATION_CACHE_SIZE
	// );

	// wait(debugCheckCoalescing(cx));
	state std::vector<Optional<Key>> primaryDcId;
	state std::vector<Optional<Key>> remoteDcIds;
	state DatabaseConfiguration configuration;
	state Reference<InitialDataDistribution> initData;
	state MoveKeysLock lock;
	state Reference<DDTeamCollection> primaryTeamCollection;
	state Reference<DDTeamCollection> remoteTeamCollection;
	state bool trackerCancelled;
	loop {
		trackerCancelled = false;

		// Stored outside of data distribution tracker to avoid slow tasks
		// when tracker is cancelled
		state KeyRangeMap<ShardTrackedData> shards;
		state Promise<UID> removeFailedServer;
		try {
			loop {
				TraceEvent("DDInitTakingMoveKeysLock", self->ddId);
				MoveKeysLock lock_ = wait(takeMoveKeysLock(cx, self->ddId));
				lock = lock_;
				TraceEvent("DDInitTookMoveKeysLock", self->ddId);

				DatabaseConfiguration configuration_ = wait(getDatabaseConfiguration(cx));
				configuration = configuration_;
				primaryDcId.clear();
				remoteDcIds.clear();
				const std::vector<RegionInfo>& regions = configuration.regions;
				if (configuration.regions.size() > 0) {
					primaryDcId.push_back(regions[0].dcId);
				}
				if (configuration.regions.size() > 1) {
					remoteDcIds.push_back(regions[1].dcId);
				}

				TraceEvent("DDInitGotConfiguration", self->ddId).detail("Conf", configuration.toString());

				state Transaction tr(cx);
				loop {
					try {
						tr.setOption(FDBTransactionOptions::ACCESS_SYSTEM_KEYS);
						tr.setOption(FDBTransactionOptions::PRIORITY_SYSTEM_IMMEDIATE);

						RangeResult replicaKeys = wait(tr.getRange(datacenterReplicasKeys, CLIENT_KNOBS->TOO_MANY));

						for (auto& kv : replicaKeys) {
							auto dcId = decodeDatacenterReplicasKey(kv.key);
							auto replicas = decodeDatacenterReplicasValue(kv.value);
							if ((primaryDcId.size() && primaryDcId[0] == dcId) ||
							    (remoteDcIds.size() && remoteDcIds[0] == dcId && configuration.usableRegions > 1)) {
								if (replicas > configuration.storageTeamSize) {
									tr.set(kv.key, datacenterReplicasValue(configuration.storageTeamSize));
								}
							} else {
								tr.clear(kv.key);
							}
						}

						wait(tr.commit());
						break;
					} catch (Error& e) {
						wait(tr.onError(e));
					}
				}

				TraceEvent("DDInitUpdatedReplicaKeys", self->ddId);
				Reference<InitialDataDistribution> initData_ = wait(getInitialDataDistribution(
				    cx,
				    self->ddId,
				    lock,
				    configuration.usableRegions > 1 ? remoteDcIds : std::vector<Optional<Key>>(),
				    ddEnabledState));
				initData = initData_;
				if (initData->shards.size() > 1) {
					TraceEvent("DDInitGotInitialDD", self->ddId)
					    .detail("B", initData->shards.end()[-2].key)
					    .detail("E", initData->shards.end()[-1].key)
					    .detail("Src", describe(initData->shards.end()[-2].primarySrc))
					    .detail("Dest", describe(initData->shards.end()[-2].primaryDest))
					    .trackLatest("InitialDD");
				} else {
					TraceEvent("DDInitGotInitialDD", self->ddId)
					    .detail("B", "")
					    .detail("E", "")
					    .detail("Src", "[no items]")
					    .detail("Dest", "[no items]")
					    .trackLatest("InitialDD");
				}

				if (initData->mode && ddEnabledState->isDDEnabled()) {
					// mode may be set true by system operator using fdbcli and isDDEnabled() set to true
					break;
				}
				TraceEvent("DataDistributionDisabled", self->ddId);

				TraceEvent("MovingData", self->ddId)
				    .detail("InFlight", 0)
				    .detail("InQueue", 0)
				    .detail("AverageShardSize", -1)
				    .detail("UnhealthyRelocations", 0)
				    .detail("HighestPriority", 0)
				    .detail("BytesWritten", 0)
				    .detail("PriorityRecoverMove", 0)
				    .detail("PriorityRebalanceUnderutilizedTeam", 0)
				    .detail("PriorityRebalannceOverutilizedTeam", 0)
				    .detail("PriorityTeamHealthy", 0)
				    .detail("PriorityTeamContainsUndesiredServer", 0)
				    .detail("PriorityTeamRedundant", 0)
				    .detail("PriorityMergeShard", 0)
				    .detail("PriorityTeamUnhealthy", 0)
				    .detail("PriorityTeam2Left", 0)
				    .detail("PriorityTeam1Left", 0)
				    .detail("PriorityTeam0Left", 0)
				    .detail("PrioritySplitShard", 0)
				    .trackLatest("MovingData");

				TraceEvent("TotalDataInFlight", self->ddId)
				    .detail("Primary", true)
				    .detail("TotalBytes", 0)
				    .detail("UnhealthyServers", 0)
				    .detail("HighestPriority", 0)
				    .trackLatest("TotalDataInFlight");
				TraceEvent("TotalDataInFlight", self->ddId)
				    .detail("Primary", false)
				    .detail("TotalBytes", 0)
				    .detail("UnhealthyServers", 0)
				    .detail("HighestPriority", configuration.usableRegions > 1 ? 0 : -1)
				    .trackLatest("TotalDataInFlightRemote");

				wait(waitForDataDistributionEnabled(cx, ddEnabledState));
				TraceEvent("DataDistributionEnabled");
			}

			// When/If this assertion fails, Evan owes Ben a pat on the back for his foresight
			ASSERT(configuration.storageTeamSize > 0);

			state PromiseStream<RelocateShard> output;
			state PromiseStream<RelocateShard> input;
			state PromiseStream<Promise<int64_t>> getAverageShardBytes;
			state PromiseStream<Promise<int>> getUnhealthyRelocationCount;
			state PromiseStream<GetMetricsRequest> getShardMetrics;
			state Reference<AsyncVar<bool>> processingUnhealthy(new AsyncVar<bool>(false));
			state Promise<Void> readyToStart;
			state Reference<ShardsAffectedByTeamFailure> shardsAffectedByTeamFailure(new ShardsAffectedByTeamFailure);

			state int shard = 0;
			for (; shard < initData->shards.size() - 1; shard++) {
				KeyRangeRef keys = KeyRangeRef(initData->shards[shard].key, initData->shards[shard + 1].key);
				shardsAffectedByTeamFailure->defineShard(keys);
				std::vector<ShardsAffectedByTeamFailure::Team> teams;
				teams.push_back(ShardsAffectedByTeamFailure::Team(initData->shards[shard].primarySrc, true));
				if (configuration.usableRegions > 1) {
					teams.push_back(ShardsAffectedByTeamFailure::Team(initData->shards[shard].remoteSrc, false));
				}
				if (g_network->isSimulated()) {
					TraceEvent("DDInitShard")
					    .detail("Keys", keys)
					    .detail("PrimarySrc", describe(initData->shards[shard].primarySrc))
					    .detail("RemoteSrc", describe(initData->shards[shard].remoteSrc))
					    .detail("PrimaryDest", describe(initData->shards[shard].primaryDest))
					    .detail("RemoteDest", describe(initData->shards[shard].remoteDest));
				}

				shardsAffectedByTeamFailure->moveShard(keys, teams);
				if (initData->shards[shard].hasDest) {
					// This shard is already in flight.  Ideally we should use dest in ShardsAffectedByTeamFailure and
					// generate a dataDistributionRelocator directly in DataDistributionQueue to track it, but it's
					// easier to just (with low priority) schedule it for movement.
					bool unhealthy = initData->shards[shard].primarySrc.size() != configuration.storageTeamSize;
					if (!unhealthy && configuration.usableRegions > 1) {
						unhealthy = initData->shards[shard].remoteSrc.size() != configuration.storageTeamSize;
					}
					output.send(RelocateShard(
					    keys, unhealthy ? SERVER_KNOBS->PRIORITY_TEAM_UNHEALTHY : SERVER_KNOBS->PRIORITY_RECOVER_MOVE));
				}
				wait(yield(TaskPriority::DataDistribution));
			}

			vector<TeamCollectionInterface> tcis;

			Reference<AsyncVar<bool>> anyZeroHealthyTeams;
			vector<Reference<AsyncVar<bool>>> zeroHealthyTeams;
			tcis.push_back(TeamCollectionInterface());
			zeroHealthyTeams.push_back(makeReference<AsyncVar<bool>>(true));
			int storageTeamSize = configuration.storageTeamSize;

			vector<Future<Void>> actors;
			if (configuration.usableRegions > 1) {
				tcis.push_back(TeamCollectionInterface());
				storageTeamSize = 2 * configuration.storageTeamSize;

				zeroHealthyTeams.push_back(makeReference<AsyncVar<bool>>(true));
				anyZeroHealthyTeams = makeReference<AsyncVar<bool>>(true);
				actors.push_back(anyTrue(zeroHealthyTeams, anyZeroHealthyTeams));
			} else {
				anyZeroHealthyTeams = zeroHealthyTeams[0];
			}

			actors.push_back(pollMoveKeysLock(cx, lock, ddEnabledState));
			actors.push_back(reportErrorsExcept(dataDistributionTracker(initData,
			                                                            cx,
			                                                            output,
			                                                            shardsAffectedByTeamFailure,
			                                                            getShardMetrics,
			                                                            getShardMetricsList,
			                                                            getAverageShardBytes.getFuture(),
			                                                            readyToStart,
			                                                            anyZeroHealthyTeams,
			                                                            self->ddId,
			                                                            &shards,
			                                                            &trackerCancelled),
			                                    "DDTracker",
			                                    self->ddId,
			                                    &normalDDQueueErrors()));
			actors.push_back(reportErrorsExcept(dataDistributionQueue(cx,
			                                                          output,
			                                                          input.getFuture(),
			                                                          getShardMetrics,
			                                                          processingUnhealthy,
			                                                          tcis,
			                                                          shardsAffectedByTeamFailure,
			                                                          lock,
			                                                          getAverageShardBytes,
			                                                          getUnhealthyRelocationCount,
			                                                          self->ddId,
			                                                          storageTeamSize,
			                                                          configuration.storageTeamSize,
			                                                          &lastLimited,
			                                                          ddEnabledState),
			                                    "DDQueue",
			                                    self->ddId,
			                                    &normalDDQueueErrors()));

			vector<DDTeamCollection*> teamCollectionsPtrs;
			primaryTeamCollection = makeReference<DDTeamCollection>(
			    cx,
			    self->ddId,
			    lock,
			    output,
			    shardsAffectedByTeamFailure,
			    configuration,
			    primaryDcId,
			    configuration.usableRegions > 1 ? remoteDcIds : std::vector<Optional<Key>>(),
			    readyToStart.getFuture(),
			    zeroHealthyTeams[0],
			    true,
			    processingUnhealthy,
			    getShardMetrics,
			    removeFailedServer,
			    getUnhealthyRelocationCount);
			teamCollectionsPtrs.push_back(primaryTeamCollection.getPtr());
			if (configuration.usableRegions > 1) {
				remoteTeamCollection =
				    makeReference<DDTeamCollection>(cx,
				                                    self->ddId,
				                                    lock,
				                                    output,
				                                    shardsAffectedByTeamFailure,
				                                    configuration,
				                                    remoteDcIds,
				                                    Optional<std::vector<Optional<Key>>>(),
				                                    readyToStart.getFuture() && remoteRecovered(self->dbInfo),
				                                    zeroHealthyTeams[1],
				                                    false,
				                                    processingUnhealthy,
				                                    getShardMetrics,
				                                    removeFailedServer,
				                                    getUnhealthyRelocationCount);
				teamCollectionsPtrs.push_back(remoteTeamCollection.getPtr());
				remoteTeamCollection->teamCollections = teamCollectionsPtrs;
				actors.push_back(
				    reportErrorsExcept(dataDistributionTeamCollection(
				                           remoteTeamCollection, initData, tcis[1], self->dbInfo, ddEnabledState),
				                       "DDTeamCollectionSecondary",
				                       self->ddId,
				                       &normalDDQueueErrors()));
				actors.push_back(printSnapshotTeamsInfo(remoteTeamCollection));
			}
			primaryTeamCollection->teamCollections = teamCollectionsPtrs;
			self->teamCollection = primaryTeamCollection.getPtr();
			actors.push_back(reportErrorsExcept(
			    dataDistributionTeamCollection(primaryTeamCollection, initData, tcis[0], self->dbInfo, ddEnabledState),
			    "DDTeamCollectionPrimary",
			    self->ddId,
			    &normalDDQueueErrors()));

			actors.push_back(printSnapshotTeamsInfo(primaryTeamCollection));
			actors.push_back(yieldPromiseStream(output.getFuture(), input));

			wait(waitForAll(actors));
			return Void();
		} catch (Error& e) {
			trackerCancelled = true;
			state Error err = e;
			TraceEvent("DataDistributorDestroyTeamCollections").error(e);
			self->teamCollection = nullptr;
			primaryTeamCollection = Reference<DDTeamCollection>();
			remoteTeamCollection = Reference<DDTeamCollection>();
			wait(shards.clearAsync());
			TraceEvent("DataDistributorTeamCollectionsDestroyed").error(err);
			if (removeFailedServer.getFuture().isReady() && !removeFailedServer.getFuture().isError()) {
				TraceEvent("RemoveFailedServer", removeFailedServer.getFuture().get()).error(err);
				wait(removeKeysFromFailedServer(cx, removeFailedServer.getFuture().get(), lock, ddEnabledState));
				Optional<UID> tssPairID;
				wait(removeStorageServer(cx, removeFailedServer.getFuture().get(), tssPairID, lock, ddEnabledState));
			} else {
				if (err.code() != error_code_movekeys_conflict) {
					throw err;
				}

				bool ddEnabled = wait(isDataDistributionEnabled(cx, ddEnabledState));
				TraceEvent("DataDistributionMoveKeysConflict").detail("DataDistributionEnabled", ddEnabled).error(err);
				if (ddEnabled) {
					throw err;
				}
			}
		}
	}
}

static std::set<int> const& normalDataDistributorErrors() {
	static std::set<int> s;
	if (s.empty()) {
		s.insert(error_code_worker_removed);
		s.insert(error_code_broken_promise);
		s.insert(error_code_actor_cancelled);
		s.insert(error_code_please_reboot);
		s.insert(error_code_movekeys_conflict);
	}
	return s;
}

<<<<<<< HEAD
ACTOR Future<Void> ddSnapCreateCore(DistributorSnapRequest snapReq, Reference<AsyncVar<ServerDBInfo> const> db) {
	state Database cx = openDBOnServer(db, TaskPriority::DefaultDelay, LockAware::TRUE);
=======
ACTOR Future<Void> ddSnapCreateCore(DistributorSnapRequest snapReq, Reference<AsyncVar<struct ServerDBInfo>> db) {
	state Database cx = openDBOnServer(db, TaskPriority::DefaultDelay, LockAware::True);
>>>>>>> 5c9a38e5
	state ReadYourWritesTransaction tr(cx);
	loop {
		try {
			tr.setOption(FDBTransactionOptions::ACCESS_SYSTEM_KEYS);
			tr.setOption(FDBTransactionOptions::LOCK_AWARE);
			TraceEvent("SnapDataDistributor_WriteFlagAttempt")
			    .detail("SnapPayload", snapReq.snapPayload)
			    .detail("SnapUID", snapReq.snapUID);
			tr.set(writeRecoveryKey, writeRecoveryKeyTrue);
			wait(tr.commit());
			break;
		} catch (Error& e) {
			TraceEvent("SnapDataDistributor_WriteFlagError").error(e);
			wait(tr.onError(e));
		}
	}
	TraceEvent("SnapDataDistributor_SnapReqEnter")
	    .detail("SnapPayload", snapReq.snapPayload)
	    .detail("SnapUID", snapReq.snapUID);
	try {
		// disable tlog pop on local tlog nodes
		state std::vector<TLogInterface> tlogs = db->get().logSystemConfig.allLocalLogs(false);
		std::vector<Future<Void>> disablePops;
		disablePops.reserve(tlogs.size());
		for (const auto& tlog : tlogs) {
			disablePops.push_back(transformErrors(
			    throwErrorOr(tlog.disablePopRequest.tryGetReply(TLogDisablePopRequest(snapReq.snapUID))),
			    snap_disable_tlog_pop_failed()));
		}
		wait(waitForAll(disablePops));

		TraceEvent("SnapDataDistributor_AfterDisableTLogPop")
		    .detail("SnapPayload", snapReq.snapPayload)
		    .detail("SnapUID", snapReq.snapUID);
		// snap local storage nodes
		std::vector<WorkerInterface> storageWorkers =
		    wait(transformErrors(getStorageWorkers(cx, db, true /* localOnly */), snap_storage_failed()));
		TraceEvent("SnapDataDistributor_GotStorageWorkers")
		    .detail("SnapPayload", snapReq.snapPayload)
		    .detail("SnapUID", snapReq.snapUID);
		std::vector<Future<Void>> storageSnapReqs;
		storageSnapReqs.reserve(storageWorkers.size());
		for (const auto& worker : storageWorkers) {
			storageSnapReqs.push_back(
			    transformErrors(throwErrorOr(worker.workerSnapReq.tryGetReply(WorkerSnapRequest(
			                        snapReq.snapPayload, snapReq.snapUID, LiteralStringRef("storage")))),
			                    snap_storage_failed()));
		}
		wait(waitForAll(storageSnapReqs));

		TraceEvent("SnapDataDistributor_AfterSnapStorage")
		    .detail("SnapPayload", snapReq.snapPayload)
		    .detail("SnapUID", snapReq.snapUID);
		// snap local tlog nodes
		std::vector<Future<Void>> tLogSnapReqs;
		tLogSnapReqs.reserve(tlogs.size());
		for (const auto& tlog : tlogs) {
			tLogSnapReqs.push_back(
			    transformErrors(throwErrorOr(tlog.snapRequest.tryGetReply(
			                        TLogSnapRequest(snapReq.snapPayload, snapReq.snapUID, LiteralStringRef("tlog")))),
			                    snap_tlog_failed()));
		}
		wait(waitForAll(tLogSnapReqs));

		TraceEvent("SnapDataDistributor_AfterTLogStorage")
		    .detail("SnapPayload", snapReq.snapPayload)
		    .detail("SnapUID", snapReq.snapUID);
		// enable tlog pop on local tlog nodes
		std::vector<Future<Void>> enablePops;
		enablePops.reserve(tlogs.size());
		for (const auto& tlog : tlogs) {
			enablePops.push_back(
			    transformErrors(throwErrorOr(tlog.enablePopRequest.tryGetReply(TLogEnablePopRequest(snapReq.snapUID))),
			                    snap_enable_tlog_pop_failed()));
		}
		wait(waitForAll(enablePops));

		TraceEvent("SnapDataDistributor_AfterEnableTLogPops")
		    .detail("SnapPayload", snapReq.snapPayload)
		    .detail("SnapUID", snapReq.snapUID);
		// snap the coordinators
		std::vector<WorkerInterface> coordWorkers = wait(getCoordWorkers(cx, db));
		TraceEvent("SnapDataDistributor_GotCoordWorkers")
		    .detail("SnapPayload", snapReq.snapPayload)
		    .detail("SnapUID", snapReq.snapUID);
		std::vector<Future<Void>> coordSnapReqs;
		coordSnapReqs.reserve(coordWorkers.size());
		for (const auto& worker : coordWorkers) {
			coordSnapReqs.push_back(
			    transformErrors(throwErrorOr(worker.workerSnapReq.tryGetReply(WorkerSnapRequest(
			                        snapReq.snapPayload, snapReq.snapUID, LiteralStringRef("coord")))),
			                    snap_coord_failed()));
		}
		wait(waitForAll(coordSnapReqs));
		TraceEvent("SnapDataDistributor_AfterSnapCoords")
		    .detail("SnapPayload", snapReq.snapPayload)
		    .detail("SnapUID", snapReq.snapUID);
		tr.reset();
		loop {
			try {
				tr.setOption(FDBTransactionOptions::ACCESS_SYSTEM_KEYS);
				tr.setOption(FDBTransactionOptions::LOCK_AWARE);
				TraceEvent("SnapDataDistributor_ClearFlagAttempt")
				    .detail("SnapPayload", snapReq.snapPayload)
				    .detail("SnapUID", snapReq.snapUID);
				tr.clear(writeRecoveryKey);
				wait(tr.commit());
				break;
			} catch (Error& e) {
				TraceEvent("SnapDataDistributor_ClearFlagError").error(e);
				wait(tr.onError(e));
			}
		}
	} catch (Error& err) {
		state Error e = err;
		TraceEvent("SnapDataDistributor_SnapReqExit")
		    .detail("SnapPayload", snapReq.snapPayload)
		    .detail("SnapUID", snapReq.snapUID)
		    .error(e, true /*includeCancelled */);
		if (e.code() == error_code_snap_storage_failed || e.code() == error_code_snap_tlog_failed ||
		    e.code() == error_code_operation_cancelled || e.code() == error_code_snap_disable_tlog_pop_failed) {
			// enable tlog pop on local tlog nodes
			std::vector<TLogInterface> tlogs = db->get().logSystemConfig.allLocalLogs(false);
			try {
				std::vector<Future<Void>> enablePops;
				enablePops.reserve(tlogs.size());
				for (const auto& tlog : tlogs) {
					enablePops.push_back(transformErrors(
					    throwErrorOr(tlog.enablePopRequest.tryGetReply(TLogEnablePopRequest(snapReq.snapUID))),
					    snap_enable_tlog_pop_failed()));
				}
				wait(waitForAll(enablePops));
			} catch (Error& error) {
				TraceEvent(SevDebug, "IgnoreEnableTLogPopFailure");
			}
		}
		throw e;
	}
	return Void();
}

ACTOR Future<Void> ddSnapCreate(DistributorSnapRequest snapReq,
                                Reference<AsyncVar<ServerDBInfo> const> db,
                                DDEnabledState* ddEnabledState) {
	state Future<Void> dbInfoChange = db->onChange();
	if (!ddEnabledState->setDDEnabled(false, snapReq.snapUID)) {
		// disable DD before doing snapCreate, if previous snap req has already disabled DD then this operation fails
		// here
		TraceEvent("SnapDDSetDDEnabledFailedInMemoryCheck");
		snapReq.reply.sendError(operation_failed());
		return Void();
	}
	double delayTime = g_network->isSimulated() ? 70.0 : SERVER_KNOBS->SNAP_CREATE_MAX_TIMEOUT;
	try {
		choose {
			when(wait(dbInfoChange)) {
				TraceEvent("SnapDDCreateDBInfoChanged")
				    .detail("SnapPayload", snapReq.snapPayload)
				    .detail("SnapUID", snapReq.snapUID);
				snapReq.reply.sendError(snap_with_recovery_unsupported());
			}
			when(wait(ddSnapCreateCore(snapReq, db))) {
				TraceEvent("SnapDDCreateSuccess")
				    .detail("SnapPayload", snapReq.snapPayload)
				    .detail("SnapUID", snapReq.snapUID);
				snapReq.reply.send(Void());
			}
			when(wait(delay(delayTime))) {
				TraceEvent("SnapDDCreateTimedOut")
				    .detail("SnapPayload", snapReq.snapPayload)
				    .detail("SnapUID", snapReq.snapUID);
				snapReq.reply.sendError(timed_out());
			}
		}
	} catch (Error& e) {
		TraceEvent("SnapDDCreateError")
		    .detail("SnapPayload", snapReq.snapPayload)
		    .detail("SnapUID", snapReq.snapUID)
		    .error(e, true /*includeCancelled */);
		if (e.code() != error_code_operation_cancelled) {
			snapReq.reply.sendError(e);
		} else {
			// enable DD should always succeed
			bool success = ddEnabledState->setDDEnabled(true, snapReq.snapUID);
			ASSERT(success);
			throw e;
		}
	}
	// enable DD should always succeed
	bool success = ddEnabledState->setDDEnabled(true, snapReq.snapUID);
	ASSERT(success);
	return Void();
}

// Find size of set intersection of excludeServerIDs and serverIDs on each team and see if the leftover team is valid
bool _exclusionSafetyCheck(vector<UID>& excludeServerIDs, DDTeamCollection* teamCollection) {
	std::sort(excludeServerIDs.begin(), excludeServerIDs.end());
	for (const auto& team : teamCollection->teams) {
		vector<UID> teamServerIDs = team->getServerIDs();
		std::sort(teamServerIDs.begin(), teamServerIDs.end());
		TraceEvent(SevDebug, "DDExclusionSafetyCheck", teamCollection->distributorId)
		    .detail("Excluding", describe(excludeServerIDs))
		    .detail("Existing", team->getDesc());
		// Find size of set intersection of both vectors and see if the leftover team is valid
		vector<UID> intersectSet(teamServerIDs.size());
		auto it = std::set_intersection(excludeServerIDs.begin(),
		                                excludeServerIDs.end(),
		                                teamServerIDs.begin(),
		                                teamServerIDs.end(),
		                                intersectSet.begin());
		intersectSet.resize(it - intersectSet.begin());
		if (teamServerIDs.size() - intersectSet.size() < SERVER_KNOBS->DD_EXCLUDE_MIN_REPLICAS) {
			return false;
		}
	}
	return true;
}

ACTOR Future<Void> ddExclusionSafetyCheck(DistributorExclusionSafetyCheckRequest req,
                                          Reference<DataDistributorData> self,
                                          Database cx) {
	TraceEvent("DDExclusionSafetyCheckBegin", self->ddId);
	vector<StorageServerInterface> ssis = wait(getStorageServers(cx));
	DistributorExclusionSafetyCheckReply reply(true);
	if (!self->teamCollection) {
		TraceEvent("DDExclusionSafetyCheckTeamCollectionInvalid", self->ddId);
		reply.safe = false;
		req.reply.send(reply);
		return Void();
	}
	// If there is only 1 team, unsafe to mark failed: team building can get stuck due to lack of servers left
	if (self->teamCollection->teams.size() <= 1) {
		TraceEvent("DDExclusionSafetyCheckNotEnoughTeams", self->ddId);
		reply.safe = false;
		req.reply.send(reply);
		return Void();
	}
	vector<UID> excludeServerIDs;
	// Go through storage server interfaces and translate Address -> server ID (UID)
	for (const AddressExclusion& excl : req.exclusions) {
		for (const auto& ssi : ssis) {
			if (excl.excludes(ssi.address()) ||
			    (ssi.secondaryAddress().present() && excl.excludes(ssi.secondaryAddress().get()))) {
				excludeServerIDs.push_back(ssi.id());
			}
		}
	}
	reply.safe = _exclusionSafetyCheck(excludeServerIDs, self->teamCollection);
	TraceEvent("DDExclusionSafetyCheckFinish", self->ddId);
	req.reply.send(reply);
	return Void();
}

ACTOR Future<Void> waitFailCacheServer(Database* db, StorageServerInterface ssi) {
	state Transaction tr(*db);
	state Key key = storageCacheServerKey(ssi.id());
	wait(waitFailureClient(ssi.waitFailure));
	loop {
		tr.setOption(FDBTransactionOptions::ACCESS_SYSTEM_KEYS);
		try {
			tr.addReadConflictRange(storageCacheServerKeys);
			tr.clear(key);
			wait(tr.commit());
			break;
		} catch (Error& e) {
			wait(tr.onError(e));
		}
	}
	return Void();
}

ACTOR Future<Void> cacheServerWatcher(Database* db) {
	state Transaction tr(*db);
	state ActorCollection actors(false);
	state std::set<UID> knownCaches;
	loop {
		tr.setOption(FDBTransactionOptions::ACCESS_SYSTEM_KEYS);
		try {
			RangeResult range = wait(tr.getRange(storageCacheServerKeys, CLIENT_KNOBS->TOO_MANY));
			ASSERT(!range.more);
			std::set<UID> caches;
			for (auto& kv : range) {
				UID id;
				BinaryReader reader{ kv.key.removePrefix(storageCacheServersPrefix), Unversioned() };
				reader >> id;
				caches.insert(id);
				if (knownCaches.find(id) == knownCaches.end()) {
					StorageServerInterface ssi;
					BinaryReader reader{ kv.value, IncludeVersion() };
					reader >> ssi;
					actors.add(waitFailCacheServer(db, ssi));
				}
			}
			knownCaches = std::move(caches);
			tr.reset();
			wait(delay(5.0) || actors.getResult());
			ASSERT(!actors.getResult().isReady());
		} catch (Error& e) {
			wait(tr.onError(e));
		}
	}
}

static int64_t getMedianShardSize(VectorRef<DDMetricsRef> metricVec) {
	std::nth_element(metricVec.begin(),
	                 metricVec.begin() + metricVec.size() / 2,
	                 metricVec.end(),
	                 [](const DDMetricsRef& d1, const DDMetricsRef& d2) { return d1.shardBytes < d2.shardBytes; });
	return metricVec[metricVec.size() / 2].shardBytes;
}

ACTOR Future<Void> ddGetMetrics(GetDataDistributorMetricsRequest req,
                                PromiseStream<GetMetricsListRequest> getShardMetricsList) {
	ErrorOr<Standalone<VectorRef<DDMetricsRef>>> result = wait(
	    errorOr(brokenPromiseToNever(getShardMetricsList.getReply(GetMetricsListRequest(req.keys, req.shardLimit)))));

	if (result.isError()) {
		req.reply.sendError(result.getError());
	} else {
		GetDataDistributorMetricsReply rep;
		if (!req.midOnly) {
			rep.storageMetricsList = result.get();
		} else {
			auto& metricVec = result.get();
			if (metricVec.empty())
				rep.midShardSize = 0;
			else {
				rep.midShardSize = getMedianShardSize(metricVec.contents());
			}
		}
		req.reply.send(rep);
	}

	return Void();
}

ACTOR Future<Void> dataDistributor(DataDistributorInterface di, Reference<AsyncVar<ServerDBInfo> const> db) {
	state Reference<DataDistributorData> self(new DataDistributorData(db, di.id()));
	state Future<Void> collection = actorCollection(self->addActor.getFuture());
	state PromiseStream<GetMetricsListRequest> getShardMetricsList;
	state Database cx = openDBOnServer(db, TaskPriority::DefaultDelay, LockAware::True);
	state ActorCollection actors(false);
	state DDEnabledState ddEnabledState;
	self->addActor.send(actors.getResult());
	self->addActor.send(traceRole(Role::DATA_DISTRIBUTOR, di.id()));

	try {
		TraceEvent("DataDistributorRunning", di.id());
		self->addActor.send(waitFailureServer(di.waitFailure.getFuture()));
		self->addActor.send(cacheServerWatcher(&cx));
		state Future<Void> distributor =
		    reportErrorsExcept(dataDistribution(self, getShardMetricsList, &ddEnabledState),
		                       "DataDistribution",
		                       di.id(),
		                       &normalDataDistributorErrors());

		loop choose {
			when(wait(distributor || collection)) {
				ASSERT(false);
				throw internal_error();
			}
			when(HaltDataDistributorRequest req = waitNext(di.haltDataDistributor.getFuture())) {
				req.reply.send(Void());
				TraceEvent("DataDistributorHalted", di.id()).detail("ReqID", req.requesterID);
				break;
			}
			when(GetDataDistributorMetricsRequest req = waitNext(di.dataDistributorMetrics.getFuture())) {
				actors.add(ddGetMetrics(req, getShardMetricsList));
			}
			when(DistributorSnapRequest snapReq = waitNext(di.distributorSnapReq.getFuture())) {
				actors.add(ddSnapCreate(snapReq, db, &ddEnabledState));
			}
			when(DistributorExclusionSafetyCheckRequest exclCheckReq =
			         waitNext(di.distributorExclCheckReq.getFuture())) {
				actors.add(ddExclusionSafetyCheck(exclCheckReq, self, cx));
			}
		}
	} catch (Error& err) {
		if (normalDataDistributorErrors().count(err.code()) == 0) {
			TraceEvent("DataDistributorError", di.id()).error(err, true);
			throw err;
		}
		TraceEvent("DataDistributorDied", di.id()).error(err, true);
	}

	return Void();
}

std::unique_ptr<DDTeamCollection> testTeamCollection(int teamSize,
                                                     Reference<IReplicationPolicy> policy,
                                                     int processCount) {
	Database database = DatabaseContext::create(
	    makeReference<AsyncVar<ClientDBInfo>>(), Never(), LocalityData(), EnableLocalityLoadBalance::False);

	DatabaseConfiguration conf;
	conf.storageTeamSize = teamSize;
	conf.storagePolicy = policy;

	auto collection =
	    std::unique_ptr<DDTeamCollection>(new DDTeamCollection(database,
	                                                           UID(0, 0),
	                                                           MoveKeysLock(),
	                                                           PromiseStream<RelocateShard>(),
	                                                           makeReference<ShardsAffectedByTeamFailure>(),
	                                                           conf,
	                                                           {},
	                                                           {},
	                                                           Future<Void>(Void()),
	                                                           makeReference<AsyncVar<bool>>(true),
	                                                           true,
	                                                           makeReference<AsyncVar<bool>>(false),
	                                                           PromiseStream<GetMetricsRequest>(),
	                                                           Promise<UID>(),
	                                                           PromiseStream<Promise<int>>()));

	for (int id = 1; id <= processCount; ++id) {
		UID uid(id, 0);
		StorageServerInterface interface;
		interface.uniqueID = uid;
		interface.locality.set(LiteralStringRef("machineid"), Standalone<StringRef>(std::to_string(id)));
		interface.locality.set(LiteralStringRef("zoneid"), Standalone<StringRef>(std::to_string(id % 5)));
		interface.locality.set(LiteralStringRef("data_hall"), Standalone<StringRef>(std::to_string(id % 3)));
		collection->server_info[uid] = makeReference<TCServerInfo>(
		    interface, collection.get(), ProcessClass(), true, collection->storageServerSet);
		collection->server_status.set(uid, ServerStatus(false, false, false, interface.locality));
		collection->checkAndCreateMachine(collection->server_info[uid]);
	}

	return collection;
}

std::unique_ptr<DDTeamCollection> testMachineTeamCollection(int teamSize,
                                                            Reference<IReplicationPolicy> policy,
                                                            int processCount) {
	Database database = DatabaseContext::create(
	    makeReference<AsyncVar<ClientDBInfo>>(), Never(), LocalityData(), EnableLocalityLoadBalance::False);

	DatabaseConfiguration conf;
	conf.storageTeamSize = teamSize;
	conf.storagePolicy = policy;

	auto collection =
	    std::unique_ptr<DDTeamCollection>(new DDTeamCollection(database,
	                                                           UID(0, 0),
	                                                           MoveKeysLock(),
	                                                           PromiseStream<RelocateShard>(),
	                                                           makeReference<ShardsAffectedByTeamFailure>(),
	                                                           conf,
	                                                           {},
	                                                           {},
	                                                           Future<Void>(Void()),
	                                                           makeReference<AsyncVar<bool>>(true),
	                                                           true,
	                                                           makeReference<AsyncVar<bool>>(false),
	                                                           PromiseStream<GetMetricsRequest>(),
	                                                           Promise<UID>(),
	                                                           PromiseStream<Promise<int>>()));

	for (int id = 1; id <= processCount; id++) {
		UID uid(id, 0);
		StorageServerInterface interface;
		interface.uniqueID = uid;
		int process_id = id;
		int dc_id = process_id / 1000;
		int data_hall_id = process_id / 100;
		int zone_id = process_id / 10;
		int machine_id = process_id / 5;

		printf("testMachineTeamCollection: process_id:%d zone_id:%d machine_id:%d ip_addr:%s\n",
		       process_id,
		       zone_id,
		       machine_id,
		       interface.address().toString().c_str());
		interface.locality.set(LiteralStringRef("processid"), Standalone<StringRef>(std::to_string(process_id)));
		interface.locality.set(LiteralStringRef("machineid"), Standalone<StringRef>(std::to_string(machine_id)));
		interface.locality.set(LiteralStringRef("zoneid"), Standalone<StringRef>(std::to_string(zone_id)));
		interface.locality.set(LiteralStringRef("data_hall"), Standalone<StringRef>(std::to_string(data_hall_id)));
		interface.locality.set(LiteralStringRef("dcid"), Standalone<StringRef>(std::to_string(dc_id)));
		collection->server_info[uid] = makeReference<TCServerInfo>(
		    interface, collection.get(), ProcessClass(), true, collection->storageServerSet);

		collection->server_status.set(uid, ServerStatus(false, false, false, interface.locality));
	}

	int totalServerIndex = collection->constructMachinesFromServers();
	printf("testMachineTeamCollection: construct machines for %d servers\n", totalServerIndex);

	return collection;
}

TEST_CASE("DataDistribution/AddTeamsBestOf/UseMachineID") {
	wait(Future<Void>(Void()));

	int teamSize = 3; // replication size
	int processSize = 60;
	int desiredTeams = SERVER_KNOBS->DESIRED_TEAMS_PER_SERVER * processSize;
	int maxTeams = SERVER_KNOBS->MAX_TEAMS_PER_SERVER * processSize;

	Reference<IReplicationPolicy> policy = Reference<IReplicationPolicy>(
	    new PolicyAcross(teamSize, "zoneid", Reference<IReplicationPolicy>(new PolicyOne())));
	state std::unique_ptr<DDTeamCollection> collection = testMachineTeamCollection(teamSize, policy, processSize);

	collection->addTeamsBestOf(30, desiredTeams, maxTeams);

	ASSERT(collection->sanityCheckTeams() == true);

	return Void();
}

TEST_CASE("DataDistribution/AddTeamsBestOf/NotUseMachineID") {
	wait(Future<Void>(Void()));

	int teamSize = 3; // replication size
	int processSize = 60;
	int desiredTeams = SERVER_KNOBS->DESIRED_TEAMS_PER_SERVER * processSize;
	int maxTeams = SERVER_KNOBS->MAX_TEAMS_PER_SERVER * processSize;

	Reference<IReplicationPolicy> policy = Reference<IReplicationPolicy>(
	    new PolicyAcross(teamSize, "zoneid", Reference<IReplicationPolicy>(new PolicyOne())));
	state std::unique_ptr<DDTeamCollection> collection = testMachineTeamCollection(teamSize, policy, processSize);

	if (collection == nullptr) {
		fprintf(stderr, "collection is null\n");
		return Void();
	}

	collection->addBestMachineTeams(30); // Create machine teams to help debug
	collection->addTeamsBestOf(30, desiredTeams, maxTeams);
	collection->sanityCheckTeams(); // Server team may happen to be on the same machine team, although unlikely

	return Void();
}

TEST_CASE("DataDistribution/AddAllTeams/isExhaustive") {
	Reference<IReplicationPolicy> policy =
	    Reference<IReplicationPolicy>(new PolicyAcross(3, "zoneid", Reference<IReplicationPolicy>(new PolicyOne())));
	state int processSize = 10;
	state int desiredTeams = SERVER_KNOBS->DESIRED_TEAMS_PER_SERVER * processSize;
	state int maxTeams = SERVER_KNOBS->MAX_TEAMS_PER_SERVER * processSize;
	state std::unique_ptr<DDTeamCollection> collection = testTeamCollection(3, policy, processSize);

	int result = collection->addTeamsBestOf(200, desiredTeams, maxTeams);

	// The maximum number of available server teams without considering machine locality is 120
	// The maximum number of available server teams with machine locality constraint is 120 - 40, because
	// the 40 (5*4*2) server teams whose servers come from the same machine are invalid.
	ASSERT(result == 80);

	return Void();
}

TEST_CASE("/DataDistribution/AddAllTeams/withLimit") {
	Reference<IReplicationPolicy> policy =
	    Reference<IReplicationPolicy>(new PolicyAcross(3, "zoneid", Reference<IReplicationPolicy>(new PolicyOne())));
	state int processSize = 10;
	state int desiredTeams = SERVER_KNOBS->DESIRED_TEAMS_PER_SERVER * processSize;
	state int maxTeams = SERVER_KNOBS->MAX_TEAMS_PER_SERVER * processSize;

	state std::unique_ptr<DDTeamCollection> collection = testTeamCollection(3, policy, processSize);

	int result = collection->addTeamsBestOf(10, desiredTeams, maxTeams);

	ASSERT(result >= 10);

	return Void();
}

TEST_CASE("/DataDistribution/AddTeamsBestOf/SkippingBusyServers") {
	wait(Future<Void>(Void()));
	Reference<IReplicationPolicy> policy =
	    Reference<IReplicationPolicy>(new PolicyAcross(3, "zoneid", Reference<IReplicationPolicy>(new PolicyOne())));
	state int processSize = 10;
	state int desiredTeams = SERVER_KNOBS->DESIRED_TEAMS_PER_SERVER * processSize;
	state int maxTeams = SERVER_KNOBS->MAX_TEAMS_PER_SERVER * processSize;
	state int teamSize = 3;
	// state int targetTeamsPerServer = SERVER_KNOBS->DESIRED_TEAMS_PER_SERVER * (teamSize + 1) / 2;
	state std::unique_ptr<DDTeamCollection> collection = testTeamCollection(teamSize, policy, processSize);

	collection->addTeam(std::set<UID>({ UID(1, 0), UID(2, 0), UID(3, 0) }), true);
	collection->addTeam(std::set<UID>({ UID(1, 0), UID(3, 0), UID(4, 0) }), true);

	state int result = collection->addTeamsBestOf(8, desiredTeams, maxTeams);

	ASSERT(result >= 8);

	for (auto process = collection->server_info.begin(); process != collection->server_info.end(); process++) {
		auto teamCount = process->second->teams.size();
		ASSERT(teamCount >= 1);
		// ASSERT(teamCount <= targetTeamsPerServer);
	}

	return Void();
}

// Due to the randomness in choosing the machine team and the server team from the machine team, it is possible that
// we may not find the remaining several (e.g., 1 or 2) available teams.
// It is hard to conclude what is the minimum number of  teams the addTeamsBestOf() should create in this situation.
TEST_CASE("/DataDistribution/AddTeamsBestOf/NotEnoughServers") {
	wait(Future<Void>(Void()));

	Reference<IReplicationPolicy> policy =
	    Reference<IReplicationPolicy>(new PolicyAcross(3, "zoneid", Reference<IReplicationPolicy>(new PolicyOne())));
	state int processSize = 5;
	state int desiredTeams = SERVER_KNOBS->DESIRED_TEAMS_PER_SERVER * processSize;
	state int maxTeams = SERVER_KNOBS->MAX_TEAMS_PER_SERVER * processSize;
	state int teamSize = 3;
	state std::unique_ptr<DDTeamCollection> collection = testTeamCollection(teamSize, policy, processSize);

	collection->addTeam(std::set<UID>({ UID(1, 0), UID(2, 0), UID(3, 0) }), true);
	collection->addTeam(std::set<UID>({ UID(1, 0), UID(3, 0), UID(4, 0) }), true);

	collection->addBestMachineTeams(10);
	int result = collection->addTeamsBestOf(10, desiredTeams, maxTeams);

	if (collection->machineTeams.size() != 10 || result != 8) {
		collection->traceAllInfo(true); // Debug message
	}

	// NOTE: Due to the pure randomness in selecting a machine for a machine team,
	// we cannot guarantee that all machine teams are created.
	// When we chnage the selectReplicas function to achieve such guarantee, we can enable the following ASSERT
	ASSERT(collection->machineTeams.size() == 10); // Should create all machine teams

	// We need to guarantee a server always have at least a team so that the server can participate in data distribution
	for (auto process = collection->server_info.begin(); process != collection->server_info.end(); process++) {
		auto teamCount = process->second->teams.size();
		ASSERT(teamCount >= 1);
	}

	// If we find all available teams, result will be 8 because we prebuild 2 teams
	ASSERT(result == 8);

	return Void();
}<|MERGE_RESOLUTION|>--- conflicted
+++ resolved
@@ -6121,13 +6121,8 @@
 	return s;
 }
 
-<<<<<<< HEAD
 ACTOR Future<Void> ddSnapCreateCore(DistributorSnapRequest snapReq, Reference<AsyncVar<ServerDBInfo> const> db) {
-	state Database cx = openDBOnServer(db, TaskPriority::DefaultDelay, LockAware::TRUE);
-=======
-ACTOR Future<Void> ddSnapCreateCore(DistributorSnapRequest snapReq, Reference<AsyncVar<struct ServerDBInfo>> db) {
 	state Database cx = openDBOnServer(db, TaskPriority::DefaultDelay, LockAware::True);
->>>>>>> 5c9a38e5
 	state ReadYourWritesTransaction tr(cx);
 	loop {
 		try {
