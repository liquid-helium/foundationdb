/*
 * DataDistribution.actor.cpp
 *
 * This source file is part of the FoundationDB open source project
 *
 * Copyright 2013-2018 Apple Inc. and the FoundationDB project authors
 *
 * Licensed under the Apache License, Version 2.0 (the "License");
 * you may not use this file except in compliance with the License.
 * You may obtain a copy of the License at
 *
 *     http://www.apache.org/licenses/LICENSE-2.0
 *
 * Unless required by applicable law or agreed to in writing, software
 * distributed under the License is distributed on an "AS IS" BASIS,
 * WITHOUT WARRANTIES OR CONDITIONS OF ANY KIND, either express or implied.
 * See the License for the specific language governing permissions and
 * limitations under the License.
 */

#include <set>
#include <sstream>
#include "fdbclient/FDBOptions.g.h"
#include "fdbclient/FDBTypes.h"
#include "fdbclient/Knobs.h"
#include "fdbclient/StorageServerInterface.h"
#include "fdbclient/SystemData.h"
#include "fdbclient/DatabaseContext.h"
#include "fdbclient/ManagementAPI.actor.h"
#include "fdbclient/RunTransaction.actor.h"
#include "fdbclient/KeyBackedTypes.h"
#include "fdbrpc/Replication.h"
#include "fdbserver/DataDistribution.actor.h"
#include "fdbserver/FDBExecHelper.actor.h"
#include "fdbserver/IKeyValueStore.h"
#include "fdbserver/Knobs.h"
#include "fdbserver/MoveKeys.actor.h"
#include "fdbserver/QuietDatabase.h"
#include "fdbserver/ServerDBInfo.h"
#include "fdbserver/TLogInterface.h"
#include "fdbserver/WaitFailure.h"
#include "fdbserver/DDTeamCollection.h"
#include "flow/ActorCollection.h"
#include "flow/Arena.h"
#include "flow/BooleanParam.h"
#include "flow/Trace.h"
#include "flow/UnitTest.h"
#include "flow/actorcompiler.h" // This must be the last #include.
#include "flow/serialize.h"

namespace {

// Helper function for STL containers, with flow-friendly error handling
template <class MapContainer, class K>
auto get(MapContainer& m, K const& k) -> decltype(m.at(k)) {
	auto it = m.find(k);
	ASSERT(it != m.end());
	return it->second;
}

} // namespace

<<<<<<< HEAD
=======
FDB_BOOLEAN_PARAM(IsPrimary);

ACTOR Future<Void> checkAndRemoveInvalidLocalityAddr(DDTeamCollection* self);
ACTOR Future<Void> removeWrongStoreType(DDTeamCollection* self);
ACTOR Future<Void> waitForAllDataRemoved(Database cx, UID serverID, Version addedVersion, DDTeamCollection* teams);
bool _exclusionSafetyCheck(std::vector<UID>& excludeServerIDs, DDTeamCollection* teamCollection);

struct TCServerInfo : public ReferenceCounted<TCServerInfo> {
	UID id;
	Version addedVersion; // Read version when this Server is added
	DDTeamCollection* collection;
	StorageServerInterface lastKnownInterface;
	ProcessClass lastKnownClass;
	std::vector<Reference<TCTeamInfo>> teams;
	Reference<TCMachineInfo> machine;
	Future<Void> tracker;
	int64_t dataInFlightToServer;
	ErrorOr<GetStorageMetricsReply> serverMetrics;
	Promise<std::pair<StorageServerInterface, ProcessClass>> interfaceChanged;
	Future<std::pair<StorageServerInterface, ProcessClass>> onInterfaceChanged;
	Promise<Void> removed;
	Future<Void> onRemoved;
	Future<Void> onTSSPairRemoved;
	Promise<Void> killTss;
	Promise<Void> wakeUpTracker;
	bool inDesiredDC;
	LocalityEntry localityEntry;
	Promise<Void> updated;
	AsyncVar<bool> wrongStoreTypeToRemove;
	AsyncVar<bool> ssVersionTooFarBehind;
	// A storage server's StoreType does not change.
	// To change storeType for an ip:port, we destroy the old one and create a new one.
	KeyValueStoreType storeType; // Storage engine type

	TCServerInfo(StorageServerInterface ssi,
	             DDTeamCollection* collection,
	             ProcessClass processClass,
	             bool inDesiredDC,
	             Reference<LocalitySet> storageServerSet,
	             Version addedVersion = 0)
	  : id(ssi.id()), addedVersion(addedVersion), collection(collection), lastKnownInterface(ssi),
	    lastKnownClass(processClass), dataInFlightToServer(0), onInterfaceChanged(interfaceChanged.getFuture()),
	    onRemoved(removed.getFuture()), onTSSPairRemoved(Never()), inDesiredDC(inDesiredDC),
	    storeType(KeyValueStoreType::END) {

		if (!ssi.isTss()) {
			localityEntry = ((LocalityMap<UID>*)storageServerSet.getPtr())->add(ssi.locality, &id);
		}
	}

	bool isCorrectStoreType(KeyValueStoreType configStoreType) const {
		// A new storage server's store type may not be set immediately.
		// If a storage server does not reply its storeType, it will be tracked by failure monitor and removed.
		return (storeType == configStoreType || storeType == KeyValueStoreType::END);
	}
	~TCServerInfo();
};

class TCMachineInfo : public ReferenceCounted<TCMachineInfo> {
	TCMachineInfo() = default;

public:
	std::vector<Reference<TCServerInfo>> serversOnMachine; // SOMEDAY: change from vector to set
	Standalone<StringRef> machineID;
	std::vector<Reference<TCMachineTeamInfo>> machineTeams; // SOMEDAY: split good and bad machine teams.
	LocalityEntry localityEntry;

	Reference<TCMachineInfo> clone() const {
		auto result = Reference<TCMachineInfo>(new TCMachineInfo);
		result->serversOnMachine = serversOnMachine;
		result->machineID = machineID;
		result->machineTeams = machineTeams;
		result->localityEntry = localityEntry;
		return result;
	}

	explicit TCMachineInfo(Reference<TCServerInfo> server, const LocalityEntry& entry) : localityEntry(entry) {
		ASSERT(serversOnMachine.empty());
		serversOnMachine.push_back(server);

		LocalityData& locality = server->lastKnownInterface.locality;
		ASSERT(locality.zoneId().present());
		machineID = locality.zoneId().get();
	}

	std::string getServersIDStr() const {
		std::stringstream ss;
		if (serversOnMachine.empty())
			return "[unset]";

		for (const auto& server : serversOnMachine) {
			ss << server->id.toString() << " ";
		}

		return std::move(ss).str();
	}
};

ACTOR Future<Void> updateServerMetrics(Reference<TCServerInfo> server);

// Read storage metadata from database, and do necessary updates
ACTOR Future<Void> readOrCreateStorageMetadata(DDTeamCollection* self, TCServerInfo* server);

// TeamCollection's machine team information
class TCMachineTeamInfo : public ReferenceCounted<TCMachineTeamInfo> {
public:
	std::vector<Reference<TCMachineInfo>> machines;
	std::vector<Standalone<StringRef>> machineIDs;
	std::vector<Reference<TCTeamInfo>> serverTeams;
	UID id;

	explicit TCMachineTeamInfo(std::vector<Reference<TCMachineInfo>> const& machines)
	  : machines(machines), id(deterministicRandom()->randomUniqueID()) {
		machineIDs.reserve(machines.size());
		for (int i = 0; i < machines.size(); i++) {
			machineIDs.push_back(machines[i]->machineID);
		}
		sort(machineIDs.begin(), machineIDs.end());
	}

	int size() const {
		ASSERT(machines.size() == machineIDs.size());
		return machineIDs.size();
	}

	std::string getMachineIDsStr() const {
		std::stringstream ss;

		if (machineIDs.empty())
			return "[unset]";

		for (const auto& id : machineIDs) {
			ss << id.contents().toString() << " ";
		}

		return std::move(ss).str();
	}

	bool operator==(TCMachineTeamInfo& rhs) const { return this->machineIDs == rhs.machineIDs; }
};

// TeamCollection's server team info.
class TCTeamInfo final : public ReferenceCounted<TCTeamInfo>, public IDataDistributionTeam {
	std::vector<Reference<TCServerInfo>> servers;
	std::vector<UID> serverIDs;
	bool healthy;
	bool wrongConfiguration; // True if any of the servers in the team have the wrong configuration
	int priority;
	UID id;

public:
	Reference<TCMachineTeamInfo> machineTeam;
	Future<Void> tracker;

	explicit TCTeamInfo(std::vector<Reference<TCServerInfo>> const& servers)
	  : servers(servers), healthy(true), wrongConfiguration(false), priority(SERVER_KNOBS->PRIORITY_TEAM_HEALTHY),
	    id(deterministicRandom()->randomUniqueID()) {
		if (servers.empty()) {
			TraceEvent(SevInfo, "ConstructTCTeamFromEmptyServers").log();
		}
		serverIDs.reserve(servers.size());
		for (int i = 0; i < servers.size(); i++) {
			serverIDs.push_back(servers[i]->id);
		}
	}

	std::string getTeamID() const override { return id.shortString(); }

	std::vector<StorageServerInterface> getLastKnownServerInterfaces() const override {
		std::vector<StorageServerInterface> v;
		v.reserve(servers.size());
		for (const auto& server : servers) {
			v.push_back(server->lastKnownInterface);
		}
		return v;
	}
	int size() const override {
		ASSERT(servers.size() == serverIDs.size());
		return servers.size();
	}
	std::vector<UID> const& getServerIDs() const override { return serverIDs; }
	const std::vector<Reference<TCServerInfo>>& getServers() const { return servers; }

	std::string getServerIDsStr() const {
		std::stringstream ss;

		if (serverIDs.empty())
			return "[unset]";

		for (const auto& id : serverIDs) {
			ss << id.toString() << " ";
		}

		return std::move(ss).str();
	}

	void addDataInFlightToTeam(int64_t delta) override {
		for (int i = 0; i < servers.size(); i++)
			servers[i]->dataInFlightToServer += delta;
	}
	int64_t getDataInFlightToTeam() const override {
		int64_t dataInFlight = 0.0;
		for (int i = 0; i < servers.size(); i++)
			dataInFlight += servers[i]->dataInFlightToServer;
		return dataInFlight;
	}

	int64_t getLoadBytes(bool includeInFlight = true, double inflightPenalty = 1.0) const override {
		int64_t physicalBytes = getLoadAverage();
		double minAvailableSpaceRatio = getMinAvailableSpaceRatio(includeInFlight);
		int64_t inFlightBytes = includeInFlight ? getDataInFlightToTeam() / servers.size() : 0;
		double availableSpaceMultiplier =
		    SERVER_KNOBS->AVAILABLE_SPACE_RATIO_CUTOFF /
		    (std::max(std::min(SERVER_KNOBS->AVAILABLE_SPACE_RATIO_CUTOFF, minAvailableSpaceRatio), 0.000001));
		if (servers.size() > 2) {
			// make sure in triple replication the penalty is high enough that you will always avoid a team with a
			// member at 20% free space
			availableSpaceMultiplier = availableSpaceMultiplier * availableSpaceMultiplier;
		}

		if (minAvailableSpaceRatio < SERVER_KNOBS->TARGET_AVAILABLE_SPACE_RATIO) {
			TraceEvent(SevWarn, "DiskNearCapacity")
			    .suppressFor(1.0)
			    .detail("AvailableSpaceRatio", minAvailableSpaceRatio);
		}

		return (physicalBytes + (inflightPenalty * inFlightBytes)) * availableSpaceMultiplier;
	}

	int64_t getMinAvailableSpace(bool includeInFlight = true) const override {
		int64_t minAvailableSpace = std::numeric_limits<int64_t>::max();
		for (const auto& server : servers) {
			if (server->serverMetrics.present()) {
				auto& replyValue = server->serverMetrics.get();

				ASSERT(replyValue.available.bytes >= 0);
				ASSERT(replyValue.capacity.bytes >= 0);

				int64_t bytesAvailable = replyValue.available.bytes;
				if (includeInFlight) {
					bytesAvailable -= server->dataInFlightToServer;
				}

				minAvailableSpace = std::min(bytesAvailable, minAvailableSpace);
			}
		}

		return minAvailableSpace; // Could be negative
	}

	double getMinAvailableSpaceRatio(bool includeInFlight = true) const override {
		double minRatio = 1.0;
		for (const auto& server : servers) {
			if (server->serverMetrics.present()) {
				auto& replyValue = server->serverMetrics.get();

				ASSERT(replyValue.available.bytes >= 0);
				ASSERT(replyValue.capacity.bytes >= 0);

				int64_t bytesAvailable = replyValue.available.bytes;
				if (includeInFlight) {
					bytesAvailable = std::max((int64_t)0, bytesAvailable - server->dataInFlightToServer);
				}

				if (replyValue.capacity.bytes == 0)
					minRatio = 0;
				else
					minRatio = std::min(minRatio, ((double)bytesAvailable) / replyValue.capacity.bytes);
			}
		}

		return minRatio;
	}

	bool hasHealthyAvailableSpace(double minRatio) const override {
		return getMinAvailableSpaceRatio() >= minRatio && getMinAvailableSpace() > SERVER_KNOBS->MIN_AVAILABLE_SPACE;
	}

	Future<Void> updateStorageMetrics() override { return doUpdateStorageMetrics(this); }

	bool isOptimal() const override {
		for (const auto& server : servers) {
			if (server->lastKnownClass.machineClassFitness(ProcessClass::Storage) > ProcessClass::UnsetFit) {
				return false;
			}
		}
		return true;
	}

	bool isWrongConfiguration() const override { return wrongConfiguration; }
	void setWrongConfiguration(bool wrongConfiguration) override { this->wrongConfiguration = wrongConfiguration; }
	bool isHealthy() const override { return healthy; }
	void setHealthy(bool h) override { healthy = h; }
	int getPriority() const override { return priority; }
	void setPriority(int p) override { priority = p; }
	void addref() override { ReferenceCounted<TCTeamInfo>::addref(); }
	void delref() override { ReferenceCounted<TCTeamInfo>::delref(); }

	bool hasServer(const UID& server) {
		return std::find(serverIDs.begin(), serverIDs.end(), server) != serverIDs.end();
	}

	void addServers(const std::vector<UID>& servers) override {
		serverIDs.reserve(servers.size());
		for (int i = 0; i < servers.size(); i++) {
			serverIDs.push_back(servers[i]);
		}
	}

private:
	// Calculate an "average" of the metrics replies that we received.  Penalize teams from which we did not receive all
	// replies.
	int64_t getLoadAverage() const {
		int64_t bytesSum = 0;
		int added = 0;
		for (int i = 0; i < servers.size(); i++)
			if (servers[i]->serverMetrics.present()) {
				added++;
				bytesSum += servers[i]->serverMetrics.get().load.bytes;
			}

		if (added < servers.size())
			bytesSum *= 2;

		return added == 0 ? 0 : bytesSum / added;
	}

	// Calculate the max of the metrics replies that we received.

	ACTOR Future<Void> doUpdateStorageMetrics(TCTeamInfo* self) {
		std::vector<Future<Void>> updates;
		updates.reserve(self->servers.size());
		for (int i = 0; i < self->servers.size(); i++)
			updates.push_back(updateServerMetrics(self->servers[i]));
		wait(waitForAll(updates));
		return Void();
	}
};

struct ServerStatus {
	bool isWiggling;
	bool isFailed;
	bool isUndesired;
	bool isWrongConfiguration;
	bool initialized; // AsyncMap erases default constructed objects
	LocalityData locality;
	ServerStatus()
	  : isWiggling(false), isFailed(true), isUndesired(false), isWrongConfiguration(false), initialized(false) {}
	ServerStatus(bool isFailed, bool isUndesired, bool isWiggling, LocalityData const& locality)
	  : isWiggling(isWiggling), isFailed(isFailed), isUndesired(isUndesired), isWrongConfiguration(false),
	    initialized(true), locality(locality) {}
	bool isUnhealthy() const { return isFailed || isUndesired; }
	const char* toString() const {
		return isFailed ? "Failed" : isUndesired ? "Undesired" : isWiggling ? "Wiggling" : "Healthy";
	}

	bool operator==(ServerStatus const& r) const {
		return isFailed == r.isFailed && isUndesired == r.isUndesired && isWiggling == r.isWiggling &&
		       isWrongConfiguration == r.isWrongConfiguration && locality == r.locality && initialized == r.initialized;
	}
	bool operator!=(ServerStatus const& r) const { return !(*this == r); }

	// If a process has reappeared without the storage server that was on it (isFailed == true), we don't need to
	// exclude it We also don't need to exclude processes who are in the wrong configuration (since those servers will
	// be removed)
	bool excludeOnRecruit() const { return !isFailed && !isWrongConfiguration; }
};
typedef AsyncMap<UID, ServerStatus> ServerStatusMap;

>>>>>>> 6dc59215
// Read keyservers, return unique set of teams
ACTOR Future<Reference<InitialDataDistribution>> getInitialDataDistribution(Database cx,
                                                                            UID distributorId,
                                                                            MoveKeysLock moveKeysLock,
                                                                            std::vector<Optional<Key>> remoteDcIds,
                                                                            const DDEnabledState* ddEnabledState) {
	state Reference<InitialDataDistribution> result = makeReference<InitialDataDistribution>();
	state Key beginKey = allKeys.begin;

	state bool succeeded;

	state Transaction tr(cx);

	state std::map<UID, Optional<Key>> server_dc;
	state std::map<std::vector<UID>, std::pair<std::vector<UID>, std::vector<UID>>> team_cache;
	state std::vector<std::pair<StorageServerInterface, ProcessClass>> tss_servers;

	// Get the server list in its own try/catch block since it modifies result.  We don't want a subsequent failure
	// causing entries to be duplicated
	loop {
		server_dc.clear();
		succeeded = false;
		try {

			// Read healthyZone value which is later used to determine on/off of failure triggered DD
			tr.setOption(FDBTransactionOptions::READ_SYSTEM_KEYS);
			tr.setOption(FDBTransactionOptions::READ_LOCK_AWARE);
			Optional<Value> val = wait(tr.get(healthyZoneKey));
			if (val.present()) {
				auto p = decodeHealthyZoneValue(val.get());
				if (p.second > tr.getReadVersion().get() || p.first == ignoreSSFailuresZoneString) {
					result->initHealthyZoneValue = Optional<Key>(p.first);
				} else {
					result->initHealthyZoneValue = Optional<Key>();
				}
			} else {
				result->initHealthyZoneValue = Optional<Key>();
			}

			result->mode = 1;
			tr.setOption(FDBTransactionOptions::PRIORITY_SYSTEM_IMMEDIATE);
			Optional<Value> mode = wait(tr.get(dataDistributionModeKey));
			if (mode.present()) {
				BinaryReader rd(mode.get(), Unversioned());
				rd >> result->mode;
			}
			if (!result->mode || !ddEnabledState->isDDEnabled()) {
				// DD can be disabled persistently (result->mode = 0) or transiently (isDDEnabled() = 0)
				TraceEvent(SevDebug, "GetInitialDataDistribution_DisabledDD").log();
				return result;
			}

			state Future<std::vector<ProcessData>> workers = getWorkers(&tr);
			state Future<RangeResult> serverList = tr.getRange(serverListKeys, CLIENT_KNOBS->TOO_MANY);
			wait(success(workers) && success(serverList));
			ASSERT(!serverList.get().more && serverList.get().size() < CLIENT_KNOBS->TOO_MANY);

			std::map<Optional<Standalone<StringRef>>, ProcessData> id_data;
			for (int i = 0; i < workers.get().size(); i++)
				id_data[workers.get()[i].locality.processId()] = workers.get()[i];

			succeeded = true;

			for (int i = 0; i < serverList.get().size(); i++) {
				auto ssi = decodeServerListValue(serverList.get()[i].value);
				if (!ssi.isTss()) {
					result->allServers.emplace_back(ssi, id_data[ssi.locality.processId()].processClass);
					server_dc[ssi.id()] = ssi.locality.dcId();
				} else {
					tss_servers.emplace_back(ssi, id_data[ssi.locality.processId()].processClass);
				}
			}

			break;
		} catch (Error& e) {
			wait(tr.onError(e));

			ASSERT(!succeeded); // We shouldn't be retrying if we have already started modifying result in this loop
			TraceEvent("GetInitialTeamsRetry", distributorId).log();
		}
	}

	// If keyServers is too large to read in a single transaction, then we will have to break this process up into
	// multiple transactions. In that case, each iteration should begin where the previous left off
	while (beginKey < allKeys.end) {
		TEST(beginKey > allKeys.begin); // Multi-transactional getInitialDataDistribution
		loop {
			succeeded = false;
			try {
				tr.setOption(FDBTransactionOptions::PRIORITY_SYSTEM_IMMEDIATE);
				wait(checkMoveKeysLockReadOnly(&tr, moveKeysLock, ddEnabledState));
				state RangeResult UIDtoTagMap = wait(tr.getRange(serverTagKeys, CLIENT_KNOBS->TOO_MANY));
				ASSERT(!UIDtoTagMap.more && UIDtoTagMap.size() < CLIENT_KNOBS->TOO_MANY);
				RangeResult keyServers = wait(krmGetRanges(&tr,
				                                           keyServersPrefix,
				                                           KeyRangeRef(beginKey, allKeys.end),
				                                           SERVER_KNOBS->MOVE_KEYS_KRM_LIMIT,
				                                           SERVER_KNOBS->MOVE_KEYS_KRM_LIMIT_BYTES));
				succeeded = true;

				std::vector<UID> src, dest, last;

				// for each range
				for (int i = 0; i < keyServers.size() - 1; i++) {
					DDShardInfo info(keyServers[i].key);
					decodeKeyServersValue(UIDtoTagMap, keyServers[i].value, src, dest);
					if (remoteDcIds.size()) {
						auto srcIter = team_cache.find(src);
						if (srcIter == team_cache.end()) {
							for (auto& id : src) {
								auto& dc = server_dc[id];
								if (std::find(remoteDcIds.begin(), remoteDcIds.end(), dc) != remoteDcIds.end()) {
									info.remoteSrc.push_back(id);
								} else {
									info.primarySrc.push_back(id);
								}
							}
							result->primaryTeams.insert(info.primarySrc);
							result->remoteTeams.insert(info.remoteSrc);
							team_cache[src] = std::make_pair(info.primarySrc, info.remoteSrc);
						} else {
							info.primarySrc = srcIter->second.first;
							info.remoteSrc = srcIter->second.second;
						}
						if (dest.size()) {
							info.hasDest = true;
							auto destIter = team_cache.find(dest);
							if (destIter == team_cache.end()) {
								for (auto& id : dest) {
									auto& dc = server_dc[id];
									if (std::find(remoteDcIds.begin(), remoteDcIds.end(), dc) != remoteDcIds.end()) {
										info.remoteDest.push_back(id);
									} else {
										info.primaryDest.push_back(id);
									}
								}
								result->primaryTeams.insert(info.primaryDest);
								result->remoteTeams.insert(info.remoteDest);
								team_cache[dest] = std::make_pair(info.primaryDest, info.remoteDest);
							} else {
								info.primaryDest = destIter->second.first;
								info.remoteDest = destIter->second.second;
							}
						}
					} else {
						info.primarySrc = src;
						auto srcIter = team_cache.find(src);
						if (srcIter == team_cache.end()) {
							result->primaryTeams.insert(src);
							team_cache[src] = std::pair<std::vector<UID>, std::vector<UID>>();
						}
						if (dest.size()) {
							info.hasDest = true;
							info.primaryDest = dest;
							auto destIter = team_cache.find(dest);
							if (destIter == team_cache.end()) {
								result->primaryTeams.insert(dest);
								team_cache[dest] = std::pair<std::vector<UID>, std::vector<UID>>();
							}
						}
					}
					result->shards.push_back(info);
				}

				ASSERT(keyServers.size() > 0);
				beginKey = keyServers.end()[-1].key;
				break;
			} catch (Error& e) {
				TraceEvent("GetInitialTeamsKeyServersRetry", distributorId).error(e);

				wait(tr.onError(e));
				ASSERT(!succeeded); // We shouldn't be retrying if we have already started modifying result in this loop
			}
		}

		tr.reset();
	}

	// a dummy shard at the end with no keys or servers makes life easier for trackInitialShards()
	result->shards.push_back(DDShardInfo(allKeys.end));

	// add tss to server list AFTER teams are built
	for (auto& it : tss_servers) {
		result->allServers.push_back(it);
	}

	return result;
}

<<<<<<< HEAD
ACTOR Future<Void> updateServerMetrics(TCServerInfo* server) {
	state StorageServerInterface ssi = server->lastKnownInterface;
	state Future<ErrorOr<GetStorageMetricsReply>> metricsRequest =
	    ssi.getStorageMetrics.tryGetReply(GetStorageMetricsRequest(), TaskPriority::DataDistributionLaunch);
	state Future<Void> resetRequest = Never();
	state Future<std::pair<StorageServerInterface, ProcessClass>> interfaceChanged(server->onInterfaceChanged);
	state Future<Void> serverRemoved(server->onRemoved);
=======
ACTOR Future<Void> storageServerTracker(struct DDTeamCollection* self,
                                        Database cx,
                                        TCServerInfo* server,
                                        Promise<Void> errorOut,
                                        Version addedVersion,
                                        const DDEnabledState* ddEnabledState,
                                        bool isTss);

Future<Void> teamTracker(struct DDTeamCollection* const& self,
                         Reference<TCTeamInfo> const& team,
                         bool const& badTeam,
                         bool const& redundantTeam);

struct DDTeamCollection : ReferenceCounted<DDTeamCollection> {
	// clang-format off
	enum class Status { NONE = 0, WIGGLING = 1, EXCLUDED = 2, FAILED = 3};

	// addActor: add to actorCollection so that when an actor has error, the ActorCollection can catch the error.
	// addActor is used to create the actorCollection when the dataDistributionTeamCollection is created
	PromiseStream<Future<Void>> addActor;
	Database cx;
	UID distributorId;
	DatabaseConfiguration configuration;

	bool doBuildTeams;
	bool lastBuildTeamsFailed;
	Future<Void> teamBuilder;
	AsyncTrigger restartTeamBuilder;
	AsyncVar<bool> waitUntilRecruited; // make teambuilder wait until one new SS is recruited

	MoveKeysLock lock;
	PromiseStream<RelocateShard> output;
	std::vector<UID> allServers;
	ServerStatusMap server_status;
	int64_t unhealthyServers;
	std::map<int,int> priority_teams;
	std::map<UID, Reference<TCServerInfo>> server_info;
	std::map<UID, Reference<TCServerInfo>> tss_info_by_pair;
	std::map<UID, Reference<TCServerInfo>> server_and_tss_info; // TODO could replace this with an efficient way to do a read-only concatenation of 2 data structures? 
	std::map<Key, int> lagging_zones; // zone to number of storage servers lagging
	AsyncVar<bool> disableFailingLaggingServers;

	// storage wiggle info
	Reference<StorageWiggler> storageWiggler;
	std::vector<AddressExclusion> wiggleAddresses; // collection of wiggling servers' address
	Optional<UID> wigglingId; // Process id of current wiggling storage server;
	Reference<AsyncVar<bool>> pauseWiggle;
	Reference<AsyncVar<bool>> processingWiggle; // track whether wiggling relocation is being processed
	PromiseStream<StorageWiggleValue> nextWiggleInfo;

	// machine_info has all machines info; key must be unique across processes on the same machine
	std::map<Standalone<StringRef>, Reference<TCMachineInfo>> machine_info;
	std::vector<Reference<TCMachineTeamInfo>> machineTeams; // all machine teams
	LocalityMap<UID> machineLocalityMap; // locality info of machines

	std::vector<Reference<TCTeamInfo>> teams;
	std::vector<Reference<TCTeamInfo>> badTeams;
	Reference<ShardsAffectedByTeamFailure> shardsAffectedByTeamFailure;
	PromiseStream<UID> removedServers;
	PromiseStream<UID> removedTSS;
	std::set<UID> recruitingIds; // The IDs of the SS/TSS which are being recruited
	std::set<NetworkAddress> recruitingLocalities;
	Future<Void> initialFailureReactionDelay;
	Future<Void> initializationDoneActor;
	Promise<Void> serverTrackerErrorOut;
	AsyncVar<int> recruitingStream;
	Debouncer restartRecruiting;

	int healthyTeamCount;
	Reference<AsyncVar<bool>> zeroHealthyTeams;

	int optimalTeamCount;
	AsyncVar<bool> zeroOptimalTeams;

	int bestTeamKeepStuckCount = 0;

	bool isTssRecruiting; // If tss recruiting is waiting on a pair, don't consider DD recruiting for the purposes of QuietDB

	// WIGGLING if an address is under storage wiggling.
	// EXCLUDED if an address is in the excluded list in the database.
	// FAILED if an address is permanently failed.
	// NONE by default.  Updated asynchronously (eventually)
	AsyncMap< AddressExclusion, Status > excludedServers;

	std::set<AddressExclusion> invalidLocalityAddr; // These address have invalidLocality for the configured storagePolicy

	std::vector<Optional<Key>> includedDCs;
	Optional<std::vector<Optional<Key>>> otherTrackedDCs;
	bool primary;
	Reference<AsyncVar<bool>> processingUnhealthy;
	Future<Void> readyToStart;
	Future<Void> checkTeamDelay;
	Promise<Void> addSubsetComplete;
	Future<Void> badTeamRemover;
	Future<Void> checkInvalidLocalities;

	Future<Void> wrongStoreTypeRemover;

	Reference<LocalitySet> storageServerSet;

	std::vector<DDTeamCollection*> teamCollections;
	AsyncVar<Optional<Key>> healthyZone;
	Future<bool> clearHealthyZoneFuture;
	double medianAvailableSpace;
	double lastMedianAvailableSpaceUpdate;
	// clang-format on

	int lowestUtilizationTeam;
	int highestUtilizationTeam;

	AsyncTrigger printDetailedTeamsInfo;
	PromiseStream<GetMetricsRequest> getShardMetrics;
	PromiseStream<Promise<int>> getUnhealthyRelocationCount;
	Promise<UID> removeFailedServer;

	Reference<EventCacheHolder> ddTrackerStartingEventHolder;
	Reference<EventCacheHolder> teamCollectionInfoEventHolder;
	Reference<EventCacheHolder> storageServerRecruitmentEventHolder;

	void resetLocalitySet() {
		storageServerSet = Reference<LocalitySet>(new LocalityMap<UID>());
		LocalityMap<UID>* storageServerMap = (LocalityMap<UID>*)storageServerSet.getPtr();

		for (auto& it : server_info) {
			it.second->localityEntry = storageServerMap->add(it.second->lastKnownInterface.locality, &it.second->id);
		}
	}

	bool satisfiesPolicy(const std::vector<Reference<TCServerInfo>>& team, int amount = -1) const {
		std::vector<LocalityEntry> forcedEntries, resultEntries;
		if (amount == -1) {
			amount = team.size();
		}

		forcedEntries.reserve(amount);
		for (int i = 0; i < amount; i++) {
			forcedEntries.push_back(team[i]->localityEntry);
		}

		bool result = storageServerSet->selectReplicas(configuration.storagePolicy, forcedEntries, resultEntries);
		return result && resultEntries.size() == 0;
	}

	DDTeamCollection(Database const& cx,
	                 UID distributorId,
	                 MoveKeysLock const& lock,
	                 PromiseStream<RelocateShard> const& output,
	                 Reference<ShardsAffectedByTeamFailure> const& shardsAffectedByTeamFailure,
	                 DatabaseConfiguration configuration,
	                 std::vector<Optional<Key>> includedDCs,
	                 Optional<std::vector<Optional<Key>>> otherTrackedDCs,
	                 Future<Void> readyToStart,
	                 Reference<AsyncVar<bool>> zeroHealthyTeams,
	                 IsPrimary primary,
	                 Reference<AsyncVar<bool>> processingUnhealthy,
	                 Reference<AsyncVar<bool>> processingWiggle,
	                 PromiseStream<GetMetricsRequest> getShardMetrics,
	                 Promise<UID> removeFailedServer,
	                 PromiseStream<Promise<int>> getUnhealthyRelocationCount)
	  : cx(cx), distributorId(distributorId), configuration(configuration), doBuildTeams(true),
	    lastBuildTeamsFailed(false), teamBuilder(Void()), lock(lock), output(output), unhealthyServers(0),
	    storageWiggler(makeReference<StorageWiggler>(this)), processingWiggle(processingWiggle),
	    shardsAffectedByTeamFailure(shardsAffectedByTeamFailure),
	    initialFailureReactionDelay(
	        delayed(readyToStart, SERVER_KNOBS->INITIAL_FAILURE_REACTION_DELAY, TaskPriority::DataDistribution)),
	    initializationDoneActor(logOnCompletion(readyToStart && initialFailureReactionDelay, this)),
	    recruitingStream(0), restartRecruiting(SERVER_KNOBS->DEBOUNCE_RECRUITING_DELAY), healthyTeamCount(0),
	    zeroHealthyTeams(zeroHealthyTeams), optimalTeamCount(0), zeroOptimalTeams(true), isTssRecruiting(false),
	    includedDCs(includedDCs), otherTrackedDCs(otherTrackedDCs), primary(primary),
	    processingUnhealthy(processingUnhealthy), readyToStart(readyToStart),
	    checkTeamDelay(delay(SERVER_KNOBS->CHECK_TEAM_DELAY, TaskPriority::DataDistribution)), badTeamRemover(Void()),
	    checkInvalidLocalities(Void()), wrongStoreTypeRemover(Void()), storageServerSet(new LocalityMap<UID>()),
	    clearHealthyZoneFuture(true), medianAvailableSpace(SERVER_KNOBS->MIN_AVAILABLE_SPACE_RATIO),
	    lastMedianAvailableSpaceUpdate(0), lowestUtilizationTeam(0), highestUtilizationTeam(0),
	    getShardMetrics(getShardMetrics), getUnhealthyRelocationCount(getUnhealthyRelocationCount),
	    removeFailedServer(removeFailedServer),
	    ddTrackerStartingEventHolder(makeReference<EventCacheHolder>("DDTrackerStarting")),
	    teamCollectionInfoEventHolder(makeReference<EventCacheHolder>("TeamCollectionInfo")),
	    storageServerRecruitmentEventHolder(
	        makeReference<EventCacheHolder>("StorageServerRecruitment_" + distributorId.toString())) {
		if (!primary || configuration.usableRegions == 1) {
			TraceEvent("DDTrackerStarting", distributorId)
			    .detail("State", "Inactive")
			    .trackLatest(ddTrackerStartingEventHolder->trackingKey);
		}
	}
>>>>>>> 6dc59215

	loop {
		choose {
			when(ErrorOr<GetStorageMetricsReply> rep = wait(metricsRequest)) {
				if (rep.present()) {
					server->serverMetrics = rep;
					if (server->updated.canBeSet()) {
						server->updated.send(Void());
					}
					break;
				}
				metricsRequest = Never();
				resetRequest = delay(SERVER_KNOBS->METRIC_DELAY, TaskPriority::DataDistributionLaunch);
			}
<<<<<<< HEAD
			when(std::pair<StorageServerInterface, ProcessClass> _ssi = wait(interfaceChanged)) {
				ssi = _ssi.first;
				interfaceChanged = server->onInterfaceChanged;
				resetRequest = Void();
			}
			when(wait(serverRemoved)) { return Void(); }
			when(wait(resetRequest)) { // To prevent a tight spin loop
				if (IFailureMonitor::failureMonitor().getState(ssi.getStorageMetrics.getEndpoint()).isFailed()) {
					resetRequest = IFailureMonitor::failureMonitor().onStateEqual(ssi.getStorageMetrics.getEndpoint(),
					                                                              FailureStatus(false));
				} else {
					resetRequest = Never();
					metricsRequest = ssi.getStorageMetrics.tryGetReply(GetStorageMetricsRequest(),
					                                                   TaskPriority::DataDistributionLaunch);
				}
=======
		}
		// Team tracker has pointers to DDTeamCollections both in primary and remote.
		// The following kills a reference cycle between the teamTracker actor and the TCTeamInfo that both holds and is
		// held by the actor It also ensures that the trackers are done fiddling with healthyTeamCount before we free
		// this
		for (auto& team : teams) {
			team->tracker.cancel();
		}
		// The commented TraceEvent log is useful in detecting what is running during the destruction
		// TraceEvent("DDTeamCollectionDestructed", distributorId)
		//     .detail("Primary", primary)
		//     .detail("TeamTrackerDestroyed", teams.size());
		for (auto& badTeam : badTeams) {
			badTeam->tracker.cancel();
		}
		// TraceEvent("DDTeamCollectionDestructed", distributorId)
		//     .detail("Primary", primary)
		//     .detail("BadTeamTrackerDestroyed", badTeams.size());
		// The following makes sure that, even if a reference to a team is held in the DD Queue, the tracker will be
		// stopped
		//  before the server_status map to which it has a pointer, is destroyed.
		for (auto& [_, info] : server_and_tss_info) {
			info->tracker.cancel();
			info->collection = nullptr;
		}

		storageWiggler->teamCollection = nullptr;
		// TraceEvent("DDTeamCollectionDestructed", distributorId)
		//    .detail("Primary", primary)
		//    .detail("ServerTrackerDestroyed", server_info.size());
	}

	void addLaggingStorageServer(Key zoneId) {
		lagging_zones[zoneId]++;
		if (lagging_zones.size() > std::max(1, configuration.storageTeamSize - 1) &&
		    !disableFailingLaggingServers.get())
			disableFailingLaggingServers.set(true);
	}

	void removeLaggingStorageServer(Key zoneId) {
		auto iter = lagging_zones.find(zoneId);
		ASSERT(iter != lagging_zones.end());
		iter->second--;
		ASSERT(iter->second >= 0);
		if (iter->second == 0)
			lagging_zones.erase(iter);
		if (lagging_zones.size() <= std::max(1, configuration.storageTeamSize - 1) &&
		    disableFailingLaggingServers.get())
			disableFailingLaggingServers.set(false);
	}

	ACTOR static Future<Void> logOnCompletion(Future<Void> signal, DDTeamCollection* self) {
		wait(signal);
		wait(delay(SERVER_KNOBS->LOG_ON_COMPLETION_DELAY, TaskPriority::DataDistribution));

		if (!self->primary || self->configuration.usableRegions == 1) {
			TraceEvent("DDTrackerStarting", self->distributorId)
			    .detail("State", "Active")
			    .trackLatest(self->ddTrackerStartingEventHolder->trackingKey);
		}

		return Void();
	}

	ACTOR static Future<Void> interruptableBuildTeams(DDTeamCollection* self) {
		if (!self->addSubsetComplete.isSet()) {
			wait(addSubsetOfEmergencyTeams(self));
			self->addSubsetComplete.send(Void());
		}

		loop {
			choose {
				when(wait(self->buildTeams(self))) { return Void(); }
				when(wait(self->restartTeamBuilder.onTrigger())) {}
>>>>>>> 6dc59215
			}
		}
	}

	if (server->serverMetrics.get().lastUpdate < now() - SERVER_KNOBS->DD_SS_STUCK_TIME_LIMIT) {
		if (server->ssVersionTooFarBehind.get() == false) {
			TraceEvent("StorageServerStuck", server->collection->distributorId)
			    .detail("ServerId", server->id.toString())
			    .detail("LastUpdate", server->serverMetrics.get().lastUpdate);
			server->ssVersionTooFarBehind.set(true);
			server->collection->addLaggingStorageServer(server->lastKnownInterface.locality.zoneId().get());
		}
	} else if (server->serverMetrics.get().versionLag > SERVER_KNOBS->DD_SS_FAILURE_VERSIONLAG) {
		if (server->ssVersionTooFarBehind.get() == false) {
			TraceEvent(SevWarn, "SSVersionDiffLarge", server->collection->distributorId)
			    .detail("ServerId", server->id.toString())
			    .detail("VersionLag", server->serverMetrics.get().versionLag);
			server->ssVersionTooFarBehind.set(true);
			server->collection->addLaggingStorageServer(server->lastKnownInterface.locality.zoneId().get());
		}
	} else if (server->serverMetrics.get().versionLag < SERVER_KNOBS->DD_SS_ALLOWED_VERSIONLAG) {
		if (server->ssVersionTooFarBehind.get() == true) {
			TraceEvent("SSVersionDiffNormal", server->collection->distributorId)
			    .detail("ServerId", server->id.toString())
			    .detail("VersionLag", server->serverMetrics.get().versionLag);
			server->ssVersionTooFarBehind.set(false);
			server->collection->removeLaggingStorageServer(server->lastKnownInterface.locality.zoneId().get());
		}
	}
	return Void();
}

<<<<<<< HEAD
=======
	// SOMEDAY: Make bestTeam better about deciding to leave a shard where it is (e.g. in PRIORITY_TEAM_HEALTHY case)
	//		    use keys, src, dest, metrics, priority, system load, etc.. to decide...
	ACTOR static Future<Void> getTeam(DDTeamCollection* self, GetTeamRequest req) {
		try {
			wait(self->checkBuildTeams(self));
			if (now() - self->lastMedianAvailableSpaceUpdate > SERVER_KNOBS->AVAILABLE_SPACE_UPDATE_DELAY) {
				self->lastMedianAvailableSpaceUpdate = now();
				std::vector<double> teamAvailableSpace;
				teamAvailableSpace.reserve(self->teams.size());
				for (const auto& team : self->teams) {
					if (team->isHealthy()) {
						teamAvailableSpace.push_back(team->getMinAvailableSpaceRatio());
					}
				}

				size_t pivot = teamAvailableSpace.size() / 2;
				if (teamAvailableSpace.size() > 1) {
					std::nth_element(
					    teamAvailableSpace.begin(), teamAvailableSpace.begin() + pivot, teamAvailableSpace.end());
					self->medianAvailableSpace =
					    std::max(SERVER_KNOBS->MIN_AVAILABLE_SPACE_RATIO,
					             std::min(SERVER_KNOBS->TARGET_AVAILABLE_SPACE_RATIO, teamAvailableSpace[pivot]));
				} else {
					self->medianAvailableSpace = SERVER_KNOBS->MIN_AVAILABLE_SPACE_RATIO;
				}
				if (self->medianAvailableSpace < SERVER_KNOBS->TARGET_AVAILABLE_SPACE_RATIO) {
					TraceEvent(SevWarn, "DDTeamMedianAvailableSpaceTooSmall", self->distributorId)
					    .detail("MedianAvailableSpaceRatio", self->medianAvailableSpace)
					    .detail("TargetAvailableSpaceRatio", SERVER_KNOBS->TARGET_AVAILABLE_SPACE_RATIO)
					    .detail("Primary", self->primary);
					self->printDetailedTeamsInfo.trigger();
				}
			}

			bool foundSrc = false;
			for (int i = 0; i < req.src.size(); i++) {
				if (self->server_info.count(req.src[i])) {
					foundSrc = true;
					break;
				}
			}

			// Select the best team
			// Currently the metric is minimum used disk space (adjusted for data in flight)
			// Only healthy teams may be selected. The team has to be healthy at the moment we update
			//   shardsAffectedByTeamFailure or we could be dropping a shard on the floor (since team
			//   tracking is "edge triggered")
			// SOMEDAY: Account for capacity, load (when shardMetrics load is high)

			// self->teams.size() can be 0 under the ConfigureTest.txt test when we change configurations
			// The situation happens rarely. We may want to eliminate this situation someday
			if (!self->teams.size()) {
				req.reply.send(std::make_pair(Optional<Reference<IDataDistributionTeam>>(), foundSrc));
				return Void();
			}

			int64_t bestLoadBytes = 0;
			Optional<Reference<IDataDistributionTeam>> bestOption;
			std::vector<Reference<IDataDistributionTeam>> randomTeams;
			const std::set<UID> completeSources(req.completeSources.begin(), req.completeSources.end());

			// Note: this block does not apply any filters from the request
			if (!req.wantsNewServers) {
				for (int i = 0; i < req.completeSources.size(); i++) {
					if (!self->server_info.count(req.completeSources[i])) {
						continue;
					}
					auto& teamList = self->server_info[req.completeSources[i]]->teams;
					for (int j = 0; j < teamList.size(); j++) {
						bool found = true;
						auto serverIDs = teamList[j]->getServerIDs();
						for (int k = 0; k < teamList[j]->size(); k++) {
							if (!completeSources.count(serverIDs[k])) {
								found = false;
								break;
							}
						}
						if (found && teamList[j]->isHealthy()) {
							bestOption = teamList[j];
							req.reply.send(std::make_pair(bestOption, foundSrc));
							return Void();
						}
					}
				}
			}

			if (req.wantsTrueBest) {
				ASSERT(!bestOption.present());
				auto& startIndex =
				    req.preferLowerUtilization ? self->lowestUtilizationTeam : self->highestUtilizationTeam;
				if (startIndex >= self->teams.size()) {
					startIndex = 0;
				}

				int bestIndex = startIndex;
				for (int i = 0; i < self->teams.size(); i++) {
					int currentIndex = (startIndex + i) % self->teams.size();
					if (self->teams[currentIndex]->isHealthy() &&
					    (!req.preferLowerUtilization ||
					     self->teams[currentIndex]->hasHealthyAvailableSpace(self->medianAvailableSpace))) {
						int64_t loadBytes = self->teams[currentIndex]->getLoadBytes(true, req.inflightPenalty);
						if ((!bestOption.present() || (req.preferLowerUtilization && loadBytes < bestLoadBytes) ||
						     (!req.preferLowerUtilization && loadBytes > bestLoadBytes)) &&
						    (!req.teamMustHaveShards ||
						     self->shardsAffectedByTeamFailure->hasShards(ShardsAffectedByTeamFailure::Team(
						         self->teams[currentIndex]->getServerIDs(), self->primary)))) {
							bestLoadBytes = loadBytes;
							bestOption = self->teams[currentIndex];
							bestIndex = currentIndex;
						}
					}
				}

				startIndex = bestIndex;
			} else {
				int nTries = 0;
				while (randomTeams.size() < SERVER_KNOBS->BEST_TEAM_OPTION_COUNT &&
				       nTries < SERVER_KNOBS->BEST_TEAM_MAX_TEAM_TRIES) {
					// If unhealthy team is majority, we may not find an ok dest in this while loop
					Reference<IDataDistributionTeam> dest = deterministicRandom()->randomChoice(self->teams);

					bool ok = dest->isHealthy() && (!req.preferLowerUtilization ||
					                                dest->hasHealthyAvailableSpace(self->medianAvailableSpace));

					for (int i = 0; ok && i < randomTeams.size(); i++) {
						if (randomTeams[i]->getServerIDs() == dest->getServerIDs()) {
							ok = false;
							break;
						}
					}

					ok = ok && (!req.teamMustHaveShards ||
					            self->shardsAffectedByTeamFailure->hasShards(
					                ShardsAffectedByTeamFailure::Team(dest->getServerIDs(), self->primary)));

					if (ok)
						randomTeams.push_back(dest);
					else
						nTries++;
				}

				// Log BestTeamStuck reason when we have healthy teams but they do not have healthy free space
				if (randomTeams.empty() && !self->zeroHealthyTeams->get()) {
					self->bestTeamKeepStuckCount++;
					if (g_network->isSimulated()) {
						TraceEvent(SevWarn, "GetTeamReturnEmpty").detail("HealthyTeams", self->healthyTeamCount);
					}
				} else {
					self->bestTeamKeepStuckCount = 0;
				}

				for (int i = 0; i < randomTeams.size(); i++) {
					int64_t loadBytes = randomTeams[i]->getLoadBytes(true, req.inflightPenalty);
					if (!bestOption.present() || (req.preferLowerUtilization && loadBytes < bestLoadBytes) ||
					    (!req.preferLowerUtilization && loadBytes > bestLoadBytes)) {
						bestLoadBytes = loadBytes;
						bestOption = randomTeams[i];
					}
				}
			}

			// Note: req.completeSources can be empty and all servers (and server teams) can be unhealthy.
			// We will get stuck at this! This only happens when a DC fails. No need to consider it right now.
			// Note: this block does not apply any filters from the request
			if (!bestOption.present() && self->zeroHealthyTeams->get()) {
				// Attempt to find the unhealthy source server team and return it
				for (int i = 0; i < req.completeSources.size(); i++) {
					if (!self->server_info.count(req.completeSources[i])) {
						continue;
					}
					auto& teamList = self->server_info[req.completeSources[i]]->teams;
					for (int j = 0; j < teamList.size(); j++) {
						bool found = true;
						auto serverIDs = teamList[j]->getServerIDs();
						for (int k = 0; k < teamList[j]->size(); k++) {
							if (!completeSources.count(serverIDs[k])) {
								found = false;
								break;
							}
						}
						if (found) {
							bestOption = teamList[j];
							req.reply.send(std::make_pair(bestOption, foundSrc));
							return Void();
						}
					}
				}
			}
			// if (!bestOption.present()) {
			// 	TraceEvent("GetTeamRequest").detail("Request", req.getDesc());
			// 	self->traceAllInfo(true);
			// }

			req.reply.send(std::make_pair(bestOption, foundSrc));

			return Void();
		} catch (Error& e) {
			if (e.code() != error_code_actor_cancelled)
				req.reply.sendError(e);
			throw;
		}
	}

	int64_t getDebugTotalDataInFlight() const {
		int64_t total = 0;
		for (auto itr = server_info.begin(); itr != server_info.end(); ++itr)
			total += itr->second->dataInFlightToServer;
		return total;
	}

	ACTOR static Future<Void> addSubsetOfEmergencyTeams(DDTeamCollection* self) {
		state int idx = 0;
		state std::vector<Reference<TCServerInfo>> servers;
		state std::vector<UID> serverIds;
		state Reference<LocalitySet> tempSet = Reference<LocalitySet>(new LocalityMap<UID>());
		state LocalityMap<UID>* tempMap = (LocalityMap<UID>*)tempSet.getPtr();

		for (; idx < self->badTeams.size(); idx++) {
			servers.clear();
			for (const auto& server : self->badTeams[idx]->getServers()) {
				if (server->inDesiredDC && !self->server_status.get(server->id).isUnhealthy()) {
					servers.push_back(server);
				}
			}

			// For the bad team that is too big (too many servers), we will try to find a subset of servers in the team
			// to construct a new healthy team, so that moving data to the new healthy team will not
			// cause too much data movement overhead
			// FIXME: This code logic can be simplified.
			if (servers.size() >= self->configuration.storageTeamSize) {
				bool foundTeam = false;
				for (int j = 0; j < servers.size() - self->configuration.storageTeamSize + 1 && !foundTeam; j++) {
					auto& serverTeams = servers[j]->teams;
					for (int k = 0; k < serverTeams.size(); k++) {
						auto& testTeam = serverTeams[k]->getServerIDs();
						bool allInTeam = true; // All servers in testTeam belong to the healthy servers
						for (int l = 0; l < testTeam.size(); l++) {
							bool foundServer = false;
							for (auto it : servers) {
								if (it->id == testTeam[l]) {
									foundServer = true;
									break;
								}
							}
							if (!foundServer) {
								allInTeam = false;
								break;
							}
						}
						if (allInTeam) {
							foundTeam = true;
							break;
						}
					}
				}
				if (!foundTeam) {
					if (self->satisfiesPolicy(servers)) {
						if (servers.size() == self->configuration.storageTeamSize ||
						    self->satisfiesPolicy(servers, self->configuration.storageTeamSize)) {
							servers.resize(self->configuration.storageTeamSize);
							self->addTeam(servers, true);
							// self->traceTeamCollectionInfo(); // Trace at the end of the function
						} else {
							tempSet->clear();
							for (auto it : servers) {
								tempMap->add(it->lastKnownInterface.locality, &it->id);
							}

							std::vector<LocalityEntry> resultEntries, forcedEntries;
							bool result = tempSet->selectReplicas(
							    self->configuration.storagePolicy, forcedEntries, resultEntries);
							ASSERT(result && resultEntries.size() == self->configuration.storageTeamSize);

							serverIds.clear();
							for (auto& it : resultEntries) {
								serverIds.push_back(*tempMap->getObject(it));
							}
							std::sort(serverIds.begin(), serverIds.end());
							self->addTeam(serverIds.begin(), serverIds.end(), true);
						}
					} else {
						serverIds.clear();
						for (auto it : servers) {
							serverIds.push_back(it->id);
						}
						TraceEvent(SevWarnAlways, "CannotAddSubset", self->distributorId)
						    .detail("Servers", describe(serverIds));
					}
				}
			}
			wait(yield());
		}

		// Trace and record the current number of teams for correctness test
		self->traceTeamCollectionInfo();

		return Void();
	}

	ACTOR static Future<Void> init(DDTeamCollection* self,
	                               Reference<InitialDataDistribution> initTeams,
	                               const DDEnabledState* ddEnabledState) {
		self->healthyZone.set(initTeams->initHealthyZoneValue);
		// SOMEDAY: If some servers have teams and not others (or some servers have more data than others) and there is
		// an address/locality collision, should we preferentially mark the least used server as undesirable?
		for (auto& server : initTeams->allServers) {
			if (self->shouldHandleServer(server.first)) {
				if (!self->isValidLocality(self->configuration.storagePolicy, server.first.locality)) {
					TraceEvent(SevWarnAlways, "MissingLocality")
					    .detail("Server", server.first.uniqueID)
					    .detail("Locality", server.first.locality.toString());
					auto addr = server.first.stableAddress();
					self->invalidLocalityAddr.insert(AddressExclusion(addr.ip, addr.port));
					if (self->checkInvalidLocalities.isReady()) {
						self->checkInvalidLocalities = checkAndRemoveInvalidLocalityAddr(self);
						self->addActor.send(self->checkInvalidLocalities);
					}
				}
				self->addServer(server.first, server.second, self->serverTrackerErrorOut, 0, ddEnabledState);
			}
		}

		state std::set<std::vector<UID>>::iterator teamIter =
		    self->primary ? initTeams->primaryTeams.begin() : initTeams->remoteTeams.begin();
		state std::set<std::vector<UID>>::iterator teamIterEnd =
		    self->primary ? initTeams->primaryTeams.end() : initTeams->remoteTeams.end();
		for (; teamIter != teamIterEnd; ++teamIter) {
			self->addTeam(teamIter->begin(), teamIter->end(), true);
			wait(yield());
		}

		return Void();
	}

	// Check if server or machine has a valid locality based on configured replication policy
	bool isValidLocality(Reference<IReplicationPolicy> storagePolicy, const LocalityData& locality) const {
		// Future: Once we add simulation test that misconfigure a cluster, such as not setting some locality entries,
		// DD_VALIDATE_LOCALITY should always be true. Otherwise, simulation test may fail.
		if (!SERVER_KNOBS->DD_VALIDATE_LOCALITY) {
			// Disable the checking if locality is valid
			return true;
		}

		std::set<std::string> replicationPolicyKeys = storagePolicy->attributeKeys();
		for (auto& policy : replicationPolicyKeys) {
			if (!locality.isPresent(policy)) {
				return false;
			}
		}

		return true;
	}

	void evaluateTeamQuality() const {
		int teamCount = teams.size(), serverCount = allServers.size();
		double teamsPerServer = (double)teamCount * configuration.storageTeamSize / serverCount;

		ASSERT(serverCount == server_info.size());

		int minTeams = std::numeric_limits<int>::max();
		int maxTeams = std::numeric_limits<int>::min();
		double varTeams = 0;

		std::map<Optional<Standalone<StringRef>>, int> machineTeams;
		for (const auto& [id, info] : server_info) {
			if (!server_status.get(id).isUnhealthy()) {
				int stc = info->teams.size();
				minTeams = std::min(minTeams, stc);
				maxTeams = std::max(maxTeams, stc);
				varTeams += (stc - teamsPerServer) * (stc - teamsPerServer);
				// Use zoneId as server's machine id
				machineTeams[info->lastKnownInterface.locality.zoneId()] += stc;
			}
		}
		varTeams /= teamsPerServer * teamsPerServer;

		int minMachineTeams = std::numeric_limits<int>::max();
		int maxMachineTeams = std::numeric_limits<int>::min();
		for (auto m = machineTeams.begin(); m != machineTeams.end(); ++m) {
			minMachineTeams = std::min(minMachineTeams, m->second);
			maxMachineTeams = std::max(maxMachineTeams, m->second);
		}

		TraceEvent(minTeams > 0 ? SevInfo : SevWarn, "DataDistributionTeamQuality", distributorId)
		    .detail("Servers", serverCount)
		    .detail("Teams", teamCount)
		    .detail("TeamsPerServer", teamsPerServer)
		    .detail("Variance", varTeams / serverCount)
		    .detail("ServerMinTeams", minTeams)
		    .detail("ServerMaxTeams", maxTeams)
		    .detail("MachineMinTeams", minMachineTeams)
		    .detail("MachineMaxTeams", maxMachineTeams);
	}

	int overlappingMembers(const std::vector<UID>& team) const {
		if (team.empty()) {
			return 0;
		}

		int maxMatchingServers = 0;
		const UID& serverID = team[0];
		const auto it = server_info.find(serverID);
		ASSERT(it != server_info.end());
		const auto& usedTeams = it->second->teams;
		for (const auto& usedTeam : usedTeams) {
			auto used = usedTeam->getServerIDs();
			int teamIdx = 0;
			int usedIdx = 0;
			int matchingServers = 0;
			while (teamIdx < team.size() && usedIdx < used.size()) {
				if (team[teamIdx] == used[usedIdx]) {
					matchingServers++;
					teamIdx++;
					usedIdx++;
				} else if (team[teamIdx] < used[usedIdx]) {
					teamIdx++;
				} else {
					usedIdx++;
				}
			}
			ASSERT(matchingServers > 0);
			maxMatchingServers = std::max(maxMatchingServers, matchingServers);
			if (maxMatchingServers == team.size()) {
				return maxMatchingServers;
			}
		}

		return maxMatchingServers;
	}

	int overlappingMachineMembers(std::vector<Standalone<StringRef>> const& team) const {
		if (team.empty()) {
			return 0;
		}

		int maxMatchingServers = 0;
		auto it = machine_info.find(team[0]);
		ASSERT(it != machine_info.end());
		auto const& machineTeams = it->second->machineTeams;
		for (auto const& usedTeam : machineTeams) {
			auto used = usedTeam->machineIDs;
			int teamIdx = 0;
			int usedIdx = 0;
			int matchingServers = 0;
			while (teamIdx < team.size() && usedIdx < used.size()) {
				if (team[teamIdx] == used[usedIdx]) {
					matchingServers++;
					teamIdx++;
					usedIdx++;
				} else if (team[teamIdx] < used[usedIdx]) {
					teamIdx++;
				} else {
					usedIdx++;
				}
			}
			ASSERT(matchingServers > 0);
			maxMatchingServers = std::max(maxMatchingServers, matchingServers);
			if (maxMatchingServers == team.size()) {
				return maxMatchingServers;
			}
		}

		return maxMatchingServers;
	}

	Reference<TCMachineTeamInfo> findMachineTeam(std::vector<Standalone<StringRef>> const& machineIDs) const {
		if (machineIDs.empty()) {
			return Reference<TCMachineTeamInfo>();
		}

		Standalone<StringRef> machineID = machineIDs[0];
		for (auto& machineTeam : get(machine_info, machineID)->machineTeams) {
			if (machineTeam->machineIDs == machineIDs) {
				return machineTeam;
			}
		}

		return Reference<TCMachineTeamInfo>();
	}

	// Assume begin to end is sorted by std::sort
	// Assume InputIt is iterator to UID
	// Note: We must allow creating empty teams because empty team is created when a remote DB is initialized.
	// The empty team is used as the starting point to move data to the remote DB
	// begin : the start of the team member ID
	// end : end of the team member ID
	// isIntialTeam : False when the team is added by addTeamsBestOf(); True otherwise, e.g.,
	// when the team added at init() when we recreate teams by looking up DB
	template <class InputIt>
	void addTeam(InputIt begin, InputIt end, bool isInitialTeam) {
		std::vector<Reference<TCServerInfo>> newTeamServers;
		for (auto i = begin; i != end; ++i) {
			if (server_info.find(*i) != server_info.end()) {
				newTeamServers.push_back(server_info[*i]);
			}
		}

		addTeam(newTeamServers, isInitialTeam);
	}

	void addTeam(const std::vector<Reference<TCServerInfo>>& newTeamServers,
	             bool isInitialTeam,
	             bool redundantTeam = false) {
		auto teamInfo = makeReference<TCTeamInfo>(newTeamServers);

		// Move satisfiesPolicy to the end for performance benefit
		bool badTeam = redundantTeam || teamInfo->size() != configuration.storageTeamSize ||
		               !satisfiesPolicy(teamInfo->getServers());

		teamInfo->tracker = teamTracker(this, teamInfo, badTeam, redundantTeam);
		// ASSERT( teamInfo->serverIDs.size() > 0 ); //team can be empty at DB initialization
		if (badTeam) {
			badTeams.push_back(teamInfo);
			return;
		}

		// For a good team, we add it to teams and create machine team for it when necessary
		teams.push_back(teamInfo);
		for (int i = 0; i < newTeamServers.size(); ++i) {
			newTeamServers[i]->teams.push_back(teamInfo);
		}

		// Find or create machine team for the server team
		// Add the reference of machineTeam (with machineIDs) into process team
		std::vector<Standalone<StringRef>> machineIDs;
		for (auto server = newTeamServers.begin(); server != newTeamServers.end(); ++server) {
			ASSERT_WE_THINK((*server)->machine.isValid());
			machineIDs.push_back((*server)->machine->machineID);
		}
		sort(machineIDs.begin(), machineIDs.end());
		Reference<TCMachineTeamInfo> machineTeamInfo = findMachineTeam(machineIDs);

		// A team is not initial team if it is added by addTeamsBestOf() which always create a team with correct size
		// A non-initial team must have its machine team created and its size must be correct
		ASSERT(isInitialTeam || machineTeamInfo.isValid());

		// Create a machine team if it does not exist
		// Note an initial team may be added at init() even though the team size is not storageTeamSize
		if (!machineTeamInfo.isValid() && !machineIDs.empty()) {
			machineTeamInfo = addMachineTeam(machineIDs.begin(), machineIDs.end());
		}

		if (!machineTeamInfo.isValid()) {
			TraceEvent(SevWarn, "AddTeamWarning")
			    .detail("NotFoundMachineTeam", "OKIfTeamIsEmpty")
			    .detail("TeamInfo", teamInfo->getDesc());
		}

		teamInfo->machineTeam = machineTeamInfo;
		machineTeamInfo->serverTeams.push_back(teamInfo);
		if (g_network->isSimulated()) {
			// Update server team information for consistency check in simulation
			traceTeamCollectionInfo();
		}
	}

	void addTeam(std::set<UID> const& team, bool isInitialTeam) { addTeam(team.begin(), team.end(), isInitialTeam); }

	// Add a machine team specified by input machines
	Reference<TCMachineTeamInfo> addMachineTeam(std::vector<Reference<TCMachineInfo>> machines) {
		auto machineTeamInfo = makeReference<TCMachineTeamInfo>(machines);
		machineTeams.push_back(machineTeamInfo);

		// Assign machine teams to machine
		for (auto machine : machines) {
			// A machine's machineTeams vector should not hold duplicate machineTeam members
			ASSERT_WE_THINK(std::count(machine->machineTeams.begin(), machine->machineTeams.end(), machineTeamInfo) ==
			                0);
			machine->machineTeams.push_back(machineTeamInfo);
		}

		return machineTeamInfo;
	}

	// Add a machine team by using the machineIDs from begin to end
	Reference<TCMachineTeamInfo> addMachineTeam(std::vector<Standalone<StringRef>>::iterator begin,
	                                            std::vector<Standalone<StringRef>>::iterator end) {
		std::vector<Reference<TCMachineInfo>> machines;

		for (auto i = begin; i != end; ++i) {
			if (machine_info.find(*i) != machine_info.end()) {
				machines.push_back(machine_info[*i]);
			} else {
				TraceEvent(SevWarn, "AddMachineTeamError").detail("MachineIDNotExist", i->contents().toString());
			}
		}

		return addMachineTeam(machines);
	}

	// Group storage servers (process) based on their machineId in LocalityData
	// All created machines are healthy
	// Return The number of healthy servers we grouped into machines
	int constructMachinesFromServers() {
		int totalServerIndex = 0;
		for (auto i = server_info.begin(); i != server_info.end(); ++i) {
			if (!server_status.get(i->first).isUnhealthy()) {
				checkAndCreateMachine(i->second);
				totalServerIndex++;
			}
		}

		return totalServerIndex;
	}

	void traceConfigInfo() const {
		TraceEvent("DDConfig", distributorId)
		    .detail("StorageTeamSize", configuration.storageTeamSize)
		    .detail("DesiredTeamsPerServer", SERVER_KNOBS->DESIRED_TEAMS_PER_SERVER)
		    .detail("MaxTeamsPerServer", SERVER_KNOBS->MAX_TEAMS_PER_SERVER)
		    .detail("StoreType", configuration.storageServerStoreType);
	}

	void traceServerInfo() const {
		int i = 0;

		TraceEvent("ServerInfo", distributorId).detail("Size", server_info.size());
		for (auto& server : server_info) {
			TraceEvent("ServerInfo", distributorId)
			    .detail("ServerInfoIndex", i++)
			    .detail("ServerID", server.first.toString())
			    .detail("ServerTeamOwned", server.second->teams.size())
			    .detail("MachineID", server.second->machine->machineID.contents().toString())
			    .detail("StoreType", server.second->storeType.toString())
			    .detail("InDesiredDC", server.second->inDesiredDC);
		}
		for (auto& server : server_info) {
			const UID& uid = server.first;
			TraceEvent("ServerStatus", distributorId)
			    .detail("ServerID", uid)
			    .detail("Healthy", !server_status.get(uid).isUnhealthy())
			    .detail("MachineIsValid", get(server_info, uid)->machine.isValid())
			    .detail("MachineTeamSize",
			            get(server_info, uid)->machine.isValid() ? get(server_info, uid)->machine->machineTeams.size()
			                                                     : -1);
		}
	}

	void traceServerTeamInfo() const {
		int i = 0;

		TraceEvent("ServerTeamInfo", distributorId).detail("Size", teams.size());
		for (auto& team : teams) {
			TraceEvent("ServerTeamInfo", distributorId)
			    .detail("TeamIndex", i++)
			    .detail("Healthy", team->isHealthy())
			    .detail("TeamSize", team->size())
			    .detail("MemberIDs", team->getServerIDsStr())
			    .detail("TeamID", team->getTeamID());
		}
	}

	void traceMachineInfo() const {
		int i = 0;

		TraceEvent("MachineInfo").detail("Size", machine_info.size());
		for (auto& machine : machine_info) {
			TraceEvent("MachineInfo", distributorId)
			    .detail("MachineInfoIndex", i++)
			    .detail("Healthy", isMachineHealthy(machine.second))
			    .detail("MachineID", machine.first.contents().toString())
			    .detail("MachineTeamOwned", machine.second->machineTeams.size())
			    .detail("ServerNumOnMachine", machine.second->serversOnMachine.size())
			    .detail("ServersID", machine.second->getServersIDStr());
		}
	}

	void traceMachineTeamInfo() const {
		int i = 0;

		TraceEvent("MachineTeamInfo", distributorId).detail("Size", machineTeams.size());
		for (auto& team : machineTeams) {
			TraceEvent("MachineTeamInfo", distributorId)
			    .detail("TeamIndex", i++)
			    .detail("MachineIDs", team->getMachineIDsStr())
			    .detail("ServerTeams", team->serverTeams.size());
		}
	}

	// Locality string is hashed into integer, used as KeyIndex
	// For better understand which KeyIndex is used for locality, we print this info in trace.
	void traceLocalityArrayIndexName() const {
		TraceEvent("LocalityRecordKeyName").detail("Size", machineLocalityMap._keymap->_lookuparray.size());
		for (int i = 0; i < machineLocalityMap._keymap->_lookuparray.size(); ++i) {
			TraceEvent("LocalityRecordKeyIndexName")
			    .detail("KeyIndex", i)
			    .detail("KeyName", machineLocalityMap._keymap->_lookuparray[i]);
		}
	}

	void traceMachineLocalityMap() const {
		int i = 0;

		TraceEvent("MachineLocalityMap", distributorId).detail("Size", machineLocalityMap.size());
		for (auto& uid : machineLocalityMap.getObjects()) {
			Reference<LocalityRecord> record = machineLocalityMap.getRecord(i);
			if (record.isValid()) {
				TraceEvent("MachineLocalityMap", distributorId)
				    .detail("LocalityIndex", i++)
				    .detail("UID", uid->toString())
				    .detail("LocalityRecord", record->toString());
			} else {
				TraceEvent("MachineLocalityMap")
				    .detail("LocalityIndex", i++)
				    .detail("UID", uid->toString())
				    .detail("LocalityRecord", "[NotFound]");
			}
		}
	}

	// To enable verbose debug info, set shouldPrint to true
	void traceAllInfo(bool shouldPrint = false) const {

		if (!shouldPrint)
			return;
		// Record all team collections IDs
		for (int i = 0; i < teamCollections.size(); ++i) {
			if (teamCollections[i] != nullptr) {
				TraceEvent("TraceAllInfo", distributorId)
				    .detail("TeamCollectionIndex", i)
				    .detail("Primary", teamCollections[i]->primary);
			}
		}

		TraceEvent("TraceAllInfo", distributorId).detail("Primary", primary);
		traceConfigInfo();
		traceServerInfo();
		traceServerTeamInfo();
		traceMachineInfo();
		traceMachineTeamInfo();
		traceLocalityArrayIndexName();
		traceMachineLocalityMap();
	}

	// We must rebuild machine locality map whenever the entry in the map is inserted or removed
	void rebuildMachineLocalityMap() {
		machineLocalityMap.clear();
		int numHealthyMachine = 0;
		for (auto machine = machine_info.begin(); machine != machine_info.end(); ++machine) {
			if (machine->second->serversOnMachine.empty()) {
				TraceEvent(SevWarn, "RebuildMachineLocalityMapError")
				    .detail("Machine", machine->second->machineID.toString())
				    .detail("NumServersOnMachine", 0);
				continue;
			}
			if (!isMachineHealthy(machine->second)) {
				continue;
			}
			Reference<TCServerInfo> representativeServer = machine->second->serversOnMachine[0];
			auto& locality = representativeServer->lastKnownInterface.locality;
			if (!isValidLocality(configuration.storagePolicy, locality)) {
				TraceEvent(SevWarn, "RebuildMachineLocalityMapError")
				    .detail("Machine", machine->second->machineID.toString())
				    .detail("InvalidLocality", locality.toString());
				continue;
			}
			const LocalityEntry& localityEntry = machineLocalityMap.add(locality, &representativeServer->id);
			machine->second->localityEntry = localityEntry;
			++numHealthyMachine;
		}
	}

	// Create machineTeamsToBuild number of machine teams
	// No operation if machineTeamsToBuild is 0
	// Note: The creation of machine teams should not depend on server teams:
	// No matter how server teams will be created, we will create the same set of machine teams;
	// We should never use server team number in building machine teams.
	//
	// Five steps to create each machine team, which are document in the function
	// Reuse ReplicationPolicy selectReplicas func to select machine team
	// return number of added machine teams
	int addBestMachineTeams(int machineTeamsToBuild) {
		int addedMachineTeams = 0;

		ASSERT(machineTeamsToBuild >= 0);
		// The number of machines is always no smaller than the storageTeamSize in a correct configuration
		ASSERT(machine_info.size() >= configuration.storageTeamSize);
		// Future: Consider if we should overbuild more machine teams to
		// allow machineTeamRemover() to get a more balanced machine teams per machine

		// Step 1: Create machineLocalityMap which will be used in building machine team
		rebuildMachineLocalityMap();

		// Add a team in each iteration
		while (addedMachineTeams < machineTeamsToBuild || notEnoughMachineTeamsForAMachine()) {
			// Step 2: Get least used machines from which we choose machines as a machine team
			std::vector<Reference<TCMachineInfo>> leastUsedMachines; // A less used machine has less number of teams
			int minTeamCount = std::numeric_limits<int>::max();
			for (auto& machine : machine_info) {
				// Skip invalid machine whose representative server is not in server_info
				ASSERT_WE_THINK(server_info.find(machine.second->serversOnMachine[0]->id) != server_info.end());
				// Skip unhealthy machines
				if (!isMachineHealthy(machine.second))
					continue;
				// Skip machine with incomplete locality
				if (!isValidLocality(configuration.storagePolicy,
				                     machine.second->serversOnMachine[0]->lastKnownInterface.locality)) {
					continue;
				}

				// Invariant: We only create correct size machine teams.
				// When configuration (e.g., team size) is changed, the DDTeamCollection will be destroyed and rebuilt
				// so that the invariant will not be violated.
				int teamCount = machine.second->machineTeams.size();

				if (teamCount < minTeamCount) {
					leastUsedMachines.clear();
					minTeamCount = teamCount;
				}
				if (teamCount == minTeamCount) {
					leastUsedMachines.push_back(machine.second);
				}
			}

			std::vector<UID*> team;
			std::vector<LocalityEntry> forcedAttributes;

			// Step 4: Reuse Policy's selectReplicas() to create team for the representative process.
			std::vector<UID*> bestTeam;
			int bestScore = std::numeric_limits<int>::max();
			int maxAttempts = SERVER_KNOBS->BEST_OF_AMT; // BEST_OF_AMT = 4
			for (int i = 0; i < maxAttempts && i < 100; ++i) {
				// Step 3: Create a representative process for each machine.
				// Construct forcedAttribute from leastUsedMachines.
				// We will use forcedAttribute to call existing function to form a team
				if (leastUsedMachines.size()) {
					forcedAttributes.clear();
					// Randomly choose 1 least used machine
					Reference<TCMachineInfo> tcMachineInfo = deterministicRandom()->randomChoice(leastUsedMachines);
					ASSERT(!tcMachineInfo->serversOnMachine.empty());
					LocalityEntry process = tcMachineInfo->localityEntry;
					forcedAttributes.push_back(process);
					TraceEvent("ChosenMachine")
					    .detail("MachineInfo", tcMachineInfo->machineID)
					    .detail("LeaseUsedMachinesSize", leastUsedMachines.size())
					    .detail("ForcedAttributesSize", forcedAttributes.size());
				} else {
					// when leastUsedMachine is empty, we will never find a team later, so we can simply return.
					return addedMachineTeams;
				}

				// Choose a team that balances the # of teams per server among the teams
				// that have the least-utilized server
				team.clear();
				ASSERT_WE_THINK(forcedAttributes.size() == 1);
				auto success = machineLocalityMap.selectReplicas(configuration.storagePolicy, forcedAttributes, team);
				// NOTE: selectReplicas() should always return success when storageTeamSize = 1
				ASSERT_WE_THINK(configuration.storageTeamSize > 1 || (configuration.storageTeamSize == 1 && success));
				if (!success) {
					continue; // Try up to maxAttempts, since next time we may choose a different forcedAttributes
				}
				ASSERT(forcedAttributes.size() > 0);
				team.push_back((UID*)machineLocalityMap.getObject(forcedAttributes[0]));

				// selectReplicas() may NEVER return server not in server_info.
				for (auto& pUID : team) {
					ASSERT_WE_THINK(server_info.find(*pUID) != server_info.end());
				}

				// selectReplicas() should always return a team with correct size. otherwise, it has a bug
				ASSERT(team.size() == configuration.storageTeamSize);

				int score = 0;
				std::vector<Standalone<StringRef>> machineIDs;
				for (auto process = team.begin(); process != team.end(); process++) {
					Reference<TCServerInfo> server = server_info[**process];
					score += server->machine->machineTeams.size();
					Standalone<StringRef> machine_id = server->lastKnownInterface.locality.zoneId().get();
					machineIDs.push_back(machine_id);
				}

				// Only choose healthy machines into machine team
				ASSERT_WE_THINK(isMachineTeamHealthy(machineIDs));

				std::sort(machineIDs.begin(), machineIDs.end());
				int overlap = overlappingMachineMembers(machineIDs);
				if (overlap == machineIDs.size()) {
					maxAttempts += 1;
					continue;
				}
				score += SERVER_KNOBS->DD_OVERLAP_PENALTY * overlap;

				// SOMEDAY: randomly pick one from teams with the lowest score
				if (score < bestScore) {
					// bestTeam is the team which has the smallest number of teams its team members belong to.
					bestTeam = team;
					bestScore = score;
				}
			}

			// bestTeam should be a new valid team to be added into machine team now
			// Step 5: Restore machine from its representative process team and get the machine team
			if (bestTeam.size() == configuration.storageTeamSize) {
				// machineIDs is used to quickly check if the machineIDs belong to an existed team
				// machines keep machines reference for performance benefit by avoiding looking up machine by machineID
				std::vector<Reference<TCMachineInfo>> machines;
				for (auto process = bestTeam.begin(); process < bestTeam.end(); process++) {
					Reference<TCMachineInfo> machine = server_info[**process]->machine;
					machines.push_back(machine);
				}

				addMachineTeam(machines);
				addedMachineTeams++;
			} else {
				traceAllInfo(true);
				TraceEvent(SevWarn, "DataDistributionBuildTeams", distributorId)
				    .detail("Primary", primary)
				    .detail("Reason", "Unable to make desired machine Teams");
				lastBuildTeamsFailed = true;
				break;
			}
		}

		return addedMachineTeams;
	}

	bool isMachineTeamHealthy(std::vector<Standalone<StringRef>> const& machineIDs) const {
		int healthyNum = 0;

		// A healthy machine team should have the desired number of machines
		if (machineIDs.size() != configuration.storageTeamSize)
			return false;

		for (auto& id : machineIDs) {
			auto& machine = get(machine_info, id);
			if (isMachineHealthy(machine)) {
				healthyNum++;
			}
		}
		return (healthyNum == machineIDs.size());
	}

	bool isMachineTeamHealthy(TCMachineTeamInfo const& machineTeam) const {
		int healthyNum = 0;

		// A healthy machine team should have the desired number of machines
		if (machineTeam.size() != configuration.storageTeamSize)
			return false;

		for (auto& machine : machineTeam.machines) {
			if (isMachineHealthy(machine)) {
				healthyNum++;
			}
		}
		return (healthyNum == machineTeam.machines.size());
	}

	bool isMachineHealthy(Reference<TCMachineInfo> const& machine) const {
		if (!machine.isValid() || machine_info.find(machine->machineID) == machine_info.end() ||
		    machine->serversOnMachine.empty()) {
			return false;
		}

		// Healthy machine has at least one healthy server
		for (auto& server : machine->serversOnMachine) {
			if (!server_status.get(server->id).isUnhealthy()) {
				return true;
			}
		}

		return false;
	}

	// Return the healthy server with the least number of correct-size server teams
	Reference<TCServerInfo> findOneLeastUsedServer() const {
		std::vector<Reference<TCServerInfo>> leastUsedServers;
		int minTeams = std::numeric_limits<int>::max();
		for (auto& server : server_info) {
			// Only pick healthy server, which is not failed or excluded.
			if (server_status.get(server.first).isUnhealthy())
				continue;
			if (!isValidLocality(configuration.storagePolicy, server.second->lastKnownInterface.locality))
				continue;

			int numTeams = server.second->teams.size();
			if (numTeams < minTeams) {
				minTeams = numTeams;
				leastUsedServers.clear();
			}
			if (minTeams == numTeams) {
				leastUsedServers.push_back(server.second);
			}
		}

		if (leastUsedServers.empty()) {
			// If we cannot find a healthy server with valid locality
			TraceEvent("NoHealthyAndValidLocalityServers")
			    .detail("Servers", server_info.size())
			    .detail("UnhealthyServers", unhealthyServers);
			return Reference<TCServerInfo>();
		} else {
			return deterministicRandom()->randomChoice(leastUsedServers);
		}
	}

	// Randomly choose one machine team that has chosenServer and has the correct size
	// When configuration is changed, we may have machine teams with old storageTeamSize
	Reference<TCMachineTeamInfo> findOneRandomMachineTeam(TCServerInfo const& chosenServer) const {
		if (!chosenServer.machine->machineTeams.empty()) {
			std::vector<Reference<TCMachineTeamInfo>> healthyMachineTeamsForChosenServer;
			for (auto& mt : chosenServer.machine->machineTeams) {
				if (isMachineTeamHealthy(*mt)) {
					healthyMachineTeamsForChosenServer.push_back(mt);
				}
			}
			if (!healthyMachineTeamsForChosenServer.empty()) {
				return deterministicRandom()->randomChoice(healthyMachineTeamsForChosenServer);
			}
		}

		// If we cannot find a healthy machine team
		TraceEvent("NoHealthyMachineTeamForServer")
		    .detail("ServerID", chosenServer.id)
		    .detail("MachineTeams", chosenServer.machine->machineTeams.size());
		return Reference<TCMachineTeamInfo>();
	}

	// A server team should always come from servers on a machine team
	// Check if it is true
	bool isOnSameMachineTeam(TCTeamInfo const& team) const {
		std::vector<Standalone<StringRef>> machineIDs;
		for (const auto& server : team.getServers()) {
			if (!server->machine.isValid())
				return false;
			machineIDs.push_back(server->machine->machineID);
		}
		std::sort(machineIDs.begin(), machineIDs.end());

		int numExistance = 0;
		for (const auto& server : team.getServers()) {
			for (const auto& candidateMachineTeam : server->machine->machineTeams) {
				std::sort(candidateMachineTeam->machineIDs.begin(), candidateMachineTeam->machineIDs.end());
				if (machineIDs == candidateMachineTeam->machineIDs) {
					numExistance++;
					break;
				}
			}
		}
		return (numExistance == team.size());
	}

	// Sanity check the property of teams in unit test
	// Return true if all server teams belong to machine teams
	bool sanityCheckTeams() const {
		for (auto& team : teams) {
			if (isOnSameMachineTeam(*team) == false) {
				return false;
			}
		}

		return true;
	}

	int calculateHealthyServerCount() const {
		int serverCount = 0;
		for (auto i = server_info.begin(); i != server_info.end(); ++i) {
			if (!server_status.get(i->first).isUnhealthy()) {
				++serverCount;
			}
		}
		return serverCount;
	}

	int calculateHealthyMachineCount() const {
		int totalHealthyMachineCount = 0;
		for (auto& m : machine_info) {
			if (isMachineHealthy(m.second)) {
				++totalHealthyMachineCount;
			}
		}

		return totalHealthyMachineCount;
	}

	std::pair<int64_t, int64_t> calculateMinMaxServerTeamsOnServer() const {
		int64_t minTeams = std::numeric_limits<int64_t>::max();
		int64_t maxTeams = 0;
		for (auto& server : server_info) {
			if (server_status.get(server.first).isUnhealthy()) {
				continue;
			}
			minTeams = std::min((int64_t)server.second->teams.size(), minTeams);
			maxTeams = std::max((int64_t)server.second->teams.size(), maxTeams);
		}
		return std::make_pair(minTeams, maxTeams);
	}

	std::pair<int64_t, int64_t> calculateMinMaxMachineTeamsOnMachine() const {
		int64_t minTeams = std::numeric_limits<int64_t>::max();
		int64_t maxTeams = 0;
		for (auto& machine : machine_info) {
			if (!isMachineHealthy(machine.second)) {
				continue;
			}
			minTeams = std::min<int64_t>((int64_t)machine.second->machineTeams.size(), minTeams);
			maxTeams = std::max<int64_t>((int64_t)machine.second->machineTeams.size(), maxTeams);
		}
		return std::make_pair(minTeams, maxTeams);
	}

	// Sanity check
	bool isServerTeamCountCorrect(Reference<TCMachineTeamInfo> const& mt) const {
		int num = 0;
		bool ret = true;
		for (auto& team : teams) {
			if (team->machineTeam->machineIDs == mt->machineIDs) {
				++num;
			}
		}
		if (num != mt->serverTeams.size()) {
			ret = false;
			TraceEvent(SevError, "ServerTeamCountOnMachineIncorrect")
			    .detail("MachineTeam", mt->getMachineIDsStr())
			    .detail("ServerTeamsSize", mt->serverTeams.size())
			    .detail("CountedServerTeams", num);
		}
		return ret;
	}

	// Find the machine team with the least number of server teams
	std::pair<Reference<TCMachineTeamInfo>, int> getMachineTeamWithLeastProcessTeams() const {
		Reference<TCMachineTeamInfo> retMT;
		int minNumProcessTeams = std::numeric_limits<int>::max();

		for (auto& mt : machineTeams) {
			if (EXPENSIVE_VALIDATION) {
				ASSERT(isServerTeamCountCorrect(mt));
			}

			if (mt->serverTeams.size() < minNumProcessTeams) {
				minNumProcessTeams = mt->serverTeams.size();
				retMT = mt;
			}
		}

		return std::pair<Reference<TCMachineTeamInfo>, int>(retMT, minNumProcessTeams);
	}

	// Find the machine team whose members are on the most number of machine teams, same logic as serverTeamRemover
	std::pair<Reference<TCMachineTeamInfo>, int> getMachineTeamWithMostMachineTeams() const {
		Reference<TCMachineTeamInfo> retMT;
		int maxNumMachineTeams = 0;
		int targetMachineTeamNumPerMachine =
		    (SERVER_KNOBS->DESIRED_TEAMS_PER_SERVER * (configuration.storageTeamSize + 1)) / 2;

		for (auto& mt : machineTeams) {
			// The representative team number for the machine team mt is
			// the minimum number of machine teams of a machine in the team mt
			int representNumMachineTeams = std::numeric_limits<int>::max();
			for (auto& m : mt->machines) {
				representNumMachineTeams = std::min<int>(representNumMachineTeams, m->machineTeams.size());
			}
			if (representNumMachineTeams > targetMachineTeamNumPerMachine &&
			    representNumMachineTeams > maxNumMachineTeams) {
				maxNumMachineTeams = representNumMachineTeams;
				retMT = mt;
			}
		}

		return std::pair<Reference<TCMachineTeamInfo>, int>(retMT, maxNumMachineTeams);
	}

	// Find the server team whose members are on the most number of server teams
	std::pair<Reference<TCTeamInfo>, int> getServerTeamWithMostProcessTeams() const {
		Reference<TCTeamInfo> retST;
		int maxNumProcessTeams = 0;
		int targetTeamNumPerServer = (SERVER_KNOBS->DESIRED_TEAMS_PER_SERVER * (configuration.storageTeamSize + 1)) / 2;

		for (auto& t : teams) {
			// The minimum number of teams of a server in a team is the representative team number for the team t
			int representNumProcessTeams = std::numeric_limits<int>::max();
			for (auto& server : t->getServers()) {
				representNumProcessTeams = std::min<int>(representNumProcessTeams, server->teams.size());
			}
			// We only remove the team whose representNumProcessTeams is larger than the targetTeamNumPerServer number
			// otherwise, teamBuilder will build the to-be-removed team again
			if (representNumProcessTeams > targetTeamNumPerServer && representNumProcessTeams > maxNumProcessTeams) {
				maxNumProcessTeams = representNumProcessTeams;
				retST = t;
			}
		}

		return std::pair<Reference<TCTeamInfo>, int>(retST, maxNumProcessTeams);
	}

	int getHealthyMachineTeamCount() const {
		int healthyTeamCount = 0;
		for (const auto& mt : machineTeams) {
			ASSERT(mt->machines.size() == configuration.storageTeamSize);

			if (isMachineTeamHealthy(*mt)) {
				++healthyTeamCount;
			}
		}

		return healthyTeamCount;
	}

	// Each machine is expected to have targetMachineTeamNumPerMachine
	// Return true if there exists a machine that does not have enough teams.
	bool notEnoughMachineTeamsForAMachine() const {
		// If we want to remove the machine team with most machine teams, we use the same logic as
		// notEnoughTeamsForAServer
		int targetMachineTeamNumPerMachine =
		    SERVER_KNOBS->TR_FLAG_REMOVE_MT_WITH_MOST_TEAMS
		        ? (SERVER_KNOBS->DESIRED_TEAMS_PER_SERVER * (configuration.storageTeamSize + 1)) / 2
		        : SERVER_KNOBS->DESIRED_TEAMS_PER_SERVER;
		for (auto& m : machine_info) {
			// If SERVER_KNOBS->TR_FLAG_REMOVE_MT_WITH_MOST_TEAMS is false,
			// The desired machine team number is not the same with the desired server team number
			// in notEnoughTeamsForAServer() below, because the machineTeamRemover() does not
			// remove a machine team with the most number of machine teams.
			if (m.second->machineTeams.size() < targetMachineTeamNumPerMachine && isMachineHealthy(m.second)) {
				return true;
			}
		}

		return false;
	}

	// Each server is expected to have targetTeamNumPerServer teams.
	// Return true if there exists a server that does not have enough teams.
	bool notEnoughTeamsForAServer() const {
		// We build more teams than we finally want so that we can use serverTeamRemover() actor to remove the teams
		// whose member belong to too many teams. This allows us to get a more balanced number of teams per server.
		// We want to ensure every server has targetTeamNumPerServer teams.
		// The numTeamsPerServerFactor is calculated as
		// (SERVER_KNOBS->DESIRED_TEAMS_PER_SERVER + ideal_num_of_teams_per_server) / 2
		// ideal_num_of_teams_per_server is (#teams * storageTeamSize) / #servers, which is
		// (#servers * DESIRED_TEAMS_PER_SERVER * storageTeamSize) / #servers.
		int targetTeamNumPerServer = (SERVER_KNOBS->DESIRED_TEAMS_PER_SERVER * (configuration.storageTeamSize + 1)) / 2;
		ASSERT(targetTeamNumPerServer > 0);
		for (auto& s : server_info) {
			if (s.second->teams.size() < targetTeamNumPerServer && !server_status.get(s.first).isUnhealthy()) {
				return true;
			}
		}

		return false;
	}

	// Create server teams based on machine teams
	// Before the number of machine teams reaches the threshold, build a machine team for each server team
	// When it reaches the threshold, first try to build a server team with existing machine teams; if failed,
	// build an extra machine team and record the event in trace
	int addTeamsBestOf(int teamsToBuild, int desiredTeams, int maxTeams) {
		ASSERT(teamsToBuild >= 0);
		ASSERT_WE_THINK(machine_info.size() > 0 || server_info.size() == 0);
		ASSERT_WE_THINK(SERVER_KNOBS->DESIRED_TEAMS_PER_SERVER >= 1 && configuration.storageTeamSize >= 1);

		int addedTeams = 0;

		// Exclude machine teams who have members in the wrong configuration.
		// When we change configuration, we may have machine teams with storageTeamSize in the old configuration.
		int healthyMachineTeamCount = getHealthyMachineTeamCount();
		int totalMachineTeamCount = machineTeams.size();
		int totalHealthyMachineCount = calculateHealthyMachineCount();

		int desiredMachineTeams = SERVER_KNOBS->DESIRED_TEAMS_PER_SERVER * totalHealthyMachineCount;
		int maxMachineTeams = SERVER_KNOBS->MAX_TEAMS_PER_SERVER * totalHealthyMachineCount;
		// machineTeamsToBuild mimics how the teamsToBuild is calculated in buildTeams()
		int machineTeamsToBuild = std::max(
		    0, std::min(desiredMachineTeams - healthyMachineTeamCount, maxMachineTeams - totalMachineTeamCount));

		{
			TraceEvent te("BuildMachineTeams");
			te.detail("TotalHealthyMachine", totalHealthyMachineCount)
			    .detail("HealthyMachineTeamCount", healthyMachineTeamCount)
			    .detail("DesiredMachineTeams", desiredMachineTeams)
			    .detail("MaxMachineTeams", maxMachineTeams)
			    .detail("MachineTeamsToBuild", machineTeamsToBuild);
			// Pre-build all machine teams until we have the desired number of machine teams
			if (machineTeamsToBuild > 0 || notEnoughMachineTeamsForAMachine()) {
				auto addedMachineTeams = addBestMachineTeams(machineTeamsToBuild);
				te.detail("MachineTeamsAdded", addedMachineTeams);
			}
		}

		while (addedTeams < teamsToBuild || notEnoughTeamsForAServer()) {
			// Step 1: Create 1 best machine team
			std::vector<UID> bestServerTeam;
			int bestScore = std::numeric_limits<int>::max();
			int maxAttempts = SERVER_KNOBS->BEST_OF_AMT; // BEST_OF_AMT = 4
			bool earlyQuitBuild = false;
			for (int i = 0; i < maxAttempts && i < 100; ++i) {
				// Step 2: Choose 1 least used server and then choose 1 least used machine team from the server
				Reference<TCServerInfo> chosenServer = findOneLeastUsedServer();
				if (!chosenServer.isValid()) {
					TraceEvent(SevWarn, "NoValidServer").detail("Primary", primary);
					earlyQuitBuild = true;
					break;
				}
				// Note: To avoid creating correlation of picked machine teams, we simply choose a random machine team
				// instead of choosing the least used machine team.
				// The correlation happens, for example, when we add two new machines, we may always choose the machine
				// team with these two new machines because they are typically less used.
				Reference<TCMachineTeamInfo> chosenMachineTeam = findOneRandomMachineTeam(*chosenServer);

				if (!chosenMachineTeam.isValid()) {
					// We may face the situation that temporarily we have no healthy machine.
					TraceEvent(SevWarn, "MachineTeamNotFound")
					    .detail("Primary", primary)
					    .detail("MachineTeams", machineTeams.size());
					continue; // try randomly to find another least used server
				}

				// From here, chosenMachineTeam must have a healthy server team
				// Step 3: Randomly pick 1 server from each machine in the chosen machine team to form a server team
				std::vector<UID> serverTeam;
				int chosenServerCount = 0;
				for (auto& machine : chosenMachineTeam->machines) {
					UID serverID;
					if (machine == chosenServer->machine) {
						serverID = chosenServer->id;
						++chosenServerCount;
					} else {
						std::vector<Reference<TCServerInfo>> healthyProcesses;
						for (auto it : machine->serversOnMachine) {
							if (!server_status.get(it->id).isUnhealthy()) {
								healthyProcesses.push_back(it);
							}
						}
						serverID = deterministicRandom()->randomChoice(healthyProcesses)->id;
					}
					serverTeam.push_back(serverID);
				}

				ASSERT(chosenServerCount == 1); // chosenServer should be used exactly once
				ASSERT(serverTeam.size() == configuration.storageTeamSize);

				std::sort(serverTeam.begin(), serverTeam.end());
				int overlap = overlappingMembers(serverTeam);
				if (overlap == serverTeam.size()) {
					maxAttempts += 1;
					continue;
				}

				// Pick the server team with smallest score in all attempts
				// If we use different metric here, DD may oscillate infinitely in creating and removing teams.
				// SOMEDAY: Improve the code efficiency by using reservoir algorithm
				int score = SERVER_KNOBS->DD_OVERLAP_PENALTY * overlap;
				for (auto& server : serverTeam) {
					score += server_info[server]->teams.size();
				}
				TraceEvent(SevDebug, "BuildServerTeams")
				    .detail("Score", score)
				    .detail("BestScore", bestScore)
				    .detail("TeamSize", serverTeam.size())
				    .detail("StorageTeamSize", configuration.storageTeamSize);
				if (score < bestScore) {
					bestScore = score;
					bestServerTeam = serverTeam;
				}
			}

			if (earlyQuitBuild) {
				break;
			}
			if (bestServerTeam.size() != configuration.storageTeamSize) {
				// Not find any team and will unlikely find a team
				lastBuildTeamsFailed = true;
				break;
			}

			// Step 4: Add the server team
			addTeam(bestServerTeam.begin(), bestServerTeam.end(), false);
			addedTeams++;
		}

		healthyMachineTeamCount = getHealthyMachineTeamCount();

		std::pair<uint64_t, uint64_t> minMaxTeamsOnServer = calculateMinMaxServerTeamsOnServer();
		std::pair<uint64_t, uint64_t> minMaxMachineTeamsOnMachine = calculateMinMaxMachineTeamsOnMachine();

		TraceEvent("TeamCollectionInfo", distributorId)
		    .detail("Primary", primary)
		    .detail("AddedTeams", addedTeams)
		    .detail("TeamsToBuild", teamsToBuild)
		    .detail("CurrentServerTeams", teams.size())
		    .detail("DesiredTeams", desiredTeams)
		    .detail("MaxTeams", maxTeams)
		    .detail("StorageTeamSize", configuration.storageTeamSize)
		    .detail("CurrentMachineTeams", machineTeams.size())
		    .detail("CurrentHealthyMachineTeams", healthyMachineTeamCount)
		    .detail("DesiredMachineTeams", desiredMachineTeams)
		    .detail("MaxMachineTeams", maxMachineTeams)
		    .detail("TotalHealthyMachines", totalHealthyMachineCount)
		    .detail("MinTeamsOnServer", minMaxTeamsOnServer.first)
		    .detail("MaxTeamsOnServer", minMaxTeamsOnServer.second)
		    .detail("MinMachineTeamsOnMachine", minMaxMachineTeamsOnMachine.first)
		    .detail("MaxMachineTeamsOnMachine", minMaxMachineTeamsOnMachine.second)
		    .detail("DoBuildTeams", doBuildTeams)
		    .trackLatest(teamCollectionInfoEventHolder->trackingKey);

		return addedTeams;
	}

	// Check if the number of server (and machine teams) is larger than the maximum allowed number
	void traceTeamCollectionInfo() const {
		int totalHealthyServerCount = calculateHealthyServerCount();
		int desiredServerTeams = SERVER_KNOBS->DESIRED_TEAMS_PER_SERVER * totalHealthyServerCount;
		int maxServerTeams = SERVER_KNOBS->MAX_TEAMS_PER_SERVER * totalHealthyServerCount;

		int totalHealthyMachineCount = calculateHealthyMachineCount();
		int desiredMachineTeams = SERVER_KNOBS->DESIRED_TEAMS_PER_SERVER * totalHealthyMachineCount;
		int maxMachineTeams = SERVER_KNOBS->MAX_TEAMS_PER_SERVER * totalHealthyMachineCount;
		int healthyMachineTeamCount = getHealthyMachineTeamCount();

		std::pair<uint64_t, uint64_t> minMaxTeamsOnServer = calculateMinMaxServerTeamsOnServer();
		std::pair<uint64_t, uint64_t> minMaxMachineTeamsOnMachine = calculateMinMaxMachineTeamsOnMachine();

		TraceEvent("TeamCollectionInfo", distributorId)
		    .detail("Primary", primary)
		    .detail("AddedTeams", 0)
		    .detail("TeamsToBuild", 0)
		    .detail("CurrentServerTeams", teams.size())
		    .detail("DesiredTeams", desiredServerTeams)
		    .detail("MaxTeams", maxServerTeams)
		    .detail("StorageTeamSize", configuration.storageTeamSize)
		    .detail("CurrentMachineTeams", machineTeams.size())
		    .detail("CurrentHealthyMachineTeams", healthyMachineTeamCount)
		    .detail("DesiredMachineTeams", desiredMachineTeams)
		    .detail("MaxMachineTeams", maxMachineTeams)
		    .detail("TotalHealthyMachines", totalHealthyMachineCount)
		    .detail("MinTeamsOnServer", minMaxTeamsOnServer.first)
		    .detail("MaxTeamsOnServer", minMaxTeamsOnServer.second)
		    .detail("MinMachineTeamsOnMachine", minMaxMachineTeamsOnMachine.first)
		    .detail("MaxMachineTeamsOnMachine", minMaxMachineTeamsOnMachine.second)
		    .detail("DoBuildTeams", doBuildTeams)
		    .trackLatest(teamCollectionInfoEventHolder->trackingKey);

		// Advance time so that we will not have multiple TeamCollectionInfo at the same time, otherwise
		// simulation test will randomly pick one TeamCollectionInfo trace, which could be the one before build teams
		// wait(delay(0.01));

		// Debug purpose
		// if (healthyMachineTeamCount > desiredMachineTeams || machineTeams.size() > maxMachineTeams) {
		// 	// When the number of machine teams is over the limit, print out the current team info.
		// 	traceAllInfo(true);
		// }
	}

	// Use the current set of known processes (from server_info) to compute an optimized set of storage server teams.
	// The following are guarantees of the process:
	//   - Each newly-built team will meet the replication policy
	//   - All newly-built teams will have exactly teamSize machines
	//
	// buildTeams() only ever adds teams to the list of teams. Teams are only removed from the list when all data has
	// been removed.
	//
	// buildTeams will not count teams larger than teamSize against the desired teams.
	ACTOR static Future<Void> buildTeams(DDTeamCollection* self) {
		state int desiredTeams;
		state int serverCount = 0;
		state int uniqueMachines = 0;
		state std::set<Optional<Standalone<StringRef>>> machines;

		// wait to see whether restartTeamBuilder is triggered
		wait(delay(0, g_network->getCurrentTask()));
		// make team builder don't build team during the interval between excluding the wiggled process and recruited a
		// new SS to avoid redundant teams
		while (self->pauseWiggle && !self->pauseWiggle->get() && self->waitUntilRecruited.get()) {
			choose {
				when(wait(self->waitUntilRecruited.onChange() || self->pauseWiggle->onChange())) {}
				when(wait(delay(SERVER_KNOBS->PERPETUAL_WIGGLE_DELAY, g_network->getCurrentTask()))) { break; }
			}
		}

		for (auto i = self->server_info.begin(); i != self->server_info.end(); ++i) {
			if (!self->server_status.get(i->first).isUnhealthy()) {
				++serverCount;
				LocalityData& serverLocation = i->second->lastKnownInterface.locality;
				machines.insert(serverLocation.zoneId());
			}
		}
		uniqueMachines = machines.size();
		TraceEvent("BuildTeams", self->distributorId)
		    .detail("ServerCount", self->server_info.size())
		    .detail("UniqueMachines", uniqueMachines)
		    .detail("Primary", self->primary)
		    .detail("StorageTeamSize", self->configuration.storageTeamSize);

		// If there are too few machines to even build teams or there are too few represented datacenters, build no new
		// teams
		if (uniqueMachines >= self->configuration.storageTeamSize) {
			desiredTeams = SERVER_KNOBS->DESIRED_TEAMS_PER_SERVER * serverCount;
			int maxTeams = SERVER_KNOBS->MAX_TEAMS_PER_SERVER * serverCount;

			// Exclude teams who have members in the wrong configuration, since we don't want these teams
			int teamCount = 0;
			int totalTeamCount = 0;
			int wigglingTeams = 0;
			for (int i = 0; i < self->teams.size(); ++i) {
				if (!self->teams[i]->isWrongConfiguration()) {
					if (self->teams[i]->isHealthy()) {
						teamCount++;
					}
					totalTeamCount++;
				}
				if (self->teams[i]->getPriority() == SERVER_KNOBS->PRIORITY_PERPETUAL_STORAGE_WIGGLE) {
					wigglingTeams++;
				}
			}

			// teamsToBuild is calculated such that we will not build too many teams in the situation
			// when all (or most of) teams become unhealthy temporarily and then healthy again
			state int teamsToBuild;
			teamsToBuild = std::max(0, std::min(desiredTeams - teamCount, maxTeams - totalTeamCount));

			TraceEvent("BuildTeamsBegin", self->distributorId)
			    .detail("TeamsToBuild", teamsToBuild)
			    .detail("DesiredTeams", desiredTeams)
			    .detail("MaxTeams", maxTeams)
			    .detail("BadServerTeams", self->badTeams.size())
			    .detail("PerpetualWigglingTeams", wigglingTeams)
			    .detail("UniqueMachines", uniqueMachines)
			    .detail("TeamSize", self->configuration.storageTeamSize)
			    .detail("Servers", serverCount)
			    .detail("CurrentTrackedServerTeams", self->teams.size())
			    .detail("HealthyTeamCount", teamCount)
			    .detail("TotalTeamCount", totalTeamCount)
			    .detail("MachineTeamCount", self->machineTeams.size())
			    .detail("MachineCount", self->machine_info.size())
			    .detail("DesiredTeamsPerServer", SERVER_KNOBS->DESIRED_TEAMS_PER_SERVER);

			self->lastBuildTeamsFailed = false;
			if (teamsToBuild > 0 || self->notEnoughTeamsForAServer()) {
				state std::vector<std::vector<UID>> builtTeams;

				// addTeamsBestOf() will not add more teams than needed.
				// If the team number is more than the desired, the extra teams are added in the code path when
				// a team is added as an initial team
				int addedTeams = self->addTeamsBestOf(teamsToBuild, desiredTeams, maxTeams);

				if (addedTeams <= 0 && self->teams.size() == 0) {
					TraceEvent(SevWarn, "NoTeamAfterBuildTeam", self->distributorId)
					    .detail("ServerTeamNum", self->teams.size())
					    .detail("Debug", "Check information below");
					// Debug: set true for traceAllInfo() to print out more information
					self->traceAllInfo();
				}
			} else {
				int totalHealthyMachineCount = self->calculateHealthyMachineCount();

				int desiredMachineTeams = SERVER_KNOBS->DESIRED_TEAMS_PER_SERVER * totalHealthyMachineCount;
				int maxMachineTeams = SERVER_KNOBS->MAX_TEAMS_PER_SERVER * totalHealthyMachineCount;
				int healthyMachineTeamCount = self->getHealthyMachineTeamCount();

				std::pair<uint64_t, uint64_t> minMaxTeamsOnServer = self->calculateMinMaxServerTeamsOnServer();
				std::pair<uint64_t, uint64_t> minMaxMachineTeamsOnMachine =
				    self->calculateMinMaxMachineTeamsOnMachine();

				TraceEvent("TeamCollectionInfo", self->distributorId)
				    .detail("Primary", self->primary)
				    .detail("AddedTeams", 0)
				    .detail("TeamsToBuild", teamsToBuild)
				    .detail("CurrentServerTeams", self->teams.size())
				    .detail("DesiredTeams", desiredTeams)
				    .detail("MaxTeams", maxTeams)
				    .detail("StorageTeamSize", self->configuration.storageTeamSize)
				    .detail("CurrentMachineTeams", self->machineTeams.size())
				    .detail("CurrentHealthyMachineTeams", healthyMachineTeamCount)
				    .detail("DesiredMachineTeams", desiredMachineTeams)
				    .detail("MaxMachineTeams", maxMachineTeams)
				    .detail("TotalHealthyMachines", totalHealthyMachineCount)
				    .detail("MinTeamsOnServer", minMaxTeamsOnServer.first)
				    .detail("MaxTeamsOnServer", minMaxTeamsOnServer.second)
				    .detail("MinMachineTeamsOnMachine", minMaxMachineTeamsOnMachine.first)
				    .detail("MaxMachineTeamsOnMachine", minMaxMachineTeamsOnMachine.second)
				    .detail("DoBuildTeams", self->doBuildTeams)
				    .trackLatest(self->teamCollectionInfoEventHolder->trackingKey);
			}
		} else {
			self->lastBuildTeamsFailed = true;
		}

		self->evaluateTeamQuality();

		// Building teams can cause servers to become undesired, which can make teams unhealthy.
		// Let all of these changes get worked out before responding to the get team request
		wait(delay(0, TaskPriority::DataDistributionLaunch));

		return Void();
	}

	void noHealthyTeams() const {
		std::set<UID> desiredServerSet;
		std::string desc;
		for (auto i = server_info.begin(); i != server_info.end(); ++i) {
			ASSERT(i->first == i->second->id);
			if (!server_status.get(i->first).isFailed) {
				desiredServerSet.insert(i->first);
				desc += i->first.shortString() + " (" + i->second->lastKnownInterface.toString() + "), ";
			}
		}

		TraceEvent(SevWarn, "NoHealthyTeams", distributorId)
		    .detail("CurrentServerTeamCount", teams.size())
		    .detail("ServerCount", server_info.size())
		    .detail("NonFailedServerCount", desiredServerSet.size());
	}

	bool shouldHandleServer(const StorageServerInterface& newServer) const {
		return (includedDCs.empty() ||
		        std::find(includedDCs.begin(), includedDCs.end(), newServer.locality.dcId()) != includedDCs.end() ||
		        (otherTrackedDCs.present() &&
		         std::find(otherTrackedDCs.get().begin(), otherTrackedDCs.get().end(), newServer.locality.dcId()) ==
		             otherTrackedDCs.get().end()));
	}

	void addServer(StorageServerInterface newServer,
	               ProcessClass processClass,
	               Promise<Void> errorOut,
	               Version addedVersion,
	               const DDEnabledState* ddEnabledState) {
		if (!shouldHandleServer(newServer)) {
			return;
		}

		if (!newServer.isTss()) {
			allServers.push_back(newServer.id());
		}

		TraceEvent(newServer.isTss() ? "AddedTSS" : "AddedStorageServer", distributorId)
		    .detail("ServerID", newServer.id())
		    .detail("ProcessID", newServer.locality.processId())
		    .detail("ProcessClass", processClass.toString())
		    .detail("WaitFailureToken", newServer.waitFailure.getEndpoint().token)
		    .detail("Address", newServer.waitFailure.getEndpoint().getPrimaryAddress());

		auto& r = server_and_tss_info[newServer.id()] = makeReference<TCServerInfo>(
		    newServer,
		    this,
		    processClass,
		    includedDCs.empty() ||
		        std::find(includedDCs.begin(), includedDCs.end(), newServer.locality.dcId()) != includedDCs.end(),
		    storageServerSet,
		    addedVersion);

		if (newServer.isTss()) {
			tss_info_by_pair[newServer.tssPairID.get()] = r;

			if (server_info.count(newServer.tssPairID.get())) {
				r->onTSSPairRemoved = server_info[newServer.tssPairID.get()]->onRemoved;
			}
		} else {
			server_info[newServer.id()] = r;
			// Establish the relation between server and machine
			checkAndCreateMachine(r);
		}

		r->tracker =
		    storageServerTracker(this, cx, r.getPtr(), errorOut, addedVersion, ddEnabledState, newServer.isTss());

		if (!newServer.isTss()) {
			// link and wake up tss' tracker so it knows when this server gets removed
			if (tss_info_by_pair.count(newServer.id())) {
				tss_info_by_pair[newServer.id()]->onTSSPairRemoved = r->onRemoved;
				if (tss_info_by_pair[newServer.id()]->wakeUpTracker.canBeSet()) {
					auto p = tss_info_by_pair[newServer.id()]->wakeUpTracker;
					// This callback could delete tss_info_by_pair[newServer.id()], so use a copy
					p.send(Void());
				}
			}

			doBuildTeams = true; // Adding a new server triggers to build new teams
			restartTeamBuilder.trigger();
		}
	}

	bool removeTeam(Reference<TCTeamInfo> team) {
		TraceEvent("RemovedServerTeam", distributorId).detail("Team", team->getDesc());
		bool found = false;
		for (int t = 0; t < teams.size(); t++) {
			if (teams[t] == team) {
				teams[t--] = teams.back();
				teams.pop_back();
				found = true;
				break;
			}
		}

		for (const auto& server : team->getServers()) {
			for (int t = 0; t < server->teams.size(); t++) {
				if (server->teams[t] == team) {
					ASSERT(found);
					server->teams[t--] = server->teams.back();
					server->teams.pop_back();
					break; // The teams on a server should never duplicate
				}
			}
		}

		// Remove the team from its machine team
		bool foundInMachineTeam = false;
		for (int t = 0; t < team->machineTeam->serverTeams.size(); ++t) {
			if (team->machineTeam->serverTeams[t] == team) {
				team->machineTeam->serverTeams[t--] = team->machineTeam->serverTeams.back();
				team->machineTeam->serverTeams.pop_back();
				foundInMachineTeam = true;
				break; // The same team is added to the serverTeams only once
			}
		}

		ASSERT_WE_THINK(foundInMachineTeam);
		team->tracker.cancel();
		if (g_network->isSimulated()) {
			// Update server team information for consistency check in simulation
			traceTeamCollectionInfo();
		}
		return found;
	}

	// Check if the server belongs to a machine; if not, create the machine.
	// Establish the two-direction link between server and machine
	Reference<TCMachineInfo> checkAndCreateMachine(Reference<TCServerInfo> server) {
		ASSERT(server.isValid() && server_info.find(server->id) != server_info.end());
		auto& locality = server->lastKnownInterface.locality;
		Standalone<StringRef> machine_id = locality.zoneId().get(); // locality to machine_id with std::string type

		Reference<TCMachineInfo> machineInfo;
		if (machine_info.find(machine_id) == machine_info.end()) {
			// uid is the first storage server process on the machine
			TEST(true); // First storage server in process on the machine
			// For each machine, store the first server's localityEntry into machineInfo for later use.
			LocalityEntry localityEntry = machineLocalityMap.add(locality, &server->id);
			machineInfo = makeReference<TCMachineInfo>(server, localityEntry);
			machine_info.insert(std::make_pair(machine_id, machineInfo));
		} else {
			machineInfo = machine_info.find(machine_id)->second;
			machineInfo->serversOnMachine.push_back(server);
		}
		server->machine = machineInfo;

		return machineInfo;
	}

	// Check if the serverTeam belongs to a machine team; If not, create the machine team
	// Note: This function may make the machine team number larger than the desired machine team number
	Reference<TCMachineTeamInfo> checkAndCreateMachineTeam(Reference<TCTeamInfo> serverTeam) {
		std::vector<Standalone<StringRef>> machineIDs;
		for (auto& server : serverTeam->getServers()) {
			Reference<TCMachineInfo> machine = server->machine;
			machineIDs.push_back(machine->machineID);
		}

		std::sort(machineIDs.begin(), machineIDs.end());
		Reference<TCMachineTeamInfo> machineTeam = findMachineTeam(machineIDs);
		if (!machineTeam.isValid()) { // Create the machine team if it does not exist
			machineTeam = addMachineTeam(machineIDs.begin(), machineIDs.end());
		}

		machineTeam->serverTeams.push_back(serverTeam);

		return machineTeam;
	}

	// Remove the removedMachineInfo machine and any related machine team
	void removeMachine(Reference<TCMachineInfo> removedMachineInfo) {
		// Find machines that share teams with the removed machine
		std::set<Standalone<StringRef>> machinesWithAjoiningTeams;
		for (auto& machineTeam : removedMachineInfo->machineTeams) {
			machinesWithAjoiningTeams.insert(machineTeam->machineIDs.begin(), machineTeam->machineIDs.end());
		}
		machinesWithAjoiningTeams.erase(removedMachineInfo->machineID);
		// For each machine in a machine team with the removed machine,
		// erase shared machine teams from the list of teams.
		for (auto it = machinesWithAjoiningTeams.begin(); it != machinesWithAjoiningTeams.end(); ++it) {
			auto& machineTeams = machine_info[*it]->machineTeams;
			for (int t = 0; t < machineTeams.size(); t++) {
				auto& machineTeam = machineTeams[t];
				if (std::count(machineTeam->machineIDs.begin(),
				               machineTeam->machineIDs.end(),
				               removedMachineInfo->machineID)) {
					machineTeams[t--] = machineTeams.back();
					machineTeams.pop_back();
				}
			}
		}
		removedMachineInfo->machineTeams.clear();

		// Remove global machine team that includes removedMachineInfo
		for (int t = 0; t < machineTeams.size(); t++) {
			auto& machineTeam = machineTeams[t];
			if (std::count(
			        machineTeam->machineIDs.begin(), machineTeam->machineIDs.end(), removedMachineInfo->machineID)) {
				removeMachineTeam(machineTeam);
				// removeMachineTeam will swap the last team in machineTeams vector into [t];
				// t-- to avoid skipping the element
				t--;
			}
		}

		// Remove removedMachineInfo from machine's global info
		machine_info.erase(removedMachineInfo->machineID);
		TraceEvent("MachineLocalityMapUpdate").detail("MachineUIDRemoved", removedMachineInfo->machineID.toString());

		// We do not update macineLocalityMap when a machine is removed because we will do so when we use it in
		// addBestMachineTeams()
		// rebuildMachineLocalityMap();
	}

	// Invariant: Remove a machine team only when the server teams on it has been removed
	// We never actively remove a machine team.
	// A machine team is removed when a machine is removed,
	// which is caused by the event when all servers on the machine is removed.
	// NOTE: When this function is called in the loop of iterating machineTeams, make sure NOT increase the index
	// in the next iteration of the loop. Otherwise, you may miss checking some elements in machineTeams
	bool removeMachineTeam(Reference<TCMachineTeamInfo> targetMT) {
		bool foundMachineTeam = false;
		for (int i = 0; i < machineTeams.size(); i++) {
			Reference<TCMachineTeamInfo> mt = machineTeams[i];
			if (mt->machineIDs == targetMT->machineIDs) {
				machineTeams[i--] = machineTeams.back();
				machineTeams.pop_back();
				foundMachineTeam = true;
				break;
			}
		}
		// Remove machine team on each machine
		for (auto& machine : targetMT->machines) {
			for (int i = 0; i < machine->machineTeams.size(); ++i) {
				if (machine->machineTeams[i]->machineIDs == targetMT->machineIDs) {
					machine->machineTeams[i--] = machine->machineTeams.back();
					machine->machineTeams.pop_back();
					break; // The machineTeams on a machine should never duplicate
				}
			}
		}

		return foundMachineTeam;
	}

	void removeTSS(UID removedServer) {
		// much simpler than remove server. tss isn't in any teams, so just remove it from data structures
		TraceEvent("RemovedTSS", distributorId).detail("ServerID", removedServer);
		Reference<TCServerInfo> removedServerInfo = server_and_tss_info[removedServer];

		tss_info_by_pair.erase(removedServerInfo->lastKnownInterface.tssPairID.get());
		server_and_tss_info.erase(removedServer);

		server_status.clear(removedServer);
	}

	void removeServer(UID removedServer) {
		TraceEvent("RemovedStorageServer", distributorId).detail("ServerID", removedServer);

		// ASSERT( !shardsAffectedByTeamFailure->getServersForTeam( t ) for all t in teams that contain removedServer )
		Reference<TCServerInfo> removedServerInfo = server_info[removedServer];
		// Step: Remove TCServerInfo from storageWiggler
		storageWiggler->removeServer(removedServer);

		// Step: Remove server team that relate to removedServer
		// Find all servers with which the removedServer shares teams
		std::set<UID> serversWithAjoiningTeams;
		auto& sharedTeams = removedServerInfo->teams;
		for (int i = 0; i < sharedTeams.size(); ++i) {
			auto& teamIds = sharedTeams[i]->getServerIDs();
			serversWithAjoiningTeams.insert(teamIds.begin(), teamIds.end());
		}
		serversWithAjoiningTeams.erase(removedServer);

		// For each server in a team with the removedServer, erase shared teams from the list of teams in that other
		// server
		for (auto it = serversWithAjoiningTeams.begin(); it != serversWithAjoiningTeams.end(); ++it) {
			auto& serverTeams = server_info[*it]->teams;
			for (int t = 0; t < serverTeams.size(); t++) {
				auto& serverIds = serverTeams[t]->getServerIDs();
				if (std::count(serverIds.begin(), serverIds.end(), removedServer)) {
					serverTeams[t--] = serverTeams.back();
					serverTeams.pop_back();
				}
			}
		}

		// Step: Remove all teams that contain removedServer
		// SOMEDAY: can we avoid walking through all teams, since we have an index of teams in which removedServer
		// participated
		int removedCount = 0;
		for (int t = 0; t < teams.size(); t++) {
			if (std::count(teams[t]->getServerIDs().begin(), teams[t]->getServerIDs().end(), removedServer)) {
				TraceEvent("ServerTeamRemoved")
				    .detail("Primary", primary)
				    .detail("TeamServerIDs", teams[t]->getServerIDsStr())
				    .detail("TeamID", teams[t]->getTeamID());
				// removeTeam also needs to remove the team from the machine team info.
				removeTeam(teams[t]);
				t--;
				removedCount++;
			}
		}

		if (removedCount == 0) {
			TraceEvent(SevInfo, "NoTeamsRemovedWhenServerRemoved")
			    .detail("Primary", primary)
			    .detail("Debug", "ThisShouldRarelyHappen_CheckInfoBelow");
		}

		for (int t = 0; t < badTeams.size(); t++) {
			if (std::count(badTeams[t]->getServerIDs().begin(), badTeams[t]->getServerIDs().end(), removedServer)) {
				badTeams[t]->tracker.cancel();
				badTeams[t--] = badTeams.back();
				badTeams.pop_back();
			}
		}

		// Step: Remove machine info related to removedServer
		// Remove the server from its machine
		Reference<TCMachineInfo> removedMachineInfo = removedServerInfo->machine;
		for (int i = 0; i < removedMachineInfo->serversOnMachine.size(); ++i) {
			if (removedMachineInfo->serversOnMachine[i] == removedServerInfo) {
				// Safe even when removedServerInfo is the last one
				removedMachineInfo->serversOnMachine[i--] = removedMachineInfo->serversOnMachine.back();
				removedMachineInfo->serversOnMachine.pop_back();
				break;
			}
		}
		// Remove machine if no server on it
		// Note: Remove machine (and machine team) after server teams have been removed, because
		// we remove a machine team only when the server teams on it have been removed
		if (removedMachineInfo->serversOnMachine.size() == 0) {
			removeMachine(removedMachineInfo);
		}

		// If the machine uses removedServer's locality and the machine still has servers, the the machine's
		// representative server will be updated when it is used in addBestMachineTeams()
		// Note that since we do not rebuildMachineLocalityMap() here, the machineLocalityMap can be stale.
		// This is ok as long as we do not arbitrarily validate if machine team satisfies replication policy.

		if (server_info[removedServer]->wrongStoreTypeToRemove.get()) {
			if (wrongStoreTypeRemover.isReady()) {
				wrongStoreTypeRemover = removeWrongStoreType(this);
				addActor.send(wrongStoreTypeRemover);
			}
		}

		// Step: Remove removedServer from server's global data
		for (int s = 0; s < allServers.size(); s++) {
			if (allServers[s] == removedServer) {
				allServers[s--] = allServers.back();
				allServers.pop_back();
			}
		}
		server_info.erase(removedServer);
		server_and_tss_info.erase(removedServer);

		if (server_status.get(removedServer).initialized && server_status.get(removedServer).isUnhealthy()) {
			unhealthyServers--;
		}
		server_status.clear(removedServer);

		// FIXME: add remove support to localitySet so we do not have to recreate it
		resetLocalitySet();

		doBuildTeams = true;
		restartTeamBuilder.trigger();

		TraceEvent("DataDistributionTeamCollectionUpdate", distributorId)
		    .detail("ServerTeams", teams.size())
		    .detail("BadServerTeams", badTeams.size())
		    .detail("Servers", allServers.size())
		    .detail("Machines", machine_info.size())
		    .detail("MachineTeams", machineTeams.size())
		    .detail("DesiredTeamsPerServer", SERVER_KNOBS->DESIRED_TEAMS_PER_SERVER);
	}

	// Adds storage servers held on process of which the Process Id is “id” into excludeServers which prevent
	// recruiting the wiggling storage servers and let teamTracker start to move data off the affected teams;
	// Return a vector of futures wait for all data is moved to other teams.
	Future<Void> excludeStorageServersForWiggle(const UID& id) {
		Future<Void> moveFuture = Void();
		if (this->server_info.count(id) != 0) {
			auto& info = server_info.at(id);
			AddressExclusion addr(info->lastKnownInterface.address().ip, info->lastKnownInterface.address().port);

			// don't overwrite the value set by actor trackExcludedServer
			bool abnormal =
			    this->excludedServers.count(addr) && this->excludedServers.get(addr) != DDTeamCollection::Status::NONE;

			if (info->lastKnownInterface.secondaryAddress().present()) {
				AddressExclusion addr2(info->lastKnownInterface.secondaryAddress().get().ip,
				                       info->lastKnownInterface.secondaryAddress().get().port);
				abnormal |= this->excludedServers.count(addr2) &&
				            this->excludedServers.get(addr2) != DDTeamCollection::Status::NONE;
			}

			if (!abnormal) {
				this->wiggleAddresses.push_back(addr);
				this->excludedServers.set(addr, DDTeamCollection::Status::WIGGLING);
				moveFuture = info->onRemoved;
				this->restartRecruiting.trigger();
			}
		}
		return moveFuture;
	}

	// Include wiggled storage servers by setting their status from `WIGGLING`
	// to `NONE`. The storage recruiter will recruit them as new storage servers
	void includeStorageServersForWiggle() {
		bool included = false;
		for (auto& address : this->wiggleAddresses) {
			if (!this->excludedServers.count(address) ||
			    this->excludedServers.get(address) != DDTeamCollection::Status::WIGGLING) {
				continue;
			}
			included = true;
			this->excludedServers.set(address, DDTeamCollection::Status::NONE);
		}
		this->wiggleAddresses.clear();
		if (included) {
			this->restartRecruiting.trigger();
		}
	}
};

// add server to wiggling queue
void StorageWiggler::addServer(const UID& serverId, const StorageMetadataType& metadata) {
	// std::cout << "size: " << pq_handles.size() << " add " << serverId.toString() << " DC: "<< teamCollection->primary
	// << std::endl;
	ASSERT(!pq_handles.count(serverId));
	pq_handles[serverId] = wiggle_pq.emplace(metadata, serverId);
	nonEmpty.set(true);
}

void StorageWiggler::removeServer(const UID& serverId) {
	// std::cout << "size: " << pq_handles.size() << " remove " << serverId.toString() << " DC: "<<
	// teamCollection->primary <<std::endl;
	if (contains(serverId)) { // server haven't been popped
		auto handle = pq_handles.at(serverId);
		pq_handles.erase(serverId);
		wiggle_pq.erase(handle);
	}
	nonEmpty.set(!wiggle_pq.empty());
}

void StorageWiggler::updateMetadata(const UID& serverId, const StorageMetadataType& metadata) {
	//	std::cout << "size: " << pq_handles.size() << " update " << serverId.toString()
	//	          << " DC: " << teamCollection->primary << std::endl;
	auto handle = pq_handles.at(serverId);
	if ((*handle).first.createdTime == metadata.createdTime) {
		return;
	}
	wiggle_pq.update(handle, std::make_pair(metadata, serverId));
}

Optional<UID> StorageWiggler::getNextServerId() {
	if (!wiggle_pq.empty()) {
		auto [metadata, id] = wiggle_pq.top();
		wiggle_pq.pop();
		pq_handles.erase(id);
		return Optional<UID>(id);
	}
	return Optional<UID>();
}

Future<Void> StorageWiggler::resetStats() {
	auto newMetrics = StorageWiggleMetrics();
	newMetrics.smoothed_round_duration = metrics.smoothed_round_duration;
	newMetrics.smoothed_wiggle_duration = metrics.smoothed_wiggle_duration;
	return StorageWiggleMetrics::runSetTransaction(teamCollection->cx, teamCollection->primary, newMetrics);
}

Future<Void> StorageWiggler::restoreStats() {
	auto& metricsRef = metrics;
	auto assignFunc = [&metricsRef](Optional<Value> v) {
		if (v.present()) {
			metricsRef = BinaryReader::fromStringRef<StorageWiggleMetrics>(v.get(), IncludeVersion());
		}
		return Void();
	};
	auto readFuture = StorageWiggleMetrics::runGetTransaction(teamCollection->cx, teamCollection->primary);
	return map(readFuture, assignFunc);
}
Future<Void> StorageWiggler::startWiggle() {
	metrics.last_wiggle_start = timer_int();
	if (shouldStartNewRound()) {
		metrics.last_round_start = metrics.last_wiggle_start;
	}
	return StorageWiggleMetrics::runSetTransaction(teamCollection->cx, teamCollection->primary, metrics);
}

Future<Void> StorageWiggler::finishWiggle() {
	metrics.last_wiggle_finish = timer_int();
	metrics.finished_wiggle += 1;
	auto duration = metrics.last_wiggle_finish - metrics.last_wiggle_start;
	metrics.smoothed_wiggle_duration.setTotal((double)duration);

	if (shouldFinishRound()) {
		metrics.last_round_finish = metrics.last_wiggle_finish;
		metrics.finished_round += 1;
		duration = metrics.last_round_finish - metrics.last_round_start;
		metrics.smoothed_round_duration.setTotal((double)duration);
	}
	return StorageWiggleMetrics::runSetTransaction(teamCollection->cx, teamCollection->primary, metrics);
}

TCServerInfo::~TCServerInfo() {
	if (collection && ssVersionTooFarBehind.get() && !lastKnownInterface.isTss()) {
		collection->removeLaggingStorageServer(lastKnownInterface.locality.zoneId().get());
	}
}

ACTOR Future<Void> updateServerMetrics(TCServerInfo* server) {
	state StorageServerInterface ssi = server->lastKnownInterface;
	state Future<ErrorOr<GetStorageMetricsReply>> metricsRequest =
	    ssi.getStorageMetrics.tryGetReply(GetStorageMetricsRequest(), TaskPriority::DataDistributionLaunch);
	state Future<Void> resetRequest = Never();
	state Future<std::pair<StorageServerInterface, ProcessClass>> interfaceChanged(server->onInterfaceChanged);
	state Future<Void> serverRemoved(server->onRemoved);

	loop {
		choose {
			when(ErrorOr<GetStorageMetricsReply> rep = wait(metricsRequest)) {
				if (rep.present()) {
					server->serverMetrics = rep;
					if (server->updated.canBeSet()) {
						server->updated.send(Void());
					}
					break;
				}
				metricsRequest = Never();
				resetRequest = delay(SERVER_KNOBS->METRIC_DELAY, TaskPriority::DataDistributionLaunch);
			}
			when(std::pair<StorageServerInterface, ProcessClass> _ssi = wait(interfaceChanged)) {
				ssi = _ssi.first;
				interfaceChanged = server->onInterfaceChanged;
				resetRequest = Void();
			}
			when(wait(serverRemoved)) { return Void(); }
			when(wait(resetRequest)) { // To prevent a tight spin loop
				if (IFailureMonitor::failureMonitor().getState(ssi.getStorageMetrics.getEndpoint()).isFailed()) {
					resetRequest = IFailureMonitor::failureMonitor().onStateEqual(ssi.getStorageMetrics.getEndpoint(),
					                                                              FailureStatus(false));
				} else {
					resetRequest = Never();
					metricsRequest = ssi.getStorageMetrics.tryGetReply(GetStorageMetricsRequest(),
					                                                   TaskPriority::DataDistributionLaunch);
				}
			}
		}
	}

	if (server->serverMetrics.get().lastUpdate < now() - SERVER_KNOBS->DD_SS_STUCK_TIME_LIMIT) {
		if (server->ssVersionTooFarBehind.get() == false) {
			TraceEvent("StorageServerStuck", server->collection->distributorId)
			    .detail("ServerId", server->id.toString())
			    .detail("LastUpdate", server->serverMetrics.get().lastUpdate);
			server->ssVersionTooFarBehind.set(true);
			server->collection->addLaggingStorageServer(server->lastKnownInterface.locality.zoneId().get());
		}
	} else if (server->serverMetrics.get().versionLag > SERVER_KNOBS->DD_SS_FAILURE_VERSIONLAG) {
		if (server->ssVersionTooFarBehind.get() == false) {
			TraceEvent(SevWarn, "SSVersionDiffLarge", server->collection->distributorId)
			    .detail("ServerId", server->id.toString())
			    .detail("VersionLag", server->serverMetrics.get().versionLag);
			server->ssVersionTooFarBehind.set(true);
			server->collection->addLaggingStorageServer(server->lastKnownInterface.locality.zoneId().get());
		}
	} else if (server->serverMetrics.get().versionLag < SERVER_KNOBS->DD_SS_ALLOWED_VERSIONLAG) {
		if (server->ssVersionTooFarBehind.get() == true) {
			TraceEvent("SSVersionDiffNormal", server->collection->distributorId)
			    .detail("ServerId", server->id.toString())
			    .detail("VersionLag", server->serverMetrics.get().versionLag);
			server->ssVersionTooFarBehind.set(false);
			server->collection->removeLaggingStorageServer(server->lastKnownInterface.locality.zoneId().get());
		}
	}
	return Void();
}

ACTOR Future<Void> updateServerMetrics(Reference<TCServerInfo> server) {
	wait(updateServerMetrics(server.getPtr()));
	return Void();
}

// NOTE: this actor returns when the cluster is healthy and stable (no server is expected to be removed in a period)
// processingWiggle and processingUnhealthy indicate that some servers are going to be removed.
ACTOR Future<Void> waitUntilHealthy(DDTeamCollection* self, double extraDelay = 0, bool waitWiggle = false) {
	state int waitCount = 0;
	loop {
		while (self->zeroHealthyTeams->get() || self->processingUnhealthy->get() ||
		       (waitWiggle && self->processingWiggle->get())) {
			// processingUnhealthy: true when there exists data movement
			// processingWiggle: true when there exists data movement because we want to wiggle a SS
			TraceEvent("WaitUntilHealthyStalled", self->distributorId)
			    .detail("Primary", self->primary)
			    .detail("ZeroHealthy", self->zeroHealthyTeams->get())
			    .detail("ProcessingUnhealthy", self->processingUnhealthy->get())
			    .detail("ProcessingPerpetualWiggle", self->processingWiggle->get());
			wait(self->zeroHealthyTeams->onChange() || self->processingUnhealthy->onChange() ||
			     self->processingWiggle->onChange());
			waitCount = 0;
		}
		wait(delay(SERVER_KNOBS->DD_STALL_CHECK_DELAY,
		           TaskPriority::Low)); // After the team trackers wait on the initial failure reaction delay, they
		                                // yield. We want to make sure every tracker has had the opportunity to send
		                                // their relocations to the queue.
		if (!self->zeroHealthyTeams->get() && !self->processingUnhealthy->get() &&
		    (!waitWiggle || !self->processingWiggle->get())) {
			if (extraDelay <= 0.01 || waitCount >= 1) {
				// Return healthy if we do not need extraDelay or when DD are healthy in at least two consecutive check
				return Void();
			} else {
				wait(delay(extraDelay, TaskPriority::Low));
				waitCount++;
			}
		}
	}
}

>>>>>>> 6dc59215
// Take a snapshot of necessary data structures from `DDTeamCollection` and print them out with yields to avoid slow
// task on the run loop.
ACTOR Future<Void> printSnapshotTeamsInfo(Reference<DDTeamCollection> self) {
	state DatabaseConfiguration configuration;
	state std::map<UID, Reference<TCServerInfo>> server_info;
	state std::map<UID, ServerStatus> server_status;
	state std::vector<Reference<TCTeamInfo>> teams;
	state std::map<Standalone<StringRef>, Reference<TCMachineInfo>> machine_info;
	state std::vector<Reference<TCMachineTeamInfo>> machineTeams;
	// state std::vector<std::string> internedLocalityRecordKeyNameStrings;
	// state int machineLocalityMapEntryArraySize;
	// state std::vector<Reference<LocalityRecord>> machineLocalityMapRecordArray;
	state int traceEventsPrinted = 0;
	state std::vector<const UID*> serverIDs;
	state double lastPrintTime = 0;
<<<<<<< HEAD
=======
	state ReadYourWritesTransaction tr(self->cx);
	loop {
		try {
			tr.setOption(FDBTransactionOptions::ACCESS_SYSTEM_KEYS);
			state Future<Void> watchFuture = tr.watch(triggerDDTeamInfoPrintKey);
			wait(tr.commit());
			wait(self->printDetailedTeamsInfo.onTrigger() || watchFuture);
			tr.reset();
			if (now() - lastPrintTime < SERVER_KNOBS->DD_TEAMS_INFO_PRINT_INTERVAL) {
				continue;
			}
			lastPrintTime = now();

			traceEventsPrinted = 0;

			double snapshotStart = now();

			configuration = self->configuration;
			server_info = self->server_info;
			teams = self->teams;
			// Perform deep copy so we have a consistent snapshot, even if yields are performed
			for (const auto& [machineId, info] : self->machine_info) {
				machine_info.emplace(machineId, info->clone());
			}
			machineTeams = self->machineTeams;
			// internedLocalityRecordKeyNameStrings = self->machineLocalityMap._keymap->_lookuparray;
			// machineLocalityMapEntryArraySize = self->machineLocalityMap.size();
			// machineLocalityMapRecordArray = self->machineLocalityMap.getRecordArray();
			std::vector<const UID*> _uids = self->machineLocalityMap.getObjects();
			serverIDs = _uids;

			auto const& keys = self->server_status.getKeys();
			for (auto const& key : keys) {
				// Add to or update the local server_status map
				server_status[key] = self->server_status.get(key);
			}

			TraceEvent("DDPrintSnapshotTeasmInfo", self->distributorId)
			    .detail("SnapshotSpeed", now() - snapshotStart)
			    .detail("Primary", self->primary);

			// Print to TraceEvents
			TraceEvent("DDConfig", self->distributorId)
			    .detail("StorageTeamSize", configuration.storageTeamSize)
			    .detail("DesiredTeamsPerServer", SERVER_KNOBS->DESIRED_TEAMS_PER_SERVER)
			    .detail("MaxTeamsPerServer", SERVER_KNOBS->MAX_TEAMS_PER_SERVER)
			    .detail("Primary", self->primary);

			TraceEvent("ServerInfo", self->distributorId)
			    .detail("Size", server_info.size())
			    .detail("Primary", self->primary);
			state int i;
			state std::map<UID, Reference<TCServerInfo>>::iterator server = server_info.begin();
			for (i = 0; i < server_info.size(); i++) {
				TraceEvent("ServerInfo", self->distributorId)
				    .detail("ServerInfoIndex", i)
				    .detail("ServerID", server->first.toString())
				    .detail("ServerTeamOwned", server->second->teams.size())
				    .detail("MachineID", server->second->machine->machineID.contents().toString())
				    .detail("Primary", self->primary);
				server++;
				if (++traceEventsPrinted % SERVER_KNOBS->DD_TEAMS_INFO_PRINT_YIELD_COUNT == 0) {
					wait(yield());
				}
			}

			server = server_info.begin();
			for (i = 0; i < server_info.size(); i++) {
				const UID& uid = server->first;

				TraceEvent e("ServerStatus", self->distributorId);
				e.detail("ServerUID", uid)
				    .detail("MachineIsValid", server_info[uid]->machine.isValid())
				    .detail("MachineTeamSize",
				            server_info[uid]->machine.isValid() ? server_info[uid]->machine->machineTeams.size() : -1)
				    .detail("Primary", self->primary);

				// ServerStatus might not be known if server was very recently added and storageServerFailureTracker()
				// has not yet updated self->server_status
				// If the UID is not found, do not assume the server is healthy or unhealthy
				auto it = server_status.find(uid);
				if (it != server_status.end()) {
					e.detail("Healthy", !it->second.isUnhealthy());
				}

				server++;
				if (++traceEventsPrinted % SERVER_KNOBS->DD_TEAMS_INFO_PRINT_YIELD_COUNT == 0) {
					wait(yield());
				}
			}

			TraceEvent("ServerTeamInfo", self->distributorId)
			    .detail("Size", teams.size())
			    .detail("Primary", self->primary);
			for (i = 0; i < teams.size(); i++) {
				const auto& team = teams[i];
				TraceEvent("ServerTeamInfo", self->distributorId)
				    .detail("TeamIndex", i)
				    .detail("Healthy", team->isHealthy())
				    .detail("TeamSize", team->size())
				    .detail("MemberIDs", team->getServerIDsStr())
				    .detail("Primary", self->primary);
				if (++traceEventsPrinted % SERVER_KNOBS->DD_TEAMS_INFO_PRINT_YIELD_COUNT == 0) {
					wait(yield());
				}
			}

			TraceEvent("MachineInfo", self->distributorId)
			    .detail("Size", machine_info.size())
			    .detail("Primary", self->primary);
			state std::map<Standalone<StringRef>, Reference<TCMachineInfo>>::iterator machine = machine_info.begin();
			state bool isMachineHealthy = false;
			for (i = 0; i < machine_info.size(); i++) {
				Reference<TCMachineInfo> _machine = machine->second;
				if (!_machine.isValid() || machine_info.find(_machine->machineID) == machine_info.end() ||
				    _machine->serversOnMachine.empty()) {
					isMachineHealthy = false;
				}

				// Healthy machine has at least one healthy server
				for (auto& server : _machine->serversOnMachine) {
					// ServerStatus might not be known if server was very recently added and
					// storageServerFailureTracker() has not yet updated self->server_status If the UID is not found, do
					// not assume the server is healthy
					auto it = server_status.find(server->id);
					if (it != server_status.end() && !it->second.isUnhealthy()) {
						isMachineHealthy = true;
					}
				}

				isMachineHealthy = false;
				TraceEvent("MachineInfo", self->distributorId)
				    .detail("MachineInfoIndex", i)
				    .detail("Healthy", isMachineHealthy)
				    .detail("MachineID", machine->first.contents().toString())
				    .detail("MachineTeamOwned", machine->second->machineTeams.size())
				    .detail("ServerNumOnMachine", machine->second->serversOnMachine.size())
				    .detail("ServersID", machine->second->getServersIDStr())
				    .detail("Primary", self->primary);
				machine++;
				if (++traceEventsPrinted % SERVER_KNOBS->DD_TEAMS_INFO_PRINT_YIELD_COUNT == 0) {
					wait(yield());
				}
			}

			TraceEvent("MachineTeamInfo", self->distributorId)
			    .detail("Size", machineTeams.size())
			    .detail("Primary", self->primary);
			for (i = 0; i < machineTeams.size(); i++) {
				const auto& team = machineTeams[i];
				TraceEvent("MachineTeamInfo", self->distributorId)
				    .detail("TeamIndex", i)
				    .detail("MachineIDs", team->getMachineIDsStr())
				    .detail("ServerTeams", team->serverTeams.size())
				    .detail("Primary", self->primary);
				if (++traceEventsPrinted % SERVER_KNOBS->DD_TEAMS_INFO_PRINT_YIELD_COUNT == 0) {
					wait(yield());
				}
			}

			// TODO: re-enable the following logging or remove them.
			// TraceEvent("LocalityRecordKeyName", self->distributorId)
			//     .detail("Size", internedLocalityRecordKeyNameStrings.size())
			//     .detail("Primary", self->primary);
			// for (i = 0; i < internedLocalityRecordKeyNameStrings.size(); i++) {
			// 	TraceEvent("LocalityRecordKeyIndexName", self->distributorId)
			// 	    .detail("KeyIndex", i)
			// 	    .detail("KeyName", internedLocalityRecordKeyNameStrings[i])
			// 	    .detail("Primary", self->primary);
			// 	if (++traceEventsPrinted % SERVER_KNOBS->DD_TEAMS_INFO_PRINT_YIELD_COUNT == 0) {
			// 		wait(yield());
			// 	}
			// }

			// TraceEvent("MachineLocalityMap", self->distributorId)
			//     .detail("Size", machineLocalityMapEntryArraySize)
			//     .detail("Primary", self->primary);
			// for (i = 0; i < serverIDs.size(); i++) {
			// 	const auto& serverID = serverIDs[i];
			// 	Reference<LocalityRecord> record = machineLocalityMapRecordArray[i];
			// 	if (record.isValid()) {
			// 		TraceEvent("MachineLocalityMap", self->distributorId)
			// 		    .detail("LocalityIndex", i)
			// 		    .detail("UID", serverID->toString())
			// 		    .detail("LocalityRecord", record->toString())
			// 		    .detail("Primary", self->primary);
			// 	} else {
			// 		TraceEvent("MachineLocalityMap", self->distributorId)
			// 		    .detail("LocalityIndex", i)
			// 		    .detail("UID", serverID->toString())
			// 		    .detail("LocalityRecord", "[NotFound]")
			// 		    .detail("Primary", self->primary);
			// 	}
			// 	if (++traceEventsPrinted % SERVER_KNOBS->DD_TEAMS_INFO_PRINT_YIELD_COUNT == 0) {
			// 		wait(yield());
			// 	}
			// }
		} catch (Error& e) {
			wait(tr.onError(e));
		}
	}
}

ACTOR Future<Void> removeBadTeams(DDTeamCollection* self) {
	wait(self->initialFailureReactionDelay);
	wait(waitUntilHealthy(self));
	wait(self->addSubsetComplete.getFuture());
	TraceEvent("DDRemovingBadServerTeams", self->distributorId).detail("Primary", self->primary);
	for (auto it : self->badTeams) {
		it->tracker.cancel();
	}
	self->badTeams.clear();
	return Void();
}

bool isCorrectDC(DDTeamCollection* self, TCServerInfo* server) {
	return (self->includedDCs.empty() ||
	        std::find(self->includedDCs.begin(), self->includedDCs.end(), server->lastKnownInterface.locality.dcId()) !=
	            self->includedDCs.end());
}

ACTOR Future<Void> removeWrongStoreType(DDTeamCollection* self) {
	// Wait for storage servers to initialize its storeType
	wait(delay(SERVER_KNOBS->DD_REMOVE_STORE_ENGINE_DELAY));

	state Future<Void> fisServerRemoved = Never();

	TraceEvent("WrongStoreTypeRemoverStart", self->distributorId).detail("Servers", self->server_info.size());
	loop {
		// Removing a server here when DD is not healthy may lead to rare failure scenarios, for example,
		// the server with wrong storeType is shutting down while this actor marks it as to-be-removed.
		// In addition, removing servers cause extra data movement, which should be done while a cluster is healthy
		wait(waitUntilHealthy(self));

		bool foundSSToRemove = false;

		for (auto& server : self->server_info) {
			if (!server.second->isCorrectStoreType(self->configuration.storageServerStoreType)) {
				// Server may be removed due to failure while the wrongStoreTypeToRemove is sent to the
				// storageServerTracker. This race may cause the server to be removed before react to
				// wrongStoreTypeToRemove
				if (self->configuration.storageMigrationType == StorageMigrationType::AGGRESSIVE) {
					// if the Storage Migration type is aggressive, let DD remove SS with wrong storage type
					server.second->wrongStoreTypeToRemove.set(true);
				}
				// Otherwise, wait Perpetual Wiggler to wiggle the SS with wrong storage type
				foundSSToRemove = true;
				TraceEvent("WrongStoreTypeRemover", self->distributorId)
				    .detail("Server", server.first)
				    .detail("StoreType", server.second->storeType)
				    .detail("ConfiguredStoreType", self->configuration.storageServerStoreType);
				break;
			}
		}

		if (!foundSSToRemove) {
			break;
		}
	}

	return Void();
}

ACTOR Future<Void> machineTeamRemover(DDTeamCollection* self) {
	state int numMachineTeamRemoved = 0;
	loop {
		// In case the machineTeamRemover cause problems in production, we can disable it
		if (SERVER_KNOBS->TR_FLAG_DISABLE_MACHINE_TEAM_REMOVER) {
			return Void(); // Directly return Void()
		}

		// To avoid removing machine teams too fast, which is unlikely happen though
		wait(delay(SERVER_KNOBS->TR_REMOVE_MACHINE_TEAM_DELAY, TaskPriority::DataDistribution));

		wait(waitUntilHealthy(self, SERVER_KNOBS->TR_REMOVE_SERVER_TEAM_EXTRA_DELAY));

		// Wait for the badTeamRemover() to avoid the potential race between adding the bad team (add the team tracker)
		// and remove bad team (cancel the team tracker).
		wait(self->badTeamRemover);

		state int healthyMachineCount = self->calculateHealthyMachineCount();
		// Check if all machines are healthy, if not, we wait for 1 second and loop back.
		// Eventually, all machines will become healthy.
		if (healthyMachineCount != self->machine_info.size()) {
			continue;
		}

		// From this point, all machine teams and server teams should be healthy, because we wait above
		// until processingUnhealthy is done, and all machines are healthy

		// Sanity check all machine teams are healthy
		//		int currentHealthyMTCount = self->getHealthyMachineTeamCount();
		//		if (currentHealthyMTCount != self->machineTeams.size()) {
		//			TraceEvent(SevError, "InvalidAssumption")
		//			    .detail("HealthyMachineCount", healthyMachineCount)
		//			    .detail("Machines", self->machine_info.size())
		//			    .detail("CurrentHealthyMTCount", currentHealthyMTCount)
		//			    .detail("MachineTeams", self->machineTeams.size());
		//			self->traceAllInfo(true);
		//		}

		// In most cases, all machine teams should be healthy teams at this point.
		int desiredMachineTeams = SERVER_KNOBS->DESIRED_TEAMS_PER_SERVER * healthyMachineCount;
		int totalMTCount = self->machineTeams.size();
		// Pick the machine team to remove. After release-6.2 version,
		// we remove the machine team with most machine teams, the same logic as serverTeamRemover
		std::pair<Reference<TCMachineTeamInfo>, int> foundMTInfo = SERVER_KNOBS->TR_FLAG_REMOVE_MT_WITH_MOST_TEAMS
		                                                               ? self->getMachineTeamWithMostMachineTeams()
		                                                               : self->getMachineTeamWithLeastProcessTeams();

		if (totalMTCount > desiredMachineTeams && foundMTInfo.first.isValid()) {
			Reference<TCMachineTeamInfo> mt = foundMTInfo.first;
			int minNumProcessTeams = foundMTInfo.second;
			ASSERT(mt.isValid());

			// Pick one process team, and mark it as a bad team
			// Remove the machine by removing its process team one by one
			Reference<TCTeamInfo> team;
			int teamIndex = 0;
			for (teamIndex = 0; teamIndex < mt->serverTeams.size(); ++teamIndex) {
				team = mt->serverTeams[teamIndex];
				ASSERT(team->machineTeam->machineIDs == mt->machineIDs); // Sanity check

				// Check if a server will have 0 team after the team is removed
				for (auto& s : team->getServers()) {
					if (s->teams.size() == 0) {
						TraceEvent(SevError, "MachineTeamRemoverTooAggressive", self->distributorId)
						    .detail("Server", s->id)
						    .detail("ServerTeam", team->getDesc());
						self->traceAllInfo(true);
					}
				}

				// The team will be marked as a bad team
				bool foundTeam = self->removeTeam(team);
				ASSERT(foundTeam == true);
				// removeTeam() has side effect of swapping the last element to the current pos
				// in the serverTeams vector in the machine team.
				--teamIndex;
				self->addTeam(team->getServers(), true, true);
				TEST(true); // Removed machine team
			}

			self->doBuildTeams = true;

			if (self->badTeamRemover.isReady()) {
				self->badTeamRemover = removeBadTeams(self);
				self->addActor.send(self->badTeamRemover);
			}

			TraceEvent("MachineTeamRemover", self->distributorId)
			    .detail("MachineTeamIDToRemove", mt->id.shortString())
			    .detail("MachineTeamToRemove", mt->getMachineIDsStr())
			    .detail("NumProcessTeamsOnTheMachineTeam", minNumProcessTeams)
			    .detail("CurrentMachineTeams", self->machineTeams.size())
			    .detail("DesiredMachineTeams", desiredMachineTeams);

			// Remove the machine team
			bool foundRemovedMachineTeam = self->removeMachineTeam(mt);
			// When we remove the last server team on a machine team in removeTeam(), we also remove the machine team
			// This is needed for removeTeam() functoin.
			// So here the removeMachineTeam() should not find the machine team
			ASSERT(foundRemovedMachineTeam);
			numMachineTeamRemoved++;
		} else {
			if (numMachineTeamRemoved > 0) {
				// Only trace the information when we remove a machine team
				TraceEvent("MachineTeamRemoverDone", self->distributorId)
				    .detail("HealthyMachines", healthyMachineCount)
				    // .detail("CurrentHealthyMachineTeams", currentHealthyMTCount)
				    .detail("CurrentMachineTeams", self->machineTeams.size())
				    .detail("DesiredMachineTeams", desiredMachineTeams)
				    .detail("NumMachineTeamsRemoved", numMachineTeamRemoved);
				self->traceTeamCollectionInfo();
				numMachineTeamRemoved = 0; // Reset the counter to avoid keep printing the message
			}
		}
	}
}

// Remove the server team whose members have the most number of process teams
// until the total number of server teams is no larger than the desired number
ACTOR Future<Void> serverTeamRemover(DDTeamCollection* self) {
	state int numServerTeamRemoved = 0;
	loop {
		// In case the serverTeamRemover cause problems in production, we can disable it
		if (SERVER_KNOBS->TR_FLAG_DISABLE_SERVER_TEAM_REMOVER) {
			return Void(); // Directly return Void()
		}

		double removeServerTeamDelay = SERVER_KNOBS->TR_REMOVE_SERVER_TEAM_DELAY;
		if (g_network->isSimulated()) {
			// Speed up the team remover in simulation; otherwise,
			// it may time out because we need to remove hundreds of teams
			removeServerTeamDelay = removeServerTeamDelay / 100;
		}
		// To avoid removing server teams too fast, which is unlikely happen though
		wait(delay(removeServerTeamDelay, TaskPriority::DataDistribution));

		if (SERVER_KNOBS->PERPETUAL_WIGGLE_DISABLE_REMOVER && self->pauseWiggle) {
			while (!self->pauseWiggle->get()) {
				wait(self->pauseWiggle->onChange());
			}
		} else {
			wait(waitUntilHealthy(self, SERVER_KNOBS->TR_REMOVE_SERVER_TEAM_EXTRA_DELAY));
		}
		// Wait for the badTeamRemover() to avoid the potential race between
		// adding the bad team (add the team tracker) and remove bad team (cancel the team tracker).
		wait(self->badTeamRemover);

		// From this point, all server teams should be healthy, because we wait above
		// until processingUnhealthy is done, and all machines are healthy
		int desiredServerTeams = SERVER_KNOBS->DESIRED_TEAMS_PER_SERVER * self->server_info.size();
		int totalSTCount = self->teams.size();
		// Pick the server team whose members are on the most number of server teams, and mark it undesired
		std::pair<Reference<TCTeamInfo>, int> foundSTInfo = self->getServerTeamWithMostProcessTeams();

		if (totalSTCount > desiredServerTeams && foundSTInfo.first.isValid()) {
			ASSERT(foundSTInfo.first.isValid());
			Reference<TCTeamInfo> st = foundSTInfo.first;
			int maxNumProcessTeams = foundSTInfo.second;
			ASSERT(st.isValid());
			// The team will be marked as a bad team
			bool foundTeam = self->removeTeam(st);
			ASSERT(foundTeam == true);
			self->addTeam(st->getServers(), true, true);
			TEST(true); // Marked team as a bad team

			self->doBuildTeams = true;

			if (self->badTeamRemover.isReady()) {
				self->badTeamRemover = removeBadTeams(self);
				self->addActor.send(self->badTeamRemover);
			}

			TraceEvent("ServerTeamRemover", self->distributorId)
			    .detail("ServerTeamToRemove", st->getServerIDsStr())
			    .detail("ServerTeamID", st->getTeamID())
			    .detail("NumProcessTeamsOnTheServerTeam", maxNumProcessTeams)
			    .detail("CurrentServerTeams", self->teams.size())
			    .detail("DesiredServerTeams", desiredServerTeams);

			numServerTeamRemoved++;
		} else {
			if (numServerTeamRemoved > 0) {
				// Only trace the information when we remove a machine team
				TraceEvent("ServerTeamRemoverDone", self->distributorId)
				    .detail("CurrentServerTeams", self->teams.size())
				    .detail("DesiredServerTeams", desiredServerTeams)
				    .detail("NumServerTeamRemoved", numServerTeamRemoved);
				self->traceTeamCollectionInfo();
				numServerTeamRemoved = 0; // Reset the counter to avoid keep printing the message
			}
		}
	}
}

ACTOR Future<Void> zeroServerLeftLogger_impl(DDTeamCollection* self, Reference<TCTeamInfo> team) {
	wait(delay(SERVER_KNOBS->DD_TEAM_ZERO_SERVER_LEFT_LOG_DELAY));
	state std::vector<KeyRange> shards = self->shardsAffectedByTeamFailure->getShardsFor(
	    ShardsAffectedByTeamFailure::Team(team->getServerIDs(), self->primary));
	state std::vector<Future<StorageMetrics>> sizes;
	sizes.reserve(shards.size());

	for (auto const& shard : shards) {
		sizes.emplace_back(brokenPromiseToNever(self->getShardMetrics.getReply(GetMetricsRequest(shard))));
		TraceEvent(SevWarnAlways, "DDShardLost", self->distributorId)
		    .detail("ServerTeamID", team->getTeamID())
		    .detail("ShardBegin", shard.begin)
		    .detail("ShardEnd", shard.end);
	}

	wait(waitForAll(sizes));

	int64_t bytesLost = 0;
	for (auto const& size : sizes) {
		bytesLost += size.get().bytes;
	}

	TraceEvent(SevWarnAlways, "DDZeroServerLeftInTeam", self->distributorId)
	    .detail("Team", team->getDesc())
	    .detail("TotalBytesLost", bytesLost);

	return Void();
}

bool teamContainsFailedServer(DDTeamCollection* self, Reference<TCTeamInfo> team) {
	auto ssis = team->getLastKnownServerInterfaces();
	for (const auto& ssi : ssis) {
		AddressExclusion addr(ssi.address().ip, ssi.address().port);
		AddressExclusion ipaddr(ssi.address().ip);
		if (self->excludedServers.get(addr) == DDTeamCollection::Status::FAILED ||
		    self->excludedServers.get(ipaddr) == DDTeamCollection::Status::FAILED) {
			return true;
		}
		if (ssi.secondaryAddress().present()) {
			AddressExclusion saddr(ssi.secondaryAddress().get().ip, ssi.secondaryAddress().get().port);
			AddressExclusion sipaddr(ssi.secondaryAddress().get().ip);
			if (self->excludedServers.get(saddr) == DDTeamCollection::Status::FAILED ||
			    self->excludedServers.get(sipaddr) == DDTeamCollection::Status::FAILED) {
				return true;
			}
		}
	}
	return false;
}

// Track a team and issue RelocateShards when the level of degradation changes
// A badTeam can be unhealthy or just a redundantTeam removed by machineTeamRemover() or serverTeamRemover()
ACTOR Future<Void> teamTracker(DDTeamCollection* self, Reference<TCTeamInfo> team, bool badTeam, bool redundantTeam) {
	state int lastServersLeft = team->size();
	state bool lastAnyUndesired = false;
	state bool lastAnyWigglingServer = false;
	state bool logTeamEvents =
	    g_network->isSimulated() || !badTeam || team->size() <= self->configuration.storageTeamSize;
	state bool lastReady = false;
	state bool lastHealthy;
	state bool lastOptimal;
	state bool lastWrongConfiguration = team->isWrongConfiguration();

	state bool lastZeroHealthy = self->zeroHealthyTeams->get();
	state bool firstCheck = true;

	state Future<Void> zeroServerLeftLogger;

	if (logTeamEvents) {
		TraceEvent("ServerTeamTrackerStarting", self->distributorId)
		    .detail("Reason", "Initial wait complete (sc)")
		    .detail("ServerTeam", team->getDesc());
	}
	self->priority_teams[team->getPriority()]++;

	try {
		loop {
			if (logTeamEvents) {
				TraceEvent("ServerTeamHealthChangeDetected", self->distributorId)
				    .detail("ServerTeam", team->getDesc())
				    .detail("Primary", self->primary)
				    .detail("IsReady", self->initialFailureReactionDelay.isReady());
				self->traceTeamCollectionInfo();
			}

			// Check if the number of degraded machines has changed
			state std::vector<Future<Void>> change;
			bool anyUndesired = false;
			bool anyWrongConfiguration = false;
			bool anyWigglingServer = false;
			int serversLeft = 0, serverUndesired = 0, serverWrongConf = 0, serverWiggling = 0;

			for (const UID& uid : team->getServerIDs()) {
				change.push_back(self->server_status.onChange(uid));
				auto& status = self->server_status.get(uid);
				if (!status.isFailed) {
					serversLeft++;
				}
				if (status.isUndesired) {
					anyUndesired = true;
					serverUndesired++;
				}
				if (status.isWrongConfiguration) {
					anyWrongConfiguration = true;
					serverWrongConf++;
				}
				if (status.isWiggling) {
					anyWigglingServer = true;
					serverWiggling++;
				}
			}

			if (serversLeft == 0) {
				logTeamEvents = true;
			}

			// Failed server should not trigger DD if SS failures are set to be ignored
			if (!badTeam && self->healthyZone.get().present() &&
			    (self->healthyZone.get().get() == ignoreSSFailuresZoneString)) {
				ASSERT_WE_THINK(serversLeft == self->configuration.storageTeamSize);
			}

			if (!self->initialFailureReactionDelay.isReady()) {
				change.push_back(self->initialFailureReactionDelay);
			}
			change.push_back(self->zeroHealthyTeams->onChange());

			bool healthy = !badTeam && !anyUndesired && serversLeft == self->configuration.storageTeamSize;
			team->setHealthy(healthy); // Unhealthy teams won't be chosen by bestTeam
			bool optimal = team->isOptimal() && healthy;
			bool containsFailed = teamContainsFailedServer(self, team);
			bool recheck = !healthy && (lastReady != self->initialFailureReactionDelay.isReady() ||
			                            (lastZeroHealthy && !self->zeroHealthyTeams->get()) || containsFailed);

			// TraceEvent("TeamHealthChangeDetected", self->distributorId)
			//     .detail("Team", team->getDesc())
			//     .detail("ServersLeft", serversLeft)
			//     .detail("LastServersLeft", lastServersLeft)
			//     .detail("AnyUndesired", anyUndesired)
			//     .detail("LastAnyUndesired", lastAnyUndesired)
			//     .detail("AnyWrongConfiguration", anyWrongConfiguration)
			//     .detail("LastWrongConfiguration", lastWrongConfiguration)
			//     .detail("Recheck", recheck)
			//     .detail("BadTeam", badTeam)
			//     .detail("LastZeroHealthy", lastZeroHealthy)
			//     .detail("ZeroHealthyTeam", self->zeroHealthyTeams->get());

			lastReady = self->initialFailureReactionDelay.isReady();
			lastZeroHealthy = self->zeroHealthyTeams->get();

			if (firstCheck) {
				firstCheck = false;
				if (healthy) {
					self->healthyTeamCount++;
					self->zeroHealthyTeams->set(false);
				}
				lastHealthy = healthy;

				if (optimal) {
					self->optimalTeamCount++;
					self->zeroOptimalTeams.set(false);
				}
				lastOptimal = optimal;
			}

			if (serversLeft != lastServersLeft || anyUndesired != lastAnyUndesired ||
			    anyWrongConfiguration != lastWrongConfiguration || anyWigglingServer != lastAnyWigglingServer ||
			    recheck) { // NOTE: do not check wrongSize
				if (logTeamEvents) {
					TraceEvent("ServerTeamHealthChanged", self->distributorId)
					    .detail("ServerTeam", team->getDesc())
					    .detail("ServersLeft", serversLeft)
					    .detail("LastServersLeft", lastServersLeft)
					    .detail("ContainsUndesiredServer", anyUndesired)
					    .detail("ContainsWigglingServer", anyWigglingServer)
					    .detail("HealthyTeamsCount", self->healthyTeamCount)
					    .detail("IsWrongConfiguration", anyWrongConfiguration);
				}

				team->setWrongConfiguration(anyWrongConfiguration);

				if (optimal != lastOptimal) {
					lastOptimal = optimal;
					self->optimalTeamCount += optimal ? 1 : -1;

					ASSERT(self->optimalTeamCount >= 0);
					self->zeroOptimalTeams.set(self->optimalTeamCount == 0);
				}

				if (lastHealthy != healthy) {
					lastHealthy = healthy;
					// Update healthy team count when the team healthy changes
					self->healthyTeamCount += healthy ? 1 : -1;

					ASSERT(self->healthyTeamCount >= 0);
					self->zeroHealthyTeams->set(self->healthyTeamCount == 0);

					if (self->healthyTeamCount == 0) {
						TraceEvent(SevWarn, "ZeroServerTeamsHealthySignalling", self->distributorId)
						    .detail("SignallingTeam", team->getDesc())
						    .detail("Primary", self->primary);
					}

					if (logTeamEvents) {
						TraceEvent("ServerTeamHealthDifference", self->distributorId)
						    .detail("ServerTeam", team->getDesc())
						    .detail("LastOptimal", lastOptimal)
						    .detail("LastHealthy", lastHealthy)
						    .detail("Optimal", optimal)
						    .detail("OptimalTeamCount", self->optimalTeamCount);
					}
				}

				lastServersLeft = serversLeft;
				lastAnyUndesired = anyUndesired;
				lastWrongConfiguration = anyWrongConfiguration;
				lastAnyWigglingServer = anyWigglingServer;

				state int lastPriority = team->getPriority();
				if (team->size() == 0) {
					team->setPriority(SERVER_KNOBS->PRIORITY_POPULATE_REGION);
				} else if (serversLeft < self->configuration.storageTeamSize) {
					if (serversLeft == 0)
						team->setPriority(SERVER_KNOBS->PRIORITY_TEAM_0_LEFT);
					else if (serversLeft == 1)
						team->setPriority(SERVER_KNOBS->PRIORITY_TEAM_1_LEFT);
					else if (serversLeft == 2)
						team->setPriority(SERVER_KNOBS->PRIORITY_TEAM_2_LEFT);
					else
						team->setPriority(SERVER_KNOBS->PRIORITY_TEAM_UNHEALTHY);
				} else if (!badTeam && anyWigglingServer && serverWiggling == serverWrongConf &&
				           serverWiggling == serverUndesired) {
					// the wrong configured and undesired server is the wiggling server
					team->setPriority(SERVER_KNOBS->PRIORITY_PERPETUAL_STORAGE_WIGGLE);

				} else if (badTeam || anyWrongConfiguration) {
					if (redundantTeam) {
						team->setPriority(SERVER_KNOBS->PRIORITY_TEAM_REDUNDANT);
					} else {
						team->setPriority(SERVER_KNOBS->PRIORITY_TEAM_UNHEALTHY);
					}
				} else if (anyUndesired) {
					team->setPriority(SERVER_KNOBS->PRIORITY_TEAM_CONTAINS_UNDESIRED_SERVER);
				} else {
					team->setPriority(SERVER_KNOBS->PRIORITY_TEAM_HEALTHY);
				}

				if (lastPriority != team->getPriority()) {
					self->priority_teams[lastPriority]--;
					self->priority_teams[team->getPriority()]++;
					if (lastPriority == SERVER_KNOBS->PRIORITY_TEAM_0_LEFT &&
					    team->getPriority() < SERVER_KNOBS->PRIORITY_TEAM_0_LEFT) {
						zeroServerLeftLogger = Void();
					}
					if (logTeamEvents) {
						int dataLoss = team->getPriority() == SERVER_KNOBS->PRIORITY_TEAM_0_LEFT;
						Severity severity = dataLoss ? SevWarnAlways : SevInfo;
						TraceEvent(severity, "ServerTeamPriorityChange", self->distributorId)
						    .detail("Priority", team->getPriority())
						    .detail("Info", team->getDesc())
						    .detail("ZeroHealthyServerTeams", self->zeroHealthyTeams->get())
						    .detail("Hint",
						            severity == SevWarnAlways ? "No replicas remain of some data"
						                                      : "The priority of this team changed");
						if (team->getPriority() == SERVER_KNOBS->PRIORITY_TEAM_0_LEFT) {
							// 0 servers left in this team, data might be lost.
							zeroServerLeftLogger = zeroServerLeftLogger_impl(self, team);
						}
					}
				}

				lastZeroHealthy =
				    self->zeroHealthyTeams->get(); // set this again in case it changed from this teams health changing
				if ((self->initialFailureReactionDelay.isReady() && !self->zeroHealthyTeams->get()) || containsFailed) {

					std::vector<KeyRange> shards = self->shardsAffectedByTeamFailure->getShardsFor(
					    ShardsAffectedByTeamFailure::Team(team->getServerIDs(), self->primary));

					for (int i = 0; i < shards.size(); i++) {
						// Make it high priority to move keys off failed server or else RelocateShards may never be
						// addressed
						int maxPriority = containsFailed ? SERVER_KNOBS->PRIORITY_TEAM_FAILED : team->getPriority();
						// The shard split/merge and DD rebooting may make a shard mapped to multiple teams,
						// so we need to recalculate the shard's priority
						if (maxPriority < SERVER_KNOBS->PRIORITY_TEAM_FAILED) {
							std::pair<std::vector<ShardsAffectedByTeamFailure::Team>,
							          std::vector<ShardsAffectedByTeamFailure::Team>>
							    teams = self->shardsAffectedByTeamFailure->getTeamsFor(shards[i]);
							for (int j = 0; j < teams.first.size() + teams.second.size(); j++) {
								// t is the team in primary DC or the remote DC
								auto& t =
								    j < teams.first.size() ? teams.first[j] : teams.second[j - teams.first.size()];
								if (!t.servers.size()) {
									maxPriority = std::max(maxPriority, SERVER_KNOBS->PRIORITY_POPULATE_REGION);
									break;
								}

								auto tc = self->teamCollections[t.primary ? 0 : 1];
								if (tc == nullptr) {
									// teamTracker only works when all teamCollections are valid.
									// Always check if all teamCollections are valid, and throw error if any
									// teamCollection has been destructed, because the teamTracker can be triggered
									// after a DDTeamCollection was destroyed and before the other DDTeamCollection is
									// destroyed. Do not throw actor_cancelled() because flow treat it differently.
									throw dd_cancelled();
								}
								ASSERT(tc->primary == t.primary);
								// tc->traceAllInfo();
								if (tc->server_info.count(t.servers[0])) {
									auto& info = tc->server_info[t.servers[0]];

									bool found = false;
									for (int k = 0; k < info->teams.size(); k++) {
										if (info->teams[k]->getServerIDs() == t.servers) {
											maxPriority = std::max(maxPriority, info->teams[k]->getPriority());
											found = true;

											break;
										}
									}

									// If we cannot find the team, it could be a bad team so assume unhealthy priority
									if (!found) {
										// If the input team (in function parameters) is a redundant team, found will be
										// false We want to differentiate the redundant_team from unhealthy_team in
										// terms of relocate priority
										maxPriority =
										    std::max<int>(maxPriority,
										                  redundantTeam ? SERVER_KNOBS->PRIORITY_TEAM_REDUNDANT
										                                : SERVER_KNOBS->PRIORITY_TEAM_UNHEALTHY);
									}
								} else {
									TEST(true); // A removed server is still associated with a team in
									            // ShardsAffectedByTeamFailure
								}
							}
						}

						RelocateShard rs;
						rs.keys = shards[i];
						rs.priority = maxPriority;

						self->output.send(rs);
						TraceEvent("SendRelocateToDDQueue", self->distributorId)
						    .suppressFor(1.0)
						    .detail("ServerPrimary", self->primary)
						    .detail("ServerTeam", team->getDesc())
						    .detail("KeyBegin", rs.keys.begin)
						    .detail("KeyEnd", rs.keys.end)
						    .detail("Priority", rs.priority)
						    .detail("ServerTeamFailedMachines", team->size() - serversLeft)
						    .detail("ServerTeamOKMachines", serversLeft);
					}
				} else {
					if (logTeamEvents) {
						TraceEvent("ServerTeamHealthNotReady", self->distributorId)
						    .detail("HealthyServerTeamCount", self->healthyTeamCount)
						    .detail("ServerTeamID", team->getTeamID());
					}
				}
			}

			// Wait for any of the machines to change status
			wait(quorum(change, 1));
			wait(yield());
		}
	} catch (Error& e) {
		if (logTeamEvents) {
			TraceEvent("TeamTrackerStopping", self->distributorId)
			    .detail("ServerPrimary", self->primary)
			    .detail("Team", team->getDesc())
			    .detail("Priority", team->getPriority());
		}
		self->priority_teams[team->getPriority()]--;
		if (team->isHealthy()) {
			self->healthyTeamCount--;
			ASSERT(self->healthyTeamCount >= 0);

			if (self->healthyTeamCount == 0) {
				TraceEvent(SevWarn, "ZeroTeamsHealthySignalling", self->distributorId)
				    .detail("ServerPrimary", self->primary)
				    .detail("SignallingServerTeam", team->getDesc());
				self->zeroHealthyTeams->set(true);
			}
		}
		if (lastOptimal) {
			self->optimalTeamCount--;
			ASSERT(self->optimalTeamCount >= 0);
			self->zeroOptimalTeams.set(self->optimalTeamCount == 0);
		}
		throw;
	}
}

ACTOR Future<Void> trackExcludedServers(DDTeamCollection* self) {
	// Fetch the list of excluded servers
	state ReadYourWritesTransaction tr(self->cx);
	loop {
		try {
			tr.setOption(FDBTransactionOptions::ACCESS_SYSTEM_KEYS);
			state Future<RangeResult> fresultsExclude = tr.getRange(excludedServersKeys, CLIENT_KNOBS->TOO_MANY);
			state Future<RangeResult> fresultsFailed = tr.getRange(failedServersKeys, CLIENT_KNOBS->TOO_MANY);
			state Future<RangeResult> flocalitiesExclude = tr.getRange(excludedLocalityKeys, CLIENT_KNOBS->TOO_MANY);
			state Future<RangeResult> flocalitiesFailed = tr.getRange(failedLocalityKeys, CLIENT_KNOBS->TOO_MANY);
			state Future<std::vector<ProcessData>> fworkers = getWorkers(self->cx);
			wait(success(fresultsExclude) && success(fresultsFailed) && success(flocalitiesExclude) &&
			     success(flocalitiesFailed));

			state RangeResult excludedResults = fresultsExclude.get();
			ASSERT(!excludedResults.more && excludedResults.size() < CLIENT_KNOBS->TOO_MANY);

			state RangeResult failedResults = fresultsFailed.get();
			ASSERT(!failedResults.more && failedResults.size() < CLIENT_KNOBS->TOO_MANY);

			state RangeResult excludedLocalityResults = flocalitiesExclude.get();
			ASSERT(!excludedLocalityResults.more && excludedLocalityResults.size() < CLIENT_KNOBS->TOO_MANY);

			state RangeResult failedLocalityResults = flocalitiesFailed.get();
			ASSERT(!failedLocalityResults.more && failedLocalityResults.size() < CLIENT_KNOBS->TOO_MANY);

			state std::set<AddressExclusion> excluded;
			state std::set<AddressExclusion> failed;
			for (const auto& r : excludedResults) {
				AddressExclusion addr = decodeExcludedServersKey(r.key);
				if (addr.isValid()) {
					excluded.insert(addr);
				}
			}
			for (const auto& r : failedResults) {
				AddressExclusion addr = decodeFailedServersKey(r.key);
				if (addr.isValid()) {
					failed.insert(addr);
				}
			}

			wait(success(fworkers));
			std::vector<ProcessData> workers = fworkers.get();
			for (const auto& r : excludedLocalityResults) {
				std::string locality = decodeExcludedLocalityKey(r.key);
				std::set<AddressExclusion> localityExcludedAddresses = getAddressesByLocality(workers, locality);
				excluded.insert(localityExcludedAddresses.begin(), localityExcludedAddresses.end());
			}
			for (const auto& r : failedLocalityResults) {
				std::string locality = decodeFailedLocalityKey(r.key);
				std::set<AddressExclusion> localityFailedAddresses = getAddressesByLocality(workers, locality);
				failed.insert(localityFailedAddresses.begin(), localityFailedAddresses.end());
			}

			// Reset and reassign self->excludedServers based on excluded, but we only
			// want to trigger entries that are different
			// Do not retrigger and double-overwrite failed or wiggling servers
			auto old = self->excludedServers.getKeys();
			for (const auto& o : old) {
				if (!excluded.count(o) && !failed.count(o) &&
				    !(self->excludedServers.count(o) &&
				      self->excludedServers.get(o) == DDTeamCollection::Status::WIGGLING)) {
					self->excludedServers.set(o, DDTeamCollection::Status::NONE);
				}
			}
			for (const auto& n : excluded) {
				if (!failed.count(n)) {
					self->excludedServers.set(n, DDTeamCollection::Status::EXCLUDED);
				}
			}

			for (const auto& f : failed) {
				self->excludedServers.set(f, DDTeamCollection::Status::FAILED);
			}

			TraceEvent("DDExcludedServersChanged", self->distributorId)
			    .detail("AddressesExcluded", excludedResults.size())
			    .detail("AddressesFailed", failedResults.size())
			    .detail("LocalitiesExcluded", excludedLocalityResults.size())
			    .detail("LocalitiesFailed", failedLocalityResults.size());

			self->restartRecruiting.trigger();
			state Future<Void> watchFuture = tr.watch(excludedServersVersionKey) || tr.watch(failedServersVersionKey) ||
			                                 tr.watch(excludedLocalityVersionKey) || tr.watch(failedLocalityVersionKey);
			wait(tr.commit());
			wait(watchFuture);
			tr.reset();
		} catch (Error& e) {
			wait(tr.onError(e));
		}
	}
}

ACTOR Future<std::vector<std::pair<StorageServerInterface, ProcessClass>>> getServerListAndProcessClasses(
    Transaction* tr) {
	state Future<std::vector<ProcessData>> workers = getWorkers(tr);
	state Future<RangeResult> serverList = tr->getRange(serverListKeys, CLIENT_KNOBS->TOO_MANY);
	wait(success(workers) && success(serverList));
	ASSERT(!serverList.get().more && serverList.get().size() < CLIENT_KNOBS->TOO_MANY);

	std::map<Optional<Standalone<StringRef>>, ProcessData> id_data;
	for (int i = 0; i < workers.get().size(); i++)
		id_data[workers.get()[i].locality.processId()] = workers.get()[i];

	std::vector<std::pair<StorageServerInterface, ProcessClass>> results;
	for (int i = 0; i < serverList.get().size(); i++) {
		auto ssi = decodeServerListValue(serverList.get()[i].value);
		results.emplace_back(ssi, id_data[ssi.locality.processId()].processClass);
	}

	return results;
}

// return the next ServerID in storageWiggler
ACTOR Future<UID> getNextWigglingServerID(DDTeamCollection* teamCollection) {
	state Optional<Value> localityKey;
	state Optional<Value> localityValue;

	// NOTE: because normal \xff/conf change through `changeConfig` now will cause DD throw `movekeys_conflict()` then
	// recruit a new DD, we only need to read current configuration once
	if (teamCollection->configuration.perpetualStorageWiggleLocality != "0") {
		// parsing format is like "datahall:0"
		std::string& localityKeyValue = teamCollection->configuration.perpetualStorageWiggleLocality;
		ASSERT(isValidPerpetualStorageWiggleLocality(localityKeyValue));
		// get key and value from perpetual_storage_wiggle_locality.
		int split = localityKeyValue.find(':');
		localityKey = Optional<Value>(ValueRef((uint8_t*)localityKeyValue.c_str(), split));
		localityValue = Optional<Value>(
		    ValueRef((uint8_t*)localityKeyValue.c_str() + split + 1, localityKeyValue.size() - split - 1));
	}

	loop {
		// wait until the wiggle queue is not empty
		if (teamCollection->storageWiggler->empty()) {
			wait(teamCollection->storageWiggler->nonEmpty.onChange());
		}

		// if perpetual_storage_wiggle_locality has value and not 0(disabled).
		if (localityKey.present()) {
			// Whether the selected server matches the locality
			auto id = teamCollection->storageWiggler->getNextServerId();
			if (!id.present())
				continue;
			auto server = teamCollection->server_info.at(id.get());

			// TraceEvent("PerpetualLocality").detail("Server", server->lastKnownInterface.locality.get(localityKey)).detail("Desire", localityValue);
			if (server->lastKnownInterface.locality.get(localityKey.get()) == localityValue) {
				return id.get();
			} else {
				if (teamCollection->storageWiggler->empty()) {
					// None of the entries in wiggle queue matches the given locality.
					TraceEvent("PerpetualStorageWiggleEmptyQueue", teamCollection->distributorId)
					    .detail("WriteValue", "No process matched the given perpetualStorageWiggleLocality")
					    .detail("PerpetualStorageWiggleLocality",
					            teamCollection->configuration.perpetualStorageWiggleLocality);
				}
				continue;
			}
		} else {
			auto id = teamCollection->storageWiggler->getNextServerId();
			if (!id.present())
				continue;
			return id.get();
		}
	}
}

// Create a transaction updating `perpetualStorageWiggleIDPrefix` to the next serverID according to a sorted wiggle_pq
// maintained by the wiggler.
ACTOR Future<Void> updateNextWigglingStorageID(DDTeamCollection* teamCollection) {
	state Key writeKey =
	    perpetualStorageWiggleIDPrefix.withSuffix(teamCollection->primary ? "primary/"_sr : "remote/"_sr);
	state KeyBackedObjectMap<UID, StorageWiggleValue, decltype(IncludeVersion())> metadataMap(writeKey,
	                                                                                          IncludeVersion());
	state UID nextId = wait(getNextWigglingServerID(teamCollection));
	state StorageWiggleValue value(nextId);
	state Reference<ReadYourWritesTransaction> tr(new ReadYourWritesTransaction(teamCollection->cx));
	loop {
		// write the next server id
		try {
			tr->setOption(FDBTransactionOptions::ACCESS_SYSTEM_KEYS);
			metadataMap.set(tr, nextId, value);
			wait(tr->commit());
			break;
		} catch (Error& e) {
			wait(tr->onError(e));
		}
	}

	teamCollection->nextWiggleInfo.send(value);
	TraceEvent(SevDebug, "PerpetualStorageWiggleNextID", teamCollection->distributorId)
	    .detail("Primary", teamCollection->primary)
	    .detail("WriteID", nextId);

	return Void();
}

// Iterate over each storage process to do storage wiggle. After initializing the first Process ID, it waits a signal
// from `perpetualStorageWiggler` indicating the wiggling of current process is finished. Then it writes the next
// Process ID to a system key: `perpetualStorageWiggleIDPrefix` to show the next process to wiggle.
ACTOR Future<Void> perpetualStorageWiggleIterator(AsyncVar<bool>* stopSignal,
                                                  FutureStream<Void> finishStorageWiggleSignal,
                                                  DDTeamCollection* teamCollection) {
	loop {
		choose {
			when(wait(stopSignal->onChange())) {}
			when(waitNext(finishStorageWiggleSignal)) {
				state bool takeRest = true; // delay to avoid delete and update ServerList too frequently
				while (takeRest) {
					wait(delayJittered(SERVER_KNOBS->PERPETUAL_WIGGLE_DELAY));
					// there must not have other teams to place wiggled data
					takeRest = teamCollection->server_info.size() <= teamCollection->configuration.storageTeamSize ||
					           teamCollection->machine_info.size() < teamCollection->configuration.storageTeamSize;
					if (takeRest &&
					    teamCollection->configuration.storageMigrationType == StorageMigrationType::GRADUAL) {
						TraceEvent(SevWarn, "PerpetualWiggleSleep", teamCollection->distributorId)
						    .suppressFor(SERVER_KNOBS->PERPETUAL_WIGGLE_DELAY * 4)
						    .detail("ServerSize", teamCollection->server_info.size())
						    .detail("MachineSize", teamCollection->machine_info.size())
						    .detail("StorageTeamSize", teamCollection->configuration.storageTeamSize);
					}
				}
				wait(updateNextWigglingStorageID(teamCollection));
			}
		}
		if (stopSignal->get()) {
			break;
		}
	}

	return Void();
}

// read the current map of `perpetualStorageWiggleIDPrefix`, then restore wigglingId.
ACTOR Future<Void> readStorageWiggleMap(DDTeamCollection* self) {

	state const Key readKey = perpetualStorageWiggleIDPrefix.withSuffix(self->primary ? "primary/"_sr : "remote/"_sr);
	state KeyBackedObjectMap<UID, StorageWiggleValue, decltype(IncludeVersion())> metadataMap(readKey,
	                                                                                          IncludeVersion());
	state Reference<ReadYourWritesTransaction> tr(new ReadYourWritesTransaction(self->cx));
	state std::vector<std::pair<UID, StorageWiggleValue>> res;
	// read the wiggling pairs
	loop {
		try {
			tr->setOption(FDBTransactionOptions::READ_SYSTEM_KEYS);
			tr->setOption(FDBTransactionOptions::READ_LOCK_AWARE);
			wait(store(res, metadataMap.getRange(tr, UID(0, 0), Optional<UID>(), CLIENT_KNOBS->TOO_MANY)));
			wait(tr->commit());
			break;
		} catch (Error& e) {
			wait(tr->onError(e));
		}
	}
	if (res.size() > 0) {
		// SOMEDAY: support wiggle multiple SS at once
		ASSERT(!self->wigglingId.present()); // only single process wiggle is allowed
		self->wigglingId = res.begin()->first;
	}
	return Void();
}

auto eraseStorageWiggleMap(DDTeamCollection* self,
                           KeyBackedObjectMap<UID, StorageWiggleValue, decltype(IncludeVersion())>* metadataMap,
                           UID id) {
	return runRYWTransaction(self->cx, [metadataMap, id](Reference<ReadYourWritesTransaction> tr) -> Future<Void> {
		tr->setOption(FDBTransactionOptions::LOCK_AWARE);
		tr->setOption(FDBTransactionOptions::ACCESS_SYSTEM_KEYS);
		metadataMap->erase(tr, id);
		return Void();
	});
}

// periodically check whether the cluster is healthy if we continue perpetual wiggle
ACTOR Future<Void> clusterHealthCheckForPerpetualWiggle(DDTeamCollection* self, int* extraTeamCount) {
	state int pausePenalty = 1;
	loop {
		Promise<int> countp;
		self->getUnhealthyRelocationCount.send(countp);
		int count = wait(countp.getFuture());
		// pause wiggle when
		// a. DDQueue is busy with unhealthy relocation request
		// b. healthy teams are not enough
		// c. the overall disk space is not enough
		if (count >= SERVER_KNOBS->DD_STORAGE_WIGGLE_PAUSE_THRESHOLD || self->healthyTeamCount <= *extraTeamCount ||
		    self->bestTeamKeepStuckCount > SERVER_KNOBS->DD_STORAGE_WIGGLE_STUCK_THRESHOLD) {
			// if we pause wiggle not because the reason a, increase extraTeamCount. This helps avoid oscillation
			// between pause and non-pause status.
			if ((self->healthyTeamCount <= *extraTeamCount ||
			     self->bestTeamKeepStuckCount > SERVER_KNOBS->DD_STORAGE_WIGGLE_PAUSE_THRESHOLD) &&
			    !self->pauseWiggle->get()) {
				*extraTeamCount = std::min(*extraTeamCount + pausePenalty, (int)self->teams.size());
				pausePenalty = std::min(pausePenalty * 2, (int)self->teams.size());
			}
			self->pauseWiggle->set(true);
		} else {
			self->pauseWiggle->set(false);
		}
		wait(delay(SERVER_KNOBS->CHECK_TEAM_DELAY, TaskPriority::DataDistributionLow));
	}
}
// Watches the value change of `perpetualStorageWiggleIDPrefix`, and adds the storage server into excludeServers which
// prevent recruiting the wiggling storage servers and let teamTracker start to move data off the affected teams. The
// wiggling process of current storage servers will be paused if the cluster is unhealthy and restarted once the cluster
// is healthy again.
ACTOR Future<Void> perpetualStorageWiggler(AsyncVar<bool>* stopSignal,
                                           PromiseStream<Void> finishStorageWiggleSignal,
                                           DDTeamCollection* self) {
	state KeyBackedObjectMap<UID, StorageWiggleValue, decltype(IncludeVersion())> metadataMap(
	    perpetualStorageWiggleIDPrefix.withSuffix(self->primary ? "primary/"_sr : "remote/"_sr), IncludeVersion());

	state Future<StorageWiggleValue> nextFuture = Never();
	state Future<Void> moveFinishFuture = Never();
	state int extraTeamCount = 0;
	state Future<Void> ddQueueCheck = clusterHealthCheckForPerpetualWiggle(self, &extraTeamCount);
	state FutureStream<StorageWiggleValue> nextStream = self->nextWiggleInfo.getFuture();

	wait(readStorageWiggleMap(self));

	if (!self->wigglingId.present()) {
		// skip to the next valid ID
		nextFuture = waitAndForward(nextStream);
		finishStorageWiggleSignal.send(Void());
	}

	loop {
		if (self->wigglingId.present()) {
			state UID id = self->wigglingId.get();
			if (self->pauseWiggle->get()) {
				TEST(true); // paused because cluster is unhealthy
				moveFinishFuture = Never();
				self->includeStorageServersForWiggle();
				TraceEvent(self->configuration.storageMigrationType == StorageMigrationType::AGGRESSIVE ? SevInfo
				                                                                                        : SevWarn,
				           "PerpetualStorageWigglePause",
				           self->distributorId)
				    .detail("Primary", self->primary)
				    .detail("ProcessId", id)
				    .detail("BestTeamKeepStuckCount", self->bestTeamKeepStuckCount)
				    .detail("ExtraHealthyTeamCount", extraTeamCount)
				    .detail("HealthyTeamCount", self->healthyTeamCount);
			} else {
				choose {
					when(wait(waitUntilHealthy(self))) {
						TEST(true); // start wiggling
						wait(self->storageWiggler->startWiggle());
						auto fv = self->excludeStorageServersForWiggle(id);
						moveFinishFuture = fv;
						TraceEvent("PerpetualStorageWiggleStart", self->distributorId)
						    .detail("Primary", self->primary)
						    .detail("ProcessId", id)
						    .detail("ExtraHealthyTeamCount", extraTeamCount)
						    .detail("HealthyTeamCount", self->healthyTeamCount);
					}
					when(wait(self->pauseWiggle->onChange())) { continue; }
				}
			}
		}

		choose {
			when(StorageWiggleValue value = wait(nextFuture)) {
				ASSERT(!self->wigglingId.present()); // the previous wiggle must be finished
				nextFuture = Never();
				self->wigglingId = value.id;
				// random delay
				wait(delayJittered(5.0, TaskPriority::DataDistributionLow));
			}
			when(wait(moveFinishFuture)) {
				ASSERT(self->wigglingId.present());
				self->waitUntilRecruited.set(true);
				self->restartTeamBuilder.trigger();

				moveFinishFuture = Never();
				self->includeStorageServersForWiggle();
				TraceEvent("PerpetualStorageWiggleFinish", self->distributorId)
				    .detail("Primary", self->primary)
				    .detail("ProcessId", self->wigglingId.get());

				wait(eraseStorageWiggleMap(self, &metadataMap, self->wigglingId.get()) &&
				     self->storageWiggler->finishWiggle());
				self->wigglingId.reset();
				nextFuture = waitAndForward(nextStream);
				finishStorageWiggleSignal.send(Void());
				extraTeamCount = std::max(0, extraTeamCount - 1);
			}
			when(wait(ddQueueCheck || self->pauseWiggle->onChange() || stopSignal->onChange())) {}
		}

		if (stopSignal->get()) {
			break;
		}
	}

	if (self->wigglingId.present()) {
		self->includeStorageServersForWiggle();
		TraceEvent("PerpetualStorageWiggleExitingPause", self->distributorId)
		    .detail("Primary", self->primary)
		    .detail("ProcessId", self->wigglingId.get());
		self->wigglingId.reset();
	}

	return Void();
}

// This coroutine sets a watch to monitor the value change of `perpetualStorageWiggleKey` which is controlled by command
// `configure perpetual_storage_wiggle=$value` if the value is 1, this actor start 2 actors,
// `perpetualStorageWiggleIterator` and `perpetualStorageWiggler`. Otherwise, it sends stop signal to them.
ACTOR Future<Void> monitorPerpetualStorageWiggle(DDTeamCollection* teamCollection) {
	state int speed = 0;
	state AsyncVar<bool> stopWiggleSignal(true);
	state PromiseStream<Void> finishStorageWiggleSignal;
	state SignalableActorCollection collection;
	teamCollection->pauseWiggle = makeReference<AsyncVar<bool>>(true);

	loop {
		state ReadYourWritesTransaction tr(teamCollection->cx);
		loop {
			try {
				tr.setOption(FDBTransactionOptions::READ_SYSTEM_KEYS);
				Optional<Standalone<StringRef>> value = wait(tr.get(perpetualStorageWiggleKey));

				if (value.present()) {
					speed = std::stoi(value.get().toString());
				}
				state Future<Void> watchFuture = tr.watch(perpetualStorageWiggleKey);
				wait(tr.commit());

				ASSERT(speed == 1 || speed == 0);
				if (speed == 1 && stopWiggleSignal.get()) { // avoid duplicated start
					wait(teamCollection->storageWiggler->restoreStats());
					stopWiggleSignal.set(false);
					collection.add(perpetualStorageWiggleIterator(
					    &stopWiggleSignal, finishStorageWiggleSignal.getFuture(), teamCollection));
					collection.add(
					    perpetualStorageWiggler(&stopWiggleSignal, finishStorageWiggleSignal, teamCollection));
					TraceEvent("PerpetualStorageWiggleOpen", teamCollection->distributorId)
					    .detail("Primary", teamCollection->primary);
				} else if (speed == 0) {
					wait(teamCollection->storageWiggler->resetStats());
					if (!stopWiggleSignal.get()) {
						stopWiggleSignal.set(true);
						teamCollection->pauseWiggle->set(true);
						wait(collection.signalAndReset());
					}
					TraceEvent("PerpetualStorageWiggleClose", teamCollection->distributorId)
					    .detail("Primary", teamCollection->primary);
				}
				wait(watchFuture);
				break;
			} catch (Error& e) {
				wait(tr.onError(e));
			}
		}
	}
}
// The serverList system keyspace keeps the StorageServerInterface for each serverID. Storage server's storeType
// and serverID are decided by the server's filename. By parsing storage server file's filename on each disk, process on
// each machine creates the TCServer with the correct serverID and StorageServerInterface.
ACTOR Future<Void> waitServerListChange(DDTeamCollection* self,
                                        FutureStream<Void> serverRemoved,
                                        const DDEnabledState* ddEnabledState) {
	state Future<Void> checkSignal = delay(SERVER_KNOBS->SERVER_LIST_DELAY, TaskPriority::DataDistributionLaunch);
	state Future<std::vector<std::pair<StorageServerInterface, ProcessClass>>> serverListAndProcessClasses = Never();
	state bool isFetchingResults = false;
	state Transaction tr(self->cx);
	loop {
		try {
			choose {
				when(wait(checkSignal)) {
					checkSignal = Never();
					isFetchingResults = true;
					serverListAndProcessClasses = getServerListAndProcessClasses(&tr);
				}
				when(state std::vector<std::pair<StorageServerInterface, ProcessClass>> results =
				         wait(serverListAndProcessClasses)) {
					serverListAndProcessClasses = Never();
					isFetchingResults = false;

					state int i = 0;
					for (; i < results.size(); i++) {
						UID serverId = results[i].first.id();
						StorageServerInterface const& ssi = results[i].first;
						ProcessClass const& processClass = results[i].second;
						if (!self->shouldHandleServer(ssi)) {
							continue;
						} else if (self->server_and_tss_info.count(serverId)) {
							auto& serverInfo = self->server_and_tss_info[serverId];
							if (ssi.getValue.getEndpoint() != serverInfo->lastKnownInterface.getValue.getEndpoint() ||
							    processClass != serverInfo->lastKnownClass.classType()) {
								Promise<std::pair<StorageServerInterface, ProcessClass>> currentInterfaceChanged =
								    serverInfo->interfaceChanged;
								serverInfo->interfaceChanged =
								    Promise<std::pair<StorageServerInterface, ProcessClass>>();
								serverInfo->onInterfaceChanged =
								    Future<std::pair<StorageServerInterface, ProcessClass>>(
								        serverInfo->interfaceChanged.getFuture());
								currentInterfaceChanged.send(std::make_pair(ssi, processClass));
							}
						} else if (!self->recruitingIds.count(ssi.id())) {
							self->addServer(ssi,
							                processClass,
							                self->serverTrackerErrorOut,
							                tr.getReadVersion().get(),
							                ddEnabledState);
						}
					}

					tr = Transaction(self->cx);
					checkSignal = delay(SERVER_KNOBS->SERVER_LIST_DELAY, TaskPriority::DataDistributionLaunch);
				}
				when(waitNext(serverRemoved)) {
					if (isFetchingResults) {
						tr = Transaction(self->cx);
						serverListAndProcessClasses = getServerListAndProcessClasses(&tr);
					}
				}
			}
		} catch (Error& e) {
			wait(tr.onError(e));
			serverListAndProcessClasses = Never();
			isFetchingResults = false;
			checkSignal = Void();
		}
	}
}

ACTOR Future<Void> waitHealthyZoneChange(DDTeamCollection* self) {
	state ReadYourWritesTransaction tr(self->cx);
	loop {
		try {
			tr.setOption(FDBTransactionOptions::READ_SYSTEM_KEYS);
			tr.setOption(FDBTransactionOptions::LOCK_AWARE);
			Optional<Value> val = wait(tr.get(healthyZoneKey));
			state Future<Void> healthyZoneTimeout = Never();
			if (val.present()) {
				auto p = decodeHealthyZoneValue(val.get());
				if (p.first == ignoreSSFailuresZoneString) {
					// healthyZone is now overloaded for DD diabling purpose, which does not timeout
					TraceEvent("DataDistributionDisabledForStorageServerFailuresStart", self->distributorId).log();
					healthyZoneTimeout = Never();
				} else if (p.second > tr.getReadVersion().get()) {
					double timeoutSeconds =
					    (p.second - tr.getReadVersion().get()) / (double)SERVER_KNOBS->VERSIONS_PER_SECOND;
					healthyZoneTimeout = delay(timeoutSeconds, TaskPriority::DataDistribution);
					if (self->healthyZone.get() != p.first) {
						TraceEvent("MaintenanceZoneStart", self->distributorId)
						    .detail("ZoneID", printable(p.first))
						    .detail("EndVersion", p.second)
						    .detail("Duration", timeoutSeconds);
						self->healthyZone.set(p.first);
					}
				} else if (self->healthyZone.get().present()) {
					// maintenance hits timeout
					TraceEvent("MaintenanceZoneEndTimeout", self->distributorId).log();
					self->healthyZone.set(Optional<Key>());
				}
			} else if (self->healthyZone.get().present()) {
				// `healthyZone` has been cleared
				if (self->healthyZone.get().get() == ignoreSSFailuresZoneString) {
					TraceEvent("DataDistributionDisabledForStorageServerFailuresEnd", self->distributorId).log();
				} else {
					TraceEvent("MaintenanceZoneEndManualClear", self->distributorId).log();
				}
				self->healthyZone.set(Optional<Key>());
			}

			state Future<Void> watchFuture = tr.watch(healthyZoneKey);
			wait(tr.commit());
			wait(watchFuture || healthyZoneTimeout);
			tr.reset();
		} catch (Error& e) {
			wait(tr.onError(e));
		}
	}
}

ACTOR Future<Void> serverMetricsPolling(TCServerInfo* server) {
	state double lastUpdate = now();
	loop {
		wait(updateServerMetrics(server));
		wait(delayUntil(lastUpdate + SERVER_KNOBS->STORAGE_METRICS_POLLING_DELAY +
		                    SERVER_KNOBS->STORAGE_METRICS_RANDOM_DELAY * deterministicRandom()->random01(),
		                TaskPriority::DataDistributionLaunch));
		lastUpdate = now();
	}
}

// Set the server's storeType; Error is catched by the caller
ACTOR Future<Void> keyValueStoreTypeTracker(DDTeamCollection* self, TCServerInfo* server) {
	// Update server's storeType, especially when it was created
	state KeyValueStoreType type =
	    wait(brokenPromiseToNever(server->lastKnownInterface.getKeyValueStoreType.getReplyWithTaskID<KeyValueStoreType>(
	        TaskPriority::DataDistribution)));
	server->storeType = type;
	if (type != self->configuration.storageServerStoreType) {
		if (self->wrongStoreTypeRemover.isReady()) {
			self->wrongStoreTypeRemover = removeWrongStoreType(self);
			self->addActor.send(self->wrongStoreTypeRemover);
		}
	}
	return Never();
}

// Read storage metadata from database; Error(s) are expected to be handled by the caller
ACTOR Future<Void> readOrCreateStorageMetadata(DDTeamCollection* self, TCServerInfo* server) {
	state KeyBackedObjectMap<UID, StorageMetadataType, decltype(IncludeVersion())> metadataMap(serverMetadataKeys.begin,
	                                                                                           IncludeVersion());
	state Reference<ReadYourWritesTransaction> tr = makeReference<ReadYourWritesTransaction>(self->cx);
	state StorageMetadataType data(timer_int());
	// printf("------ read metadata %s\n", server->id.toString().c_str());
	// read storage metadata
	loop {
		try {
			tr->setOption(FDBTransactionOptions::ACCESS_SYSTEM_KEYS);
			auto property = metadataMap.getProperty(server->id);
			Optional<StorageMetadataType> metadata = wait(property.get(tr));
			// NOTE: in upgrade testing, there may not be any metadata
			if (metadata.present()) {
				data = metadata.get();
			} else {
				metadataMap.set(tr, server->id, data);
			}
			wait(tr->commit());
			break;
		} catch (Error& e) {
			wait(tr->onError(e));
		}
	}

	// add server to wiggler
	if (self->storageWiggler->contains(server->id)) {
		self->storageWiggler->updateMetadata(server->id, data);
	} else {
		self->storageWiggler->addServer(server->id, data);
	}

	return Never();
}

ACTOR Future<Void> waitForAllDataRemoved(Database cx, UID serverID, Version addedVersion, DDTeamCollection* teams) {
	state Reference<ReadYourWritesTransaction> tr = makeReference<ReadYourWritesTransaction>(cx);
	loop {
		try {
			tr->setOption(FDBTransactionOptions::PRIORITY_SYSTEM_IMMEDIATE);
			tr->setOption(FDBTransactionOptions::ACCESS_SYSTEM_KEYS);
			Version ver = wait(tr->getReadVersion());

			// we cannot remove a server immediately after adding it, because a perfectly timed cluster recovery could
			// cause us to not store the mutations sent to the short lived storage server.
			if (ver > addedVersion + SERVER_KNOBS->MAX_READ_TRANSACTION_LIFE_VERSIONS) {
				bool canRemove = wait(canRemoveStorageServer(tr, serverID));
				// TraceEvent("WaitForAllDataRemoved")
				//     .detail("Server", serverID)
				//     .detail("CanRemove", canRemove)
				//     .detail("Shards", teams->shardsAffectedByTeamFailure->getNumberOfShards(serverID));
				ASSERT(teams->shardsAffectedByTeamFailure->getNumberOfShards(serverID) >= 0);
				if (canRemove && teams->shardsAffectedByTeamFailure->getNumberOfShards(serverID) == 0) {
					return Void();
				}
			}

			// Wait for any change to the serverKeys for this server
			wait(delay(SERVER_KNOBS->ALL_DATA_REMOVED_DELAY, TaskPriority::DataDistribution));
			tr->reset();
		} catch (Error& e) {
			wait(tr->onError(e));
		}
	}
}

ACTOR Future<Void> storageServerFailureTracker(DDTeamCollection* self,
                                               TCServerInfo* server,
                                               Database cx,
                                               ServerStatus* status,
                                               Version addedVersion) {
	state StorageServerInterface interf = server->lastKnownInterface;
	state int targetTeamNumPerServer =
	    (SERVER_KNOBS->DESIRED_TEAMS_PER_SERVER * (self->configuration.storageTeamSize + 1)) / 2;
	loop {
		state bool inHealthyZone = false; // healthChanged actor will be Never() if this flag is true
		if (self->healthyZone.get().present()) {
			if (interf.locality.zoneId() == self->healthyZone.get()) {
				status->isFailed = false;
				inHealthyZone = true;
			} else if (self->healthyZone.get().get() == ignoreSSFailuresZoneString) {
				// Ignore all SS failures
				status->isFailed = false;
				inHealthyZone = true;
				TraceEvent("SSFailureTracker", self->distributorId)
				    .suppressFor(1.0)
				    .detail("IgnoredFailure", "BeforeChooseWhen")
				    .detail("ServerID", interf.id())
				    .detail("Status", status->toString());
			}
		}

		if (!interf.isTss()) {
			if (self->server_status.get(interf.id()).initialized) {
				bool unhealthy = self->server_status.get(interf.id()).isUnhealthy();
				if (unhealthy && !status->isUnhealthy()) {
					self->unhealthyServers--;
				}
				if (!unhealthy && status->isUnhealthy()) {
					self->unhealthyServers++;
				}
			} else if (status->isUnhealthy()) {
				self->unhealthyServers++;
			}
		}

		self->server_status.set(interf.id(), *status);
		if (status->isFailed) {
			self->restartRecruiting.trigger();
		}

		Future<Void> healthChanged = Never();
		if (status->isFailed) {
			ASSERT(!inHealthyZone);
			healthChanged =
			    IFailureMonitor::failureMonitor().onStateEqual(interf.waitFailure.getEndpoint(), FailureStatus(false));
		} else if (!inHealthyZone) {
			healthChanged = waitFailureClientStrict(interf.waitFailure,
			                                        SERVER_KNOBS->DATA_DISTRIBUTION_FAILURE_REACTION_TIME,
			                                        TaskPriority::DataDistribution);
		}
		choose {
			when(wait(healthChanged)) {
				status->isFailed = !status->isFailed;
				if (status->isFailed && self->healthyZone.get().present()) {
					if (self->healthyZone.get().get() == ignoreSSFailuresZoneString) {
						// Ignore the failed storage server
						TraceEvent("SSFailureTracker", self->distributorId)
						    .detail("IgnoredFailure", "InsideChooseWhen")
						    .detail("ServerID", interf.id())
						    .detail("Status", status->toString());
						status->isFailed = false;
					} else if (self->clearHealthyZoneFuture.isReady()) {
						self->clearHealthyZoneFuture = clearHealthyZone(self->cx);
						TraceEvent("MaintenanceZoneCleared", self->distributorId).log();
						self->healthyZone.set(Optional<Key>());
					}
				}
				if (!status->isUnhealthy()) {
					// On server transistion from unhealthy -> healthy, trigger buildTeam check,
					// handles scenario when team building failed due to insufficient healthy servers.
					// Operaton cost is minimal if currentTeamCount == desiredTeamCount/maxTeamCount.
					self->doBuildTeams = true;
				}

				TraceEvent(SevDebug, "StatusMapChange", self->distributorId)
				    .detail("ServerID", interf.id())
				    .detail("Status", status->toString())
				    .detail("Available",
				            IFailureMonitor::failureMonitor().getState(interf.waitFailure.getEndpoint()).isAvailable());
			}
			when(wait(status->isUnhealthy() ? waitForAllDataRemoved(cx, interf.id(), addedVersion, self) : Never())) {
				break;
			}
			when(wait(self->healthyZone.onChange())) {}
		}
	}

	return Void(); // Don't ignore failures
}

// Check the status of a storage server.
// Apply all requirements to the server and mark it as excluded if it fails to satisfies these requirements
ACTOR Future<Void> storageServerTracker(
    DDTeamCollection* self,
    Database cx,
    TCServerInfo* server, // This actor is owned by this TCServerInfo, point to server_info[id]
    Promise<Void> errorOut,
    Version addedVersion,
    const DDEnabledState* ddEnabledState,
    bool isTss) {

	state Future<Void> failureTracker;
	state ServerStatus status(false, false, false, server->lastKnownInterface.locality);
	state bool lastIsUnhealthy = false;
	state Future<Void> metricsTracker = serverMetricsPolling(server);

	state Future<std::pair<StorageServerInterface, ProcessClass>> interfaceChanged = server->onInterfaceChanged;

	state Future<Void> storeTypeTracker = (isTss) ? Never() : keyValueStoreTypeTracker(self, server);
	state bool hasWrongDC = !isCorrectDC(self, server);
	state bool hasInvalidLocality =
	    !self->isValidLocality(self->configuration.storagePolicy, server->lastKnownInterface.locality);
	state int targetTeamNumPerServer =
	    (SERVER_KNOBS->DESIRED_TEAMS_PER_SERVER * (self->configuration.storageTeamSize + 1)) / 2;
	state Future<Void> storageMetadataTracker = (isTss) ? Never() : readOrCreateStorageMetadata(self, server);
	try {
		loop {
			status.isUndesired = !self->disableFailingLaggingServers.get() && server->ssVersionTooFarBehind.get();
			status.isWrongConfiguration = false;
			status.isWiggling = false;
			hasWrongDC = !isCorrectDC(self, server);
			hasInvalidLocality =
			    !self->isValidLocality(self->configuration.storagePolicy, server->lastKnownInterface.locality);

			// If there is any other server on this exact NetworkAddress, this server is undesired and will eventually
			// be eliminated. This samAddress checking must be redo whenever the server's state (e.g., storeType,
			// dcLocation, interface) is changed.
			state std::vector<Future<Void>> otherChanges;
			std::vector<Promise<Void>> wakeUpTrackers;
			for (const auto& i : self->server_and_tss_info) {
				if (i.second.getPtr() != server &&
				    i.second->lastKnownInterface.address() == server->lastKnownInterface.address()) {
					auto& statusInfo = self->server_status.get(i.first);
					TraceEvent("SameAddress", self->distributorId)
					    .detail("Failed", statusInfo.isFailed)
					    .detail("Undesired", statusInfo.isUndesired)
					    .detail("Server", server->id)
					    .detail("OtherServer", i.second->id)
					    .detail("Address", server->lastKnownInterface.address())
					    .detail("NumShards", self->shardsAffectedByTeamFailure->getNumberOfShards(server->id))
					    .detail("OtherNumShards", self->shardsAffectedByTeamFailure->getNumberOfShards(i.second->id))
					    .detail("OtherHealthy", !self->server_status.get(i.second->id).isUnhealthy());
					// wait for the server's ip to be changed
					otherChanges.push_back(self->server_status.onChange(i.second->id));
					if (!self->server_status.get(i.second->id).isUnhealthy()) {
						if (self->shardsAffectedByTeamFailure->getNumberOfShards(i.second->id) >=
						    self->shardsAffectedByTeamFailure->getNumberOfShards(server->id)) {
							TraceEvent(SevWarn, "UndesiredStorageServer", self->distributorId)
							    .detail("Server", server->id)
							    .detail("Address", server->lastKnownInterface.address())
							    .detail("OtherServer", i.second->id)
							    .detail("NumShards", self->shardsAffectedByTeamFailure->getNumberOfShards(server->id))
							    .detail("OtherNumShards",
							            self->shardsAffectedByTeamFailure->getNumberOfShards(i.second->id));

							status.isUndesired = true;
						} else
							wakeUpTrackers.push_back(i.second->wakeUpTracker);
					}
				}
			}

			for (auto& p : wakeUpTrackers) {
				if (!p.isSet())
					p.send(Void());
			}

			if (server->lastKnownClass.machineClassFitness(ProcessClass::Storage) > ProcessClass::UnsetFit) {
				// NOTE: Should not use self->healthyTeamCount > 0 in if statement, which will cause status bouncing
				// between healthy and unhealthy and result in OOM (See PR#2228).

				if (self->optimalTeamCount > 0) {
					TraceEvent(SevWarn, "UndesiredStorageServer", self->distributorId)
					    .detail("Server", server->id)
					    .detail("OptimalTeamCount", self->optimalTeamCount)
					    .detail("Fitness", server->lastKnownClass.machineClassFitness(ProcessClass::Storage));
					status.isUndesired = true;
				}
				otherChanges.push_back(self->zeroOptimalTeams.onChange());
			}

			// If this storage server has the wrong key-value store type, then mark it undesired so it will be replaced
			// with a server having the correct type
			if (hasWrongDC || hasInvalidLocality) {
				TraceEvent(SevWarn, "UndesiredDCOrLocality", self->distributorId)
				    .detail("Server", server->id)
				    .detail("WrongDC", hasWrongDC)
				    .detail("InvalidLocality", hasInvalidLocality);
				status.isUndesired = true;
				status.isWrongConfiguration = true;
			}
			if (server->wrongStoreTypeToRemove.get()) {
				TraceEvent(SevWarn, "WrongStoreTypeToRemove", self->distributorId)
				    .detail("Server", server->id)
				    .detail("StoreType", "?");
				status.isUndesired = true;
				status.isWrongConfiguration = true;
			}

			// An invalid wiggle server should set itself the right status. Otherwise, it cannot be re-included by
			// wiggler.
			auto invalidWiggleServer =
			    [](const AddressExclusion& addr, const DDTeamCollection* tc, const TCServerInfo* server) {
				    return !tc->wigglingId.present() || server->id != tc->wigglingId.get();
			    };
			// If the storage server is in the excluded servers list, it is undesired
			NetworkAddress a = server->lastKnownInterface.address();
			AddressExclusion worstAddr(a.ip, a.port);
			DDTeamCollection::Status worstStatus = self->excludedServers.get(worstAddr);

			if (worstStatus == DDTeamCollection::Status::WIGGLING && invalidWiggleServer(worstAddr, self, server)) {
				TraceEvent(SevInfo, "InvalidWiggleServer", self->distributorId)
				    .detail("Address", worstAddr.toString())
				    .detail("ProcessId", server->lastKnownInterface.locality.processId())
				    .detail("WigglingId", self->wigglingId.present());
				self->excludedServers.set(worstAddr, DDTeamCollection::Status::NONE);
				worstStatus = DDTeamCollection::Status::NONE;
			}
			otherChanges.push_back(self->excludedServers.onChange(worstAddr));

			for (int i = 0; i < 3; i++) {
				if (i > 0 && !server->lastKnownInterface.secondaryAddress().present()) {
					break;
				}
				AddressExclusion testAddr;
				if (i == 0)
					testAddr = AddressExclusion(a.ip);
				else if (i == 1)
					testAddr = AddressExclusion(server->lastKnownInterface.secondaryAddress().get().ip,
					                            server->lastKnownInterface.secondaryAddress().get().port);
				else if (i == 2)
					testAddr = AddressExclusion(server->lastKnownInterface.secondaryAddress().get().ip);
				DDTeamCollection::Status testStatus = self->excludedServers.get(testAddr);

				if (testStatus == DDTeamCollection::Status::WIGGLING && invalidWiggleServer(testAddr, self, server)) {
					TraceEvent(SevInfo, "InvalidWiggleServer", self->distributorId)
					    .detail("Address", testAddr.toString())
					    .detail("ProcessId", server->lastKnownInterface.locality.processId())
					    .detail("ValidWigglingId", self->wigglingId.present());
					self->excludedServers.set(testAddr, DDTeamCollection::Status::NONE);
					testStatus = DDTeamCollection::Status::NONE;
				}

				if (testStatus > worstStatus) {
					worstStatus = testStatus;
					worstAddr = testAddr;
				}
				otherChanges.push_back(self->excludedServers.onChange(testAddr));
			}

			if (worstStatus != DDTeamCollection::Status::NONE) {
				TraceEvent(SevWarn, "UndesiredStorageServer", self->distributorId)
				    .detail("Server", server->id)
				    .detail("Excluded", worstAddr.toString());
				status.isUndesired = true;
				status.isWrongConfiguration = true;

				if (worstStatus == DDTeamCollection::Status::WIGGLING && !isTss) {
					status.isWiggling = true;
					TraceEvent("PerpetualStorageWiggleSS", self->distributorId)
					    .detail("Primary", self->primary)
					    .detail("Server", server->id)
					    .detail("ProcessId", server->lastKnownInterface.locality.processId())
					    .detail("Address", worstAddr.toString());
				} else if (worstStatus == DDTeamCollection::Status::FAILED && !isTss) {
					TraceEvent(SevWarn, "FailedServerRemoveKeys", self->distributorId)
					    .detail("Server", server->id)
					    .detail("Excluded", worstAddr.toString());
					wait(delay(0.0)); // Do not throw an error while still inside trackExcludedServers
					while (!ddEnabledState->isDDEnabled()) {
						wait(delay(1.0));
					}
					if (self->removeFailedServer.canBeSet()) {
						self->removeFailedServer.send(server->id);
					}
					throw movekeys_conflict();
				}
			}

			failureTracker = storageServerFailureTracker(self, server, cx, &status, addedVersion);
			// We need to recruit new storage servers if the key value store type has changed
			if (hasWrongDC || hasInvalidLocality || server->wrongStoreTypeToRemove.get()) {
				self->restartRecruiting.trigger();
			}

			if (lastIsUnhealthy && !status.isUnhealthy() && !isTss &&
			    (server->teams.size() < targetTeamNumPerServer || self->lastBuildTeamsFailed)) {
				self->doBuildTeams = true;
				self->restartTeamBuilder.trigger(); // This does not trigger building teams if there exist healthy teams
			}
			lastIsUnhealthy = status.isUnhealthy();

			state bool recordTeamCollectionInfo = false;
			choose {
				when(wait(failureTracker || server->onTSSPairRemoved || server->killTss.getFuture())) {
					// The server is failed AND all data has been removed from it, so permanently remove it.
					TraceEvent("StatusMapChange", self->distributorId)
					    .detail("ServerID", server->id)
					    .detail("Status", "Removing");

					if (server->updated.canBeSet()) {
						server->updated.send(Void());
					}

					// Remove server from FF/serverList
					storageMetadataTracker.cancel();
					wait(removeStorageServer(
					    cx, server->id, server->lastKnownInterface.tssPairID, self->lock, ddEnabledState));

					TraceEvent("StatusMapChange", self->distributorId)
					    .detail("ServerID", server->id)
					    .detail("Status", "Removed");
					// Sets removeSignal (alerting dataDistributionTeamCollection to remove the storage server from its
					// own data structures)
					server->removed.send(Void());
					if (isTss) {
						self->removedTSS.send(server->id);
					} else {
						self->removedServers.send(server->id);
					}
					return Void();
				}
				when(std::pair<StorageServerInterface, ProcessClass> newInterface = wait(interfaceChanged)) {
					bool restartRecruiting = newInterface.first.waitFailure.getEndpoint().getPrimaryAddress() !=
					                         server->lastKnownInterface.waitFailure.getEndpoint().getPrimaryAddress();
					bool localityChanged = server->lastKnownInterface.locality != newInterface.first.locality;
					bool machineLocalityChanged = server->lastKnownInterface.locality.zoneId().get() !=
					                              newInterface.first.locality.zoneId().get();
					TraceEvent("StorageServerInterfaceChanged", self->distributorId)
					    .detail("ServerID", server->id)
					    .detail("NewWaitFailureToken", newInterface.first.waitFailure.getEndpoint().token)
					    .detail("OldWaitFailureToken", server->lastKnownInterface.waitFailure.getEndpoint().token)
					    .detail("LocalityChanged", localityChanged)
					    .detail("MachineLocalityChanged", machineLocalityChanged);

					server->lastKnownInterface = newInterface.first;
					server->lastKnownClass = newInterface.second;
					if (localityChanged && !isTss) {
						TEST(true); // Server locality changed

						// The locality change of a server will affect machine teams related to the server if
						// the server's machine locality is changed
						if (machineLocalityChanged) {
							// First handle the impact on the machine of the server on the old locality
							Reference<TCMachineInfo> machine = server->machine;
							ASSERT(machine->serversOnMachine.size() >= 1);
							if (machine->serversOnMachine.size() == 1) {
								// When server is the last server on the machine,
								// remove the machine and the related machine team
								self->removeMachine(machine);
								server->machine = Reference<TCMachineInfo>();
							} else {
								// we remove the server from the machine, and
								// update locality entry for the machine and the global machineLocalityMap
								int serverIndex = -1;
								for (int i = 0; i < machine->serversOnMachine.size(); ++i) {
									if (machine->serversOnMachine[i].getPtr() == server) {
										// NOTE: now the machine's locality is wrong. Need update it whenever uses it.
										serverIndex = i;
										machine->serversOnMachine[i] = machine->serversOnMachine.back();
										machine->serversOnMachine.pop_back();
										break; // Invariant: server only appear on the machine once
									}
								}
								ASSERT(serverIndex != -1);
								// NOTE: we do not update the machine's locality map even when
								// its representative server is changed.
							}

							// Second handle the impact on the destination machine where the server's new locality is;
							// If the destination machine is new, create one; otherwise, add server to an existing one
							// Update server's machine reference to the destination machine
							Reference<TCMachineInfo> destMachine =
							    self->checkAndCreateMachine(self->server_info[server->id]);
							ASSERT(destMachine.isValid());
						}

						// Ensure the server's server team belong to a machine team, and
						// Get the newBadTeams due to the locality change
						std::vector<Reference<TCTeamInfo>> newBadTeams;
						for (auto& serverTeam : server->teams) {
							if (!self->satisfiesPolicy(serverTeam->getServers())) {
								newBadTeams.push_back(serverTeam);
								continue;
							}
							if (machineLocalityChanged) {
								Reference<TCMachineTeamInfo> machineTeam = self->checkAndCreateMachineTeam(serverTeam);
								ASSERT(machineTeam.isValid());
								serverTeam->machineTeam = machineTeam;
							}
						}

						server->inDesiredDC =
						    (self->includedDCs.empty() ||
						     std::find(self->includedDCs.begin(),
						               self->includedDCs.end(),
						               server->lastKnownInterface.locality.dcId()) != self->includedDCs.end());
						self->resetLocalitySet();

						bool addedNewBadTeam = false;
						for (auto it : newBadTeams) {
							if (self->removeTeam(it)) {
								self->addTeam(it->getServers(), true);
								addedNewBadTeam = true;
							}
						}
						if (addedNewBadTeam && self->badTeamRemover.isReady()) {
							TEST(true); // Server locality change created bad teams
							self->doBuildTeams = true;
							self->badTeamRemover = removeBadTeams(self);
							self->addActor.send(self->badTeamRemover);
							// The team number changes, so we need to update the team number info
							// self->traceTeamCollectionInfo();
							recordTeamCollectionInfo = true;
						}
						// The locality change of the server will invalid the server's old teams,
						// so we need to rebuild teams for the server
						self->doBuildTeams = true;
					}

					interfaceChanged = server->onInterfaceChanged;
					// Old failureTracker for the old interface will be actorCancelled since the handler of the old
					// actor now points to the new failure monitor actor.
					status = ServerStatus(
					    status.isFailed, status.isUndesired, status.isWiggling, server->lastKnownInterface.locality);

					// self->traceTeamCollectionInfo();
					recordTeamCollectionInfo = true;
					// Restart the storeTracker for the new interface. This will cancel the previous
					// keyValueStoreTypeTracker
					storeTypeTracker = (isTss) ? Never() : keyValueStoreTypeTracker(self, server);
					storageMetadataTracker = (isTss) ? Never() : readOrCreateStorageMetadata(self, server);
					hasWrongDC = !isCorrectDC(self, server);
					hasInvalidLocality =
					    !self->isValidLocality(self->configuration.storagePolicy, server->lastKnownInterface.locality);
					self->restartTeamBuilder.trigger();

					if (restartRecruiting)
						self->restartRecruiting.trigger();
				}
				when(wait(otherChanges.empty() ? Never() : quorum(otherChanges, 1))) {
					TraceEvent("SameAddressChangedStatus", self->distributorId).detail("ServerID", server->id);
				}
				when(wait(server->wrongStoreTypeToRemove.onChange())) {
					TraceEvent("UndesiredStorageServerTriggered", self->distributorId)
					    .detail("Server", server->id)
					    .detail("StoreType", server->storeType)
					    .detail("ConfigStoreType", self->configuration.storageServerStoreType)
					    .detail("WrongStoreTypeRemoved", server->wrongStoreTypeToRemove.get());
				}
				when(wait(server->wakeUpTracker.getFuture())) { server->wakeUpTracker = Promise<Void>(); }
				when(wait(storageMetadataTracker || storeTypeTracker)) {}
				when(wait(server->ssVersionTooFarBehind.onChange())) {}
				when(wait(self->disableFailingLaggingServers.onChange())) {}
			}

			if (recordTeamCollectionInfo) {
				self->traceTeamCollectionInfo();
			}
		}
	} catch (Error& e) {
		state Error err = e;
		TraceEvent("StorageServerTrackerCancelled", self->distributorId)
		    .suppressFor(1.0)
		    .detail("Primary", self->primary)
		    .detail("Server", server->id)
		    .error(e, /*includeCancelled*/ true);
		if (e.code() != error_code_actor_cancelled && errorOut.canBeSet()) {
			errorOut.sendError(e);
			wait(delay(0)); // Check for cancellation, since errorOut.sendError(e) could delete self
		}
		throw err;
	}
}

// Monitor whether or not storage servers are being recruited.  If so, then a database cannot be considered quiet
ACTOR Future<Void> monitorStorageServerRecruitment(DDTeamCollection* self) {
	state bool recruiting = false;
	state bool lastIsTss = false;
	TraceEvent("StorageServerRecruitment", self->distributorId)
	    .detail("State", "Idle")
	    .trackLatest(self->storageServerRecruitmentEventHolder->trackingKey);
	loop {
		if (!recruiting) {
			while (self->recruitingStream.get() == 0) {
				wait(self->recruitingStream.onChange());
			}
			TraceEvent("StorageServerRecruitment", self->distributorId)
			    .detail("State", "Recruiting")
			    .detail("IsTSS", self->isTssRecruiting ? "True" : "False")
			    .trackLatest(self->storageServerRecruitmentEventHolder->trackingKey);
			recruiting = true;
			lastIsTss = self->isTssRecruiting;
		} else {
			loop {
				choose {
					when(wait(self->recruitingStream.onChange())) {
						if (lastIsTss != self->isTssRecruiting) {
							TraceEvent("StorageServerRecruitment", self->distributorId)
							    .detail("State", "Recruiting")
							    .detail("IsTSS", self->isTssRecruiting ? "True" : "False")
							    .trackLatest(self->storageServerRecruitmentEventHolder->trackingKey);
							lastIsTss = self->isTssRecruiting;
						}
					}
					when(wait(self->recruitingStream.get() == 0
					              ? delay(SERVER_KNOBS->RECRUITMENT_IDLE_DELAY, TaskPriority::DataDistribution)
					              : Future<Void>(Never()))) {
						break;
					}
				}
			}
			TraceEvent("StorageServerRecruitment", self->distributorId)
			    .detail("State", "Idle")
			    .trackLatest(self->storageServerRecruitmentEventHolder->trackingKey);
			recruiting = false;
		}
	}
}

ACTOR Future<Void> checkAndRemoveInvalidLocalityAddr(DDTeamCollection* self) {
	state double start = now();
	state bool hasCorrectedLocality = false;

	loop {
		try {
			wait(delay(SERVER_KNOBS->DD_CHECK_INVALID_LOCALITY_DELAY, TaskPriority::DataDistribution));

			// Because worker's processId can be changed when its locality is changed, we cannot watch on the old
			// processId; This actor is inactive most time, so iterating all workers incurs little performance overhead.
			state std::vector<ProcessData> workers = wait(getWorkers(self->cx));
			state std::set<AddressExclusion> existingAddrs;
			for (int i = 0; i < workers.size(); i++) {
				const ProcessData& workerData = workers[i];
				AddressExclusion addr(workerData.address.ip, workerData.address.port);
				existingAddrs.insert(addr);
				if (self->invalidLocalityAddr.count(addr) &&
				    self->isValidLocality(self->configuration.storagePolicy, workerData.locality)) {
					// The locality info on the addr has been corrected
					self->invalidLocalityAddr.erase(addr);
					hasCorrectedLocality = true;
					TraceEvent("InvalidLocalityCorrected").detail("Addr", addr.toString());
				}
			}

			wait(yield(TaskPriority::DataDistribution));

			// In case system operator permanently excludes workers on the address with invalid locality
			for (auto addr = self->invalidLocalityAddr.begin(); addr != self->invalidLocalityAddr.end();) {
				if (!existingAddrs.count(*addr)) {
					// The address no longer has a worker
					addr = self->invalidLocalityAddr.erase(addr);
					hasCorrectedLocality = true;
					TraceEvent("InvalidLocalityNoLongerExists").detail("Addr", addr->toString());
				} else {
					++addr;
				}
			}

			if (hasCorrectedLocality) {
				// Recruit on address who locality has been corrected
				self->restartRecruiting.trigger();
				hasCorrectedLocality = false;
			}

			if (self->invalidLocalityAddr.empty()) {
				break;
			}

			if (now() - start > 300) { // Report warning if invalid locality is not corrected within 300 seconds
				// The incorrect locality info has not been properly corrected in a reasonable time
				TraceEvent(SevWarn, "PersistentInvalidLocality").detail("Addresses", self->invalidLocalityAddr.size());
				start = now();
			}
		} catch (Error& e) {
			TraceEvent("CheckAndRemoveInvalidLocalityAddrRetry", self->distributorId).detail("Error", e.what());
		}
	}

	return Void();
}

int numExistingSSOnAddr(DDTeamCollection* self, const AddressExclusion& addr) {
	int numExistingSS = 0;
	for (auto& server : self->server_and_tss_info) {
		const NetworkAddress& netAddr = server.second->lastKnownInterface.stableAddress();
		AddressExclusion usedAddr(netAddr.ip, netAddr.port);
		if (usedAddr == addr) {
			++numExistingSS;
		}
	}

	return numExistingSS;
}

// All state that represents an ongoing tss pair recruitment
struct TSSPairState : ReferenceCounted<TSSPairState>, NonCopyable {
	Promise<Optional<std::pair<UID, Version>>>
	    ssPairInfo; // if set, for ss to pass its id to tss pair once it is successfully recruited
	Promise<bool> tssPairDone; // if set, for tss to pass ss that it was successfully recruited
	Promise<Void> complete;

	Optional<Key> dcId; // dc
	Optional<Key> dataHallId; // data hall

	bool active;

	TSSPairState() : active(false) {}

	TSSPairState(const LocalityData& locality)
	  : dcId(locality.dcId()), dataHallId(locality.dataHallId()), active(true) {}

	bool inDataZone(const LocalityData& locality) {
		return locality.dcId() == dcId && locality.dataHallId() == dataHallId;
	}

	void cancel() {
		// only cancel if both haven't been set, otherwise one half of pair could think it was successful but the other
		// half would think it failed
		if (active && ssPairInfo.canBeSet() && tssPairDone.canBeSet()) {
			ssPairInfo.send(Optional<std::pair<UID, Version>>());
			// callback of ssPairInfo could have cancelled tssPairDone already, so double check before cancelling
			if (tssPairDone.canBeSet()) {
				tssPairDone.send(false);
			}
			if (complete.canBeSet()) {
				complete.send(Void());
			}
		}
	}

	bool tssRecruitSuccess() {
		if (active && tssPairDone.canBeSet()) {
			tssPairDone.send(true);
			return true;
		}
		return false;
	}

	bool tssRecruitFailed() {
		if (active && tssPairDone.canBeSet()) {
			tssPairDone.send(false);
			return true;
		}
		return false;
	}

	bool ssRecruitSuccess(std::pair<UID, Version> ssInfo) {
		if (active && ssPairInfo.canBeSet()) {
			ssPairInfo.send(Optional<std::pair<UID, Version>>(ssInfo));
			return true;
		}
		return false;
	}

	bool ssRecruitFailed() {
		if (active && ssPairInfo.canBeSet()) {
			ssPairInfo.send(Optional<std::pair<UID, Version>>());
			return true;
		}
		return false;
	}

	bool markComplete() {
		if (active && complete.canBeSet()) {
			complete.send(Void());
			return true;
		}
		return false;
	}

	Future<Optional<std::pair<UID, Version>>> waitOnSS() { return ssPairInfo.getFuture(); }

	Future<bool> waitOnTSS() { return tssPairDone.getFuture(); }

	Future<Void> waitComplete() { return complete.getFuture(); }
};

ACTOR Future<UID> getClusterId(DDTeamCollection* self) {
>>>>>>> 6dc59215
	state ReadYourWritesTransaction tr(self->cx);
	loop {
		try {
			tr.setOption(FDBTransactionOptions::ACCESS_SYSTEM_KEYS);
			state Future<Void> watchFuture = tr.watch(triggerDDTeamInfoPrintKey);
			wait(tr.commit());
			wait(self->printDetailedTeamsInfo.onTrigger() || watchFuture);
			tr.reset();
			if (now() - lastPrintTime < SERVER_KNOBS->DD_TEAMS_INFO_PRINT_INTERVAL) {
				continue;
			}
			lastPrintTime = now();

			traceEventsPrinted = 0;

			double snapshotStart = now();

<<<<<<< HEAD
			configuration = self->configuration;
			server_info = self->server_info;
			teams = self->teams;
			// Perform deep copy so we have a consistent snapshot, even if yields are performed
			for (const auto& [machineId, info] : self->machine_info) {
				machine_info.emplace(machineId, info->clone());
=======
		TraceEvent("DDRecruiting", self->distributorId)
		    .detail("Primary", self->primary)
		    .detail("State", "Sending request to worker")
		    .detail("WorkerID", candidateWorker.worker.id())
		    .detail("WorkerLocality", candidateWorker.worker.locality.toString())
		    .detail("Interf", interfaceId)
		    .detail("Addr", candidateWorker.worker.address())
		    .detail("TSS", recruitTss ? "true" : "false")
		    .detail("RecruitingStream", self->recruitingStream.get());

		Future<ErrorOr<InitializeStorageReply>> fRecruit =
		    doRecruit ? candidateWorker.worker.storage.tryGetReply(isr, TaskPriority::DataDistribution)
		              : Future<ErrorOr<InitializeStorageReply>>(ErrorOr<InitializeStorageReply>(recruitment_failed()));

		state ErrorOr<InitializeStorageReply> newServer = wait(fRecruit);

		if (doRecruit && newServer.isError()) {
			TraceEvent(SevWarn, "DDRecruitmentError").error(newServer.getError());
			if (!newServer.isError(error_code_recruitment_failed) &&
			    !newServer.isError(error_code_request_maybe_delivered)) {
				tssState->markComplete();
				throw newServer.getError();
>>>>>>> 6dc59215
			}
			machineTeams = self->machineTeams;
			// internedLocalityRecordKeyNameStrings = self->machineLocalityMap._keymap->_lookuparray;
			// machineLocalityMapEntryArraySize = self->machineLocalityMap.size();
			// machineLocalityMapRecordArray = self->machineLocalityMap.getRecordArray();
			std::vector<const UID*> _uids = self->machineLocalityMap.getObjects();
			serverIDs = _uids;

			auto const& keys = self->server_status.getKeys();
			for (auto const& key : keys) {
				// Add to or update the local server_status map
				server_status[key] = self->server_status.get(key);
			}

<<<<<<< HEAD
			TraceEvent("DDPrintSnapshotTeasmInfo", self->distributorId)
			    .detail("SnapshotSpeed", now() - snapshotStart)
			    .detail("Primary", self->primary);
=======
		self->recruitingIds.erase(interfaceId);
		self->recruitingLocalities.erase(candidateWorker.worker.stableAddress());

		TraceEvent("DDRecruiting", self->distributorId)
		    .detail("Primary", self->primary)
		    .detail("State", "Finished request")
		    .detail("WorkerID", candidateWorker.worker.id())
		    .detail("WorkerLocality", candidateWorker.worker.locality.toString())
		    .detail("Interf", interfaceId)
		    .detail("Addr", candidateWorker.worker.address())
		    .detail("RecruitingStream", self->recruitingStream.get());

		if (newServer.present()) {
			UID id = newServer.get().interf.id();
			if (!self->server_and_tss_info.count(id)) {
				if (!recruitTss || tssState->tssRecruitSuccess()) {
					// signal all done after adding tss to tracking info
					self->addServer(newServer.get().interf,
					                candidateWorker.processClass,
					                self->serverTrackerErrorOut,
					                newServer.get().addedVersion,
					                ddEnabledState);
					tssState->markComplete();
					// signal the teamBuilder a new SS is recruited
					if (!recruitTss)
						self->waitUntilRecruited.set(false);
				}
			} else {
				TraceEvent(SevWarn, "DDRecruitmentError")
				    .detail("Reason", "Server ID already recruited")
				    .detail("ServerID", id);
			}
		}
	}
>>>>>>> 6dc59215

			// Print to TraceEvents
			TraceEvent("DDConfig", self->distributorId)
			    .detail("StorageTeamSize", configuration.storageTeamSize)
			    .detail("DesiredTeamsPerServer", SERVER_KNOBS->DESIRED_TEAMS_PER_SERVER)
			    .detail("MaxTeamsPerServer", SERVER_KNOBS->MAX_TEAMS_PER_SERVER)
			    .detail("Primary", self->primary);

			TraceEvent("ServerInfo", self->distributorId)
			    .detail("Size", server_info.size())
			    .detail("Primary", self->primary);
			state int i;
			state std::map<UID, Reference<TCServerInfo>>::iterator server = server_info.begin();
			for (i = 0; i < server_info.size(); i++) {
				TraceEvent("ServerInfo", self->distributorId)
				    .detail("ServerInfoIndex", i)
				    .detail("ServerID", server->first.toString())
				    .detail("ServerTeamOwned", server->second->teams.size())
				    .detail("MachineID", server->second->machine->machineID.contents().toString())
				    .detail("Primary", self->primary);
				server++;
				if (++traceEventsPrinted % SERVER_KNOBS->DD_TEAMS_INFO_PRINT_YIELD_COUNT == 0) {
					wait(yield());
				}
			}

			server = server_info.begin();
			for (i = 0; i < server_info.size(); i++) {
				const UID& uid = server->first;

				TraceEvent e("ServerStatus", self->distributorId);
				e.detail("ServerUID", uid)
				    .detail("MachineIsValid", server_info[uid]->machine.isValid())
				    .detail("MachineTeamSize",
				            server_info[uid]->machine.isValid() ? server_info[uid]->machine->machineTeams.size() : -1)
				    .detail("Primary", self->primary);

<<<<<<< HEAD
				// ServerStatus might not be known if server was very recently added and storageServerFailureTracker()
				// has not yet updated self->server_status
				// If the UID is not found, do not assume the server is healthy or unhealthy
				auto it = server_status.find(uid);
				if (it != server_status.end()) {
					e.detail("Healthy", !it->second.isUnhealthy());
=======
	loop {
		try {
			// Divide TSS evenly in each DC if there are multiple
			// TODO would it be better to put all of them in primary DC?
			targetTSSInDC = self->configuration.desiredTSSCount;
			if (self->configuration.usableRegions > 1) {
				targetTSSInDC /= self->configuration.usableRegions;
				if (self->primary) {
					// put extras in primary DC if it's uneven
					targetTSSInDC += (self->configuration.desiredTSSCount % self->configuration.usableRegions);
				}
			}
			int newTssToRecruit = targetTSSInDC - self->tss_info_by_pair.size() - inProgressTSSCount;
			// FIXME: Should log this if the recruit count stays the same but the other numbers update?
			if (newTssToRecruit != tssToRecruit) {
				TraceEvent("TSS_RecruitUpdated", self->distributorId)
				    .detail("Desired", targetTSSInDC)
				    .detail("Existing", self->tss_info_by_pair.size())
				    .detail("InProgress", inProgressTSSCount)
				    .detail("NotStarted", newTssToRecruit);
				tssToRecruit = newTssToRecruit;

				// if we need to get rid of some TSS processes, signal to either cancel recruitment or kill existing TSS
				// processes
				if (!pendingTSSCheck && (tssToRecruit < 0 || self->zeroHealthyTeams->get()) &&
				    (self->isTssRecruiting || (self->zeroHealthyTeams->get() && self->tss_info_by_pair.size() > 0))) {
					checkTss = self->initialFailureReactionDelay;
				}
			}
			numSSPerAddr.clear();
			hasHealthyTeam = (self->healthyTeamCount != 0);
			RecruitStorageRequest rsr;
			std::set<AddressExclusion> exclusions;
			for (auto s = self->server_and_tss_info.begin(); s != self->server_and_tss_info.end(); ++s) {
				auto serverStatus = self->server_status.get(s->second->lastKnownInterface.id());
				if (serverStatus.excludeOnRecruit()) {
					TraceEvent(SevDebug, "DDRecruitExcl1", self->distributorId)
					    .detail("Primary", self->primary)
					    .detail("Excluding", s->second->lastKnownInterface.address());
					auto addr = s->second->lastKnownInterface.stableAddress();
					AddressExclusion addrExcl(addr.ip, addr.port);
					exclusions.insert(addrExcl);
					numSSPerAddr[addrExcl]++; // increase from 0
>>>>>>> 6dc59215
				}

<<<<<<< HEAD
				server++;
				if (++traceEventsPrinted % SERVER_KNOBS->DD_TEAMS_INFO_PRINT_YIELD_COUNT == 0) {
					wait(yield());
				}
			}

			TraceEvent("ServerTeamInfo", self->distributorId)
			    .detail("Size", teams.size())
			    .detail("Primary", self->primary);
			for (i = 0; i < teams.size(); i++) {
				const auto& team = teams[i];
				TraceEvent("ServerTeamInfo", self->distributorId)
				    .detail("TeamIndex", i)
				    .detail("Healthy", team->isHealthy())
				    .detail("TeamSize", team->size())
				    .detail("MemberIDs", team->getServerIDsStr())
				    .detail("Primary", self->primary);
				if (++traceEventsPrinted % SERVER_KNOBS->DD_TEAMS_INFO_PRINT_YIELD_COUNT == 0) {
					wait(yield());
				}
=======
			auto excl = self->excludedServers.getKeys();
			for (const auto& s : excl) {
				if (self->excludedServers.get(s) != DDTeamCollection::Status::NONE) {
					TraceEvent(SevDebug, "DDRecruitExcl2", self->distributorId)
					    .detail("Primary", self->primary)
					    .detail("Excluding", s.toString());
					exclusions.insert(s);
				}
			}

			// Exclude workers that have invalid locality
			for (auto& addr : self->invalidLocalityAddr) {
				TraceEvent(SevDebug, "DDRecruitExclInvalidAddr", self->distributorId)
				    .detail("Excluding", addr.toString());
				exclusions.insert(addr);
			}

			rsr.criticalRecruitment = !hasHealthyTeam;
			for (auto it : exclusions) {
				rsr.excludeAddresses.push_back(it);
>>>>>>> 6dc59215
			}

			TraceEvent("MachineInfo", self->distributorId)
			    .detail("Size", machine_info.size())
			    .detail("Primary", self->primary);
			state std::map<Standalone<StringRef>, Reference<TCMachineInfo>>::iterator machine = machine_info.begin();
			state bool isMachineHealthy = false;
			for (i = 0; i < machine_info.size(); i++) {
				Reference<TCMachineInfo> _machine = machine->second;
				if (!_machine.isValid() || machine_info.find(_machine->machineID) == machine_info.end() ||
				    _machine->serversOnMachine.empty()) {
					isMachineHealthy = false;
				}

<<<<<<< HEAD
				// Healthy machine has at least one healthy server
				for (auto& server : _machine->serversOnMachine) {
					// ServerStatus might not be known if server was very recently added and
					// storageServerFailureTracker() has not yet updated self->server_status If the UID is not found, do
					// not assume the server is healthy
					auto it = server_status.find(server->id);
					if (it != server_status.end() && !it->second.isUnhealthy()) {
						isMachineHealthy = true;
					}
				}
=======
			TraceEvent(rsr.criticalRecruitment ? SevWarn : SevInfo, "DDRecruiting", self->distributorId)
			    .detail("Primary", self->primary)
			    .detail("State", "Sending request to CC")
			    .detail("Exclusions", rsr.excludeAddresses.size())
			    .detail("Critical", rsr.criticalRecruitment)
			    .detail("IncludedDCsSize", rsr.includeDCs.size());
>>>>>>> 6dc59215

				isMachineHealthy = false;
				TraceEvent("MachineInfo", self->distributorId)
				    .detail("MachineInfoIndex", i)
				    .detail("Healthy", isMachineHealthy)
				    .detail("MachineID", machine->first.contents().toString())
				    .detail("MachineTeamOwned", machine->second->machineTeams.size())
				    .detail("ServerNumOnMachine", machine->second->serversOnMachine.size())
				    .detail("ServersID", machine->second->getServersIDStr())
				    .detail("Primary", self->primary);
				machine++;
				if (++traceEventsPrinted % SERVER_KNOBS->DD_TEAMS_INFO_PRINT_YIELD_COUNT == 0) {
					wait(yield());
				}
			}

			TraceEvent("MachineTeamInfo", self->distributorId)
			    .detail("Size", machineTeams.size())
			    .detail("Primary", self->primary);
			for (i = 0; i < machineTeams.size(); i++) {
				const auto& team = machineTeams[i];
				TraceEvent("MachineTeamInfo", self->distributorId)
				    .detail("TeamIndex", i)
				    .detail("MachineIDs", team->getMachineIDsStr())
				    .detail("ServerTeams", team->serverTeams.size())
				    .detail("Primary", self->primary);
				if (++traceEventsPrinted % SERVER_KNOBS->DD_TEAMS_INFO_PRINT_YIELD_COUNT == 0) {
					wait(yield());
				}
			}

			// TODO: re-enable the following logging or remove them.
			// TraceEvent("LocalityRecordKeyName", self->distributorId)
			//     .detail("Size", internedLocalityRecordKeyNameStrings.size())
			//     .detail("Primary", self->primary);
			// for (i = 0; i < internedLocalityRecordKeyNameStrings.size(); i++) {
			// 	TraceEvent("LocalityRecordKeyIndexName", self->distributorId)
			// 	    .detail("KeyIndex", i)
			// 	    .detail("KeyName", internedLocalityRecordKeyNameStrings[i])
			// 	    .detail("Primary", self->primary);
			// 	if (++traceEventsPrinted % SERVER_KNOBS->DD_TEAMS_INFO_PRINT_YIELD_COUNT == 0) {
			// 		wait(yield());
			// 	}
			// }

			// TraceEvent("MachineLocalityMap", self->distributorId)
			//     .detail("Size", machineLocalityMapEntryArraySize)
			//     .detail("Primary", self->primary);
			// for (i = 0; i < serverIDs.size(); i++) {
			// 	const auto& serverID = serverIDs[i];
			// 	Reference<LocalityRecord> record = machineLocalityMapRecordArray[i];
			// 	if (record.isValid()) {
			// 		TraceEvent("MachineLocalityMap", self->distributorId)
			// 		    .detail("LocalityIndex", i)
			// 		    .detail("UID", serverID->toString())
			// 		    .detail("LocalityRecord", record->toString())
			// 		    .detail("Primary", self->primary);
			// 	} else {
			// 		TraceEvent("MachineLocalityMap", self->distributorId)
			// 		    .detail("LocalityIndex", i)
			// 		    .detail("UID", serverID->toString())
			// 		    .detail("LocalityRecord", "[NotFound]")
			// 		    .detail("Primary", self->primary);
			// 	}
			// 	if (++traceEventsPrinted % SERVER_KNOBS->DD_TEAMS_INFO_PRINT_YIELD_COUNT == 0) {
			// 		wait(yield());
			// 	}
			// }
		} catch (Error& e) {
<<<<<<< HEAD
			wait(tr.onError(e));
=======
			if (e.code() != error_code_timed_out) {
				throw;
			}
			TEST(true); // Storage recruitment timed out
			wait(delay(FLOW_KNOBS->PREVENT_FAST_SPIN_DELAY, TaskPriority::DataDistribution));
>>>>>>> 6dc59215
		}
	}
}

ACTOR Future<std::vector<std::pair<StorageServerInterface, ProcessClass>>> getServerListAndProcessClasses(
    Transaction* tr) {
	state Future<std::vector<ProcessData>> workers = getWorkers(tr);
	state Future<RangeResult> serverList = tr->getRange(serverListKeys, CLIENT_KNOBS->TOO_MANY);
	wait(success(workers) && success(serverList));
	ASSERT(!serverList.get().more && serverList.get().size() < CLIENT_KNOBS->TOO_MANY);

	std::map<Optional<Standalone<StringRef>>, ProcessData> id_data;
	for (int i = 0; i < workers.get().size(); i++)
		id_data[workers.get()[i].locality.processId()] = workers.get()[i];

	std::vector<std::pair<StorageServerInterface, ProcessClass>> results;
	for (int i = 0; i < serverList.get().size(); i++) {
		auto ssi = decodeServerListValue(serverList.get()[i].value);
		results.emplace_back(ssi, id_data[ssi.locality.processId()].processClass);
	}

	return results;
}

ACTOR Future<Void> remoteRecovered(Reference<AsyncVar<ServerDBInfo> const> db) {
	TraceEvent("DDTrackerStarting").log();
	while (db->get().recoveryState < RecoveryState::ALL_LOGS_RECRUITED) {
		TraceEvent("DDTrackerStarting").detail("RecoveryState", (int)db->get().recoveryState);
		wait(db->onChange());
	}
	return Void();
}

// Keep track of servers and teams -- serves requests for getRandomTeam
ACTOR Future<Void> dataDistributionTeamCollection(
    Reference<DDTeamCollection> teamCollection,
    Reference<InitialDataDistribution> initData,
    TeamCollectionInterface tci,
    Reference<IAsyncListener<RequestStream<RecruitStorageRequest>>> recruitStorage,
    DDEnabledState const* ddEnabledState) {
	state DDTeamCollection* self = teamCollection.getPtr();
	state Future<Void> loggingTrigger = Void();
	state PromiseStream<Void> serverRemoved;
	state Future<Void> error = actorCollection(self->addActor.getFuture());

	try {
		wait(self->init(initData, ddEnabledState));
		initData = Reference<InitialDataDistribution>();
		self->addActor.send(self->serverGetTeamRequests(tci));

		TraceEvent("DDTeamCollectionBegin", self->distributorId).detail("Primary", self->primary);
		wait(self->readyToStart || error);
		TraceEvent("DDTeamCollectionReadyToStart", self->distributorId).detail("Primary", self->primary);

		// removeBadTeams() does not always run. We may need to restart the actor when needed.
		// So we need the badTeamRemover variable to check if the actor is ready.
		if (self->badTeamRemover.isReady()) {
			self->badTeamRemover = self->removeBadTeams();
			self->addActor.send(self->badTeamRemover);
		}

		self->addActor.send(self->machineTeamRemover());
		self->addActor.send(self->serverTeamRemover());

		if (self->wrongStoreTypeRemover.isReady()) {
			self->wrongStoreTypeRemover = self->removeWrongStoreType();
			self->addActor.send(self->wrongStoreTypeRemover);
		}

		self->traceTeamCollectionInfo();

		if (self->includedDCs.size()) {
			// start this actor before any potential recruitments can happen
			self->addActor.send(self->updateReplicasKey(self->includedDCs[0]));
		}

		// The following actors (e.g. storageRecruiter) do not need to be assigned to a variable because
		// they are always running.
		self->addActor.send(self->storageRecruiter(recruitStorage, ddEnabledState));
		self->addActor.send(self->monitorStorageServerRecruitment());
		self->addActor.send(self->waitServerListChange(serverRemoved.getFuture(), ddEnabledState));
		self->addActor.send(self->trackExcludedServers());
		self->addActor.send(self->monitorHealthyTeams());
		self->addActor.send(self->waitHealthyZoneChange());
		self->addActor.send(self->monitorPerpetualStorageWiggle());
		// SOMEDAY: Monitor FF/serverList for (new) servers that aren't in allServers and add or remove them

		loop choose {
			when(UID removedServer = waitNext(self->removedServers.getFuture())) {
				TEST(true); // Storage server removed from database
				self->removeServer(removedServer);
				serverRemoved.send(Void());

				self->restartRecruiting.trigger();
			}
			when(UID removedTSS = waitNext(self->removedTSS.getFuture())) {
				TEST(true); // TSS removed from database
				self->removeTSS(removedTSS);
				serverRemoved.send(Void());

				self->restartRecruiting.trigger();
			}
			when(wait(self->zeroHealthyTeams->onChange())) {
				if (self->zeroHealthyTeams->get()) {
					self->restartRecruiting.trigger();
					self->noHealthyTeams();
				}
			}
			when(wait(loggingTrigger)) {
				int highestPriority = 0;
				for (auto it : self->priority_teams) {
					if (it.second > 0) {
						highestPriority = std::max(highestPriority, it.first);
					}
				}

				TraceEvent("TotalDataInFlight", self->distributorId)
				    .detail("Primary", self->primary)
				    .detail("TotalBytes", self->getDebugTotalDataInFlight())
				    .detail("UnhealthyServers", self->unhealthyServers)
				    .detail("ServerCount", self->server_info.size())
				    .detail("StorageTeamSize", self->configuration.storageTeamSize)
				    .detail("HighestPriority", highestPriority)
				    .trackLatest(
				        self->primary
				            ? "TotalDataInFlight"
				            : "TotalDataInFlightRemote"); // This trace event's trackLatest lifetime is controlled by
				                                          // DataDistributorData::totalDataInFlightEventHolder or
				                                          // DataDistributorData::totalDataInFlightRemoteEventHolder.
				                                          // The track latest key we use here must match the key used in
				                                          // the holder.

				loggingTrigger = delay(SERVER_KNOBS->DATA_DISTRIBUTION_LOGGING_INTERVAL, TaskPriority::FlushTrace);
			}
			when(wait(self->serverTrackerErrorOut.getFuture())) {} // Propagate errors from storageServerTracker
			when(wait(error)) {}
		}
	} catch (Error& e) {
		if (e.code() != error_code_movekeys_conflict)
			TraceEvent(SevError, "DataDistributionTeamCollectionError", self->distributorId).error(e);
		throw e;
	}
}

ACTOR Future<Void> waitForDataDistributionEnabled(Database cx, const DDEnabledState* ddEnabledState) {
	state Transaction tr(cx);
	loop {
		wait(delay(SERVER_KNOBS->DD_ENABLED_CHECK_DELAY, TaskPriority::DataDistribution));

		try {
			Optional<Value> mode = wait(tr.get(dataDistributionModeKey));
			if (!mode.present() && ddEnabledState->isDDEnabled()) {
				TraceEvent("WaitForDDEnabledSucceeded").log();
				return Void();
			}
			if (mode.present()) {
				BinaryReader rd(mode.get(), Unversioned());
				int m;
				rd >> m;
				TraceEvent(SevDebug, "WaitForDDEnabled")
				    .detail("Mode", m)
				    .detail("IsDDEnabled", ddEnabledState->isDDEnabled());
				if (m && ddEnabledState->isDDEnabled()) {
					TraceEvent("WaitForDDEnabledSucceeded").log();
					return Void();
				}
			}

			tr.reset();
		} catch (Error& e) {
			wait(tr.onError(e));
		}
	}
}

ACTOR Future<bool> isDataDistributionEnabled(Database cx, const DDEnabledState* ddEnabledState) {
	state Transaction tr(cx);
	loop {
		try {
			Optional<Value> mode = wait(tr.get(dataDistributionModeKey));
			if (!mode.present() && ddEnabledState->isDDEnabled())
				return true;
			if (mode.present()) {
				BinaryReader rd(mode.get(), Unversioned());
				int m;
				rd >> m;
				if (m && ddEnabledState->isDDEnabled()) {
					TraceEvent(SevDebug, "IsDDEnabledSucceeded")
					    .detail("Mode", m)
					    .detail("IsDDEnabled", ddEnabledState->isDDEnabled());
					return true;
				}
			}
			// SOMEDAY: Write a wrapper in MoveKeys.actor.h
			Optional<Value> readVal = wait(tr.get(moveKeysLockOwnerKey));
			UID currentOwner =
			    readVal.present() ? BinaryReader::fromStringRef<UID>(readVal.get(), Unversioned()) : UID();
			if (ddEnabledState->isDDEnabled() && (currentOwner != dataDistributionModeLock)) {
				TraceEvent(SevDebug, "IsDDEnabledSucceeded")
				    .detail("CurrentOwner", currentOwner)
				    .detail("DDModeLock", dataDistributionModeLock)
				    .detail("IsDDEnabled", ddEnabledState->isDDEnabled());
				return true;
			}
			TraceEvent(SevDebug, "IsDDEnabledFailed")
			    .detail("CurrentOwner", currentOwner)
			    .detail("DDModeLock", dataDistributionModeLock)
			    .detail("IsDDEnabled", ddEnabledState->isDDEnabled());
			return false;
		} catch (Error& e) {
			wait(tr.onError(e));
		}
	}
}

// Ensures that the serverKeys key space is properly coalesced
// This method is only used for testing and is not implemented in a manner that is safe for large databases
ACTOR Future<Void> debugCheckCoalescing(Database cx) {
	state Transaction tr(cx);
	loop {
		try {
			state RangeResult serverList = wait(tr.getRange(serverListKeys, CLIENT_KNOBS->TOO_MANY));
			ASSERT(!serverList.more && serverList.size() < CLIENT_KNOBS->TOO_MANY);

			state int i;
			for (i = 0; i < serverList.size(); i++) {
				state UID id = decodeServerListValue(serverList[i].value).id();
				RangeResult ranges = wait(krmGetRanges(&tr, serverKeysPrefixFor(id), allKeys));
				ASSERT(ranges.end()[-1].key == allKeys.end);

				for (int j = 0; j < ranges.size() - 2; j++)
					if (ranges[j].value == ranges[j + 1].value)
						TraceEvent(SevError, "UncoalescedValues", id)
						    .detail("Key1", ranges[j].key)
						    .detail("Key2", ranges[j + 1].key)
						    .detail("Value", ranges[j].value);
			}

			TraceEvent("DoneCheckingCoalescing").log();
			return Void();
		} catch (Error& e) {
			wait(tr.onError(e));
		}
	}
}

static std::set<int> const& normalDDQueueErrors() {
	static std::set<int> s;
	if (s.empty()) {
		s.insert(error_code_movekeys_conflict);
		s.insert(error_code_broken_promise);
	}
	return s;
}

ACTOR Future<Void> pollMoveKeysLock(Database cx, MoveKeysLock lock, const DDEnabledState* ddEnabledState) {
	loop {
		wait(delay(SERVER_KNOBS->MOVEKEYS_LOCK_POLLING_DELAY));
		state Transaction tr(cx);
		loop {
			try {
				wait(checkMoveKeysLockReadOnly(&tr, lock, ddEnabledState));
				break;
			} catch (Error& e) {
				wait(tr.onError(e));
			}
		}
	}
}

struct DataDistributorData : NonCopyable, ReferenceCounted<DataDistributorData> {
	Reference<AsyncVar<ServerDBInfo> const> dbInfo;
	UID ddId;
	PromiseStream<Future<Void>> addActor;
	DDTeamCollection* teamCollection;
	Reference<EventCacheHolder> initialDDEventHolder;
	Reference<EventCacheHolder> movingDataEventHolder;
	Reference<EventCacheHolder> totalDataInFlightEventHolder;
	Reference<EventCacheHolder> totalDataInFlightRemoteEventHolder;

	DataDistributorData(Reference<AsyncVar<ServerDBInfo> const> const& db, UID id)
	  : dbInfo(db), ddId(id), teamCollection(nullptr),
	    initialDDEventHolder(makeReference<EventCacheHolder>("InitialDD")),
	    movingDataEventHolder(makeReference<EventCacheHolder>("MovingData")),
	    totalDataInFlightEventHolder(makeReference<EventCacheHolder>("TotalDataInFlight")),
	    totalDataInFlightRemoteEventHolder(makeReference<EventCacheHolder>("TotalDataInFlightRemote")) {}
};

ACTOR Future<Void> monitorBatchLimitedTime(Reference<AsyncVar<ServerDBInfo> const> db, double* lastLimited) {
	loop {
		wait(delay(SERVER_KNOBS->METRIC_UPDATE_RATE));

		state Reference<GrvProxyInfo> grvProxies(new GrvProxyInfo(db->get().client.grvProxies, false));

		choose {
			when(wait(db->onChange())) {}
			when(GetHealthMetricsReply reply =
			         wait(grvProxies->size() ? basicLoadBalance(grvProxies,
			                                                    &GrvProxyInterface::getHealthMetrics,
			                                                    GetHealthMetricsRequest(false))
			                                 : Never())) {
				if (reply.healthMetrics.batchLimited) {
					*lastLimited = now();
				}
			}
		}
	}
}

// Runs the data distribution algorithm for FDB, including the DD Queue, DD tracker, and DD team collection
ACTOR Future<Void> dataDistribution(Reference<DataDistributorData> self,
                                    PromiseStream<GetMetricsListRequest> getShardMetricsList,
                                    const DDEnabledState* ddEnabledState) {
	state double lastLimited = 0;
	self->addActor.send(monitorBatchLimitedTime(self->dbInfo, &lastLimited));

	state Database cx = openDBOnServer(self->dbInfo, TaskPriority::DataDistributionLaunch, LockAware::True);
	cx->locationCacheSize = SERVER_KNOBS->DD_LOCATION_CACHE_SIZE;

	// cx->setOption( FDBDatabaseOptions::LOCATION_CACHE_SIZE, StringRef((uint8_t*)
	// &SERVER_KNOBS->DD_LOCATION_CACHE_SIZE, 8) ); ASSERT( cx->locationCacheSize ==
	// SERVER_KNOBS->DD_LOCATION_CACHE_SIZE
	// );

	// wait(debugCheckCoalescing(cx));
	state std::vector<Optional<Key>> primaryDcId;
	state std::vector<Optional<Key>> remoteDcIds;
	state DatabaseConfiguration configuration;
	state Reference<InitialDataDistribution> initData;
	state MoveKeysLock lock;
	state Reference<DDTeamCollection> primaryTeamCollection;
	state Reference<DDTeamCollection> remoteTeamCollection;
	state bool trackerCancelled;
	loop {
		trackerCancelled = false;

		// Stored outside of data distribution tracker to avoid slow tasks
		// when tracker is cancelled
		state KeyRangeMap<ShardTrackedData> shards;
		state Promise<UID> removeFailedServer;
		try {
			loop {
				TraceEvent("DDInitTakingMoveKeysLock", self->ddId).log();
				MoveKeysLock lock_ = wait(takeMoveKeysLock(cx, self->ddId));
				lock = lock_;
				TraceEvent("DDInitTookMoveKeysLock", self->ddId).log();

				DatabaseConfiguration configuration_ = wait(getDatabaseConfiguration(cx));
				configuration = configuration_;
				primaryDcId.clear();
				remoteDcIds.clear();
				const std::vector<RegionInfo>& regions = configuration.regions;
				if (configuration.regions.size() > 0) {
					primaryDcId.push_back(regions[0].dcId);
				}
				if (configuration.regions.size() > 1) {
					remoteDcIds.push_back(regions[1].dcId);
				}

				TraceEvent("DDInitGotConfiguration", self->ddId).detail("Conf", configuration.toString());

				state Transaction tr(cx);
				loop {
					try {
						tr.setOption(FDBTransactionOptions::ACCESS_SYSTEM_KEYS);
						tr.setOption(FDBTransactionOptions::PRIORITY_SYSTEM_IMMEDIATE);

						RangeResult replicaKeys = wait(tr.getRange(datacenterReplicasKeys, CLIENT_KNOBS->TOO_MANY));

						for (auto& kv : replicaKeys) {
							auto dcId = decodeDatacenterReplicasKey(kv.key);
							auto replicas = decodeDatacenterReplicasValue(kv.value);
							if ((primaryDcId.size() && primaryDcId[0] == dcId) ||
							    (remoteDcIds.size() && remoteDcIds[0] == dcId && configuration.usableRegions > 1)) {
								if (replicas > configuration.storageTeamSize) {
									tr.set(kv.key, datacenterReplicasValue(configuration.storageTeamSize));
								}
							} else {
								tr.clear(kv.key);
							}
						}

						wait(tr.commit());
						break;
					} catch (Error& e) {
						wait(tr.onError(e));
					}
				}

				TraceEvent("DDInitUpdatedReplicaKeys", self->ddId).log();
				Reference<InitialDataDistribution> initData_ = wait(getInitialDataDistribution(
				    cx,
				    self->ddId,
				    lock,
				    configuration.usableRegions > 1 ? remoteDcIds : std::vector<Optional<Key>>(),
				    ddEnabledState));
				initData = initData_;
				if (initData->shards.size() > 1) {
					TraceEvent("DDInitGotInitialDD", self->ddId)
					    .detail("B", initData->shards.end()[-2].key)
					    .detail("E", initData->shards.end()[-1].key)
					    .detail("Src", describe(initData->shards.end()[-2].primarySrc))
					    .detail("Dest", describe(initData->shards.end()[-2].primaryDest))
					    .trackLatest(self->initialDDEventHolder->trackingKey);
				} else {
					TraceEvent("DDInitGotInitialDD", self->ddId)
					    .detail("B", "")
					    .detail("E", "")
					    .detail("Src", "[no items]")
					    .detail("Dest", "[no items]")
					    .trackLatest(self->initialDDEventHolder->trackingKey);
				}

				if (initData->mode && ddEnabledState->isDDEnabled()) {
					// mode may be set true by system operator using fdbcli and isDDEnabled() set to true
					break;
				}
				TraceEvent("DataDistributionDisabled", self->ddId).log();

				TraceEvent("MovingData", self->ddId)
				    .detail("InFlight", 0)
				    .detail("InQueue", 0)
				    .detail("AverageShardSize", -1)
				    .detail("UnhealthyRelocations", 0)
				    .detail("HighestPriority", 0)
				    .detail("BytesWritten", 0)
				    .detail("PriorityRecoverMove", 0)
				    .detail("PriorityRebalanceUnderutilizedTeam", 0)
				    .detail("PriorityRebalannceOverutilizedTeam", 0)
				    .detail("PriorityTeamHealthy", 0)
				    .detail("PriorityTeamContainsUndesiredServer", 0)
				    .detail("PriorityTeamRedundant", 0)
				    .detail("PriorityMergeShard", 0)
				    .detail("PriorityTeamUnhealthy", 0)
				    .detail("PriorityTeam2Left", 0)
				    .detail("PriorityTeam1Left", 0)
				    .detail("PriorityTeam0Left", 0)
				    .detail("PrioritySplitShard", 0)
				    .trackLatest(self->movingDataEventHolder->trackingKey);

				TraceEvent("TotalDataInFlight", self->ddId)
				    .detail("Primary", true)
				    .detail("TotalBytes", 0)
				    .detail("UnhealthyServers", 0)
				    .detail("HighestPriority", 0)
				    .trackLatest(self->totalDataInFlightEventHolder->trackingKey);
				TraceEvent("TotalDataInFlight", self->ddId)
				    .detail("Primary", false)
				    .detail("TotalBytes", 0)
				    .detail("UnhealthyServers", 0)
				    .detail("HighestPriority", configuration.usableRegions > 1 ? 0 : -1)
				    .trackLatest(self->totalDataInFlightRemoteEventHolder->trackingKey);

				wait(waitForDataDistributionEnabled(cx, ddEnabledState));
				TraceEvent("DataDistributionEnabled").log();
			}

			// When/If this assertion fails, Evan owes Ben a pat on the back for his foresight
			ASSERT(configuration.storageTeamSize > 0);

			state PromiseStream<RelocateShard> output;
			state PromiseStream<RelocateShard> input;
			state PromiseStream<Promise<int64_t>> getAverageShardBytes;
			state PromiseStream<Promise<int>> getUnhealthyRelocationCount;
			state PromiseStream<GetMetricsRequest> getShardMetrics;
			state Reference<AsyncVar<bool>> processingUnhealthy(new AsyncVar<bool>(false));
			state Reference<AsyncVar<bool>> processingWiggle(new AsyncVar<bool>(false));
			state Promise<Void> readyToStart;
			state Reference<ShardsAffectedByTeamFailure> shardsAffectedByTeamFailure(new ShardsAffectedByTeamFailure);

			state int shard = 0;
			for (; shard < initData->shards.size() - 1; shard++) {
				KeyRangeRef keys = KeyRangeRef(initData->shards[shard].key, initData->shards[shard + 1].key);
				shardsAffectedByTeamFailure->defineShard(keys);
				std::vector<ShardsAffectedByTeamFailure::Team> teams;
				teams.push_back(ShardsAffectedByTeamFailure::Team(initData->shards[shard].primarySrc, true));
				if (configuration.usableRegions > 1) {
					teams.push_back(ShardsAffectedByTeamFailure::Team(initData->shards[shard].remoteSrc, false));
				}
				if (g_network->isSimulated()) {
					TraceEvent("DDInitShard")
					    .detail("Keys", keys)
					    .detail("PrimarySrc", describe(initData->shards[shard].primarySrc))
					    .detail("RemoteSrc", describe(initData->shards[shard].remoteSrc))
					    .detail("PrimaryDest", describe(initData->shards[shard].primaryDest))
					    .detail("RemoteDest", describe(initData->shards[shard].remoteDest));
				}

				shardsAffectedByTeamFailure->moveShard(keys, teams);
				if (initData->shards[shard].hasDest) {
					// This shard is already in flight.  Ideally we should use dest in ShardsAffectedByTeamFailure and
					// generate a dataDistributionRelocator directly in DataDistributionQueue to track it, but it's
					// easier to just (with low priority) schedule it for movement.
					bool unhealthy = initData->shards[shard].primarySrc.size() != configuration.storageTeamSize;
					if (!unhealthy && configuration.usableRegions > 1) {
						unhealthy = initData->shards[shard].remoteSrc.size() != configuration.storageTeamSize;
					}
					output.send(RelocateShard(
					    keys, unhealthy ? SERVER_KNOBS->PRIORITY_TEAM_UNHEALTHY : SERVER_KNOBS->PRIORITY_RECOVER_MOVE));
				}
				wait(yield(TaskPriority::DataDistribution));
			}

			std::vector<TeamCollectionInterface> tcis;

			Reference<AsyncVar<bool>> anyZeroHealthyTeams;
			std::vector<Reference<AsyncVar<bool>>> zeroHealthyTeams;
			tcis.push_back(TeamCollectionInterface());
			zeroHealthyTeams.push_back(makeReference<AsyncVar<bool>>(true));
			int storageTeamSize = configuration.storageTeamSize;

			std::vector<Future<Void>> actors;
			if (configuration.usableRegions > 1) {
				tcis.push_back(TeamCollectionInterface());
				storageTeamSize = 2 * configuration.storageTeamSize;

				zeroHealthyTeams.push_back(makeReference<AsyncVar<bool>>(true));
				anyZeroHealthyTeams = makeReference<AsyncVar<bool>>(true);
				actors.push_back(anyTrue(zeroHealthyTeams, anyZeroHealthyTeams));
			} else {
				anyZeroHealthyTeams = zeroHealthyTeams[0];
			}

			actors.push_back(pollMoveKeysLock(cx, lock, ddEnabledState));
			actors.push_back(reportErrorsExcept(dataDistributionTracker(initData,
			                                                            cx,
			                                                            output,
			                                                            shardsAffectedByTeamFailure,
			                                                            getShardMetrics,
			                                                            getShardMetricsList,
			                                                            getAverageShardBytes.getFuture(),
			                                                            readyToStart,
			                                                            anyZeroHealthyTeams,
			                                                            self->ddId,
			                                                            &shards,
			                                                            &trackerCancelled),
			                                    "DDTracker",
			                                    self->ddId,
			                                    &normalDDQueueErrors()));
			actors.push_back(reportErrorsExcept(dataDistributionQueue(cx,
			                                                          output,
			                                                          input.getFuture(),
			                                                          getShardMetrics,
			                                                          processingUnhealthy,
			                                                          processingWiggle,
			                                                          tcis,
			                                                          shardsAffectedByTeamFailure,
			                                                          lock,
			                                                          getAverageShardBytes,
			                                                          getUnhealthyRelocationCount,
			                                                          self->ddId,
			                                                          storageTeamSize,
			                                                          configuration.storageTeamSize,
			                                                          &lastLimited,
			                                                          ddEnabledState),
			                                    "DDQueue",
			                                    self->ddId,
			                                    &normalDDQueueErrors()));

			std::vector<DDTeamCollection*> teamCollectionsPtrs;
			primaryTeamCollection = makeReference<DDTeamCollection>(
			    cx,
			    self->ddId,
			    lock,
			    output,
			    shardsAffectedByTeamFailure,
			    configuration,
			    primaryDcId,
			    configuration.usableRegions > 1 ? remoteDcIds : std::vector<Optional<Key>>(),
			    readyToStart.getFuture(),
			    zeroHealthyTeams[0],
			    IsPrimary::True,
			    processingUnhealthy,
			    processingWiggle,
			    getShardMetrics,
			    removeFailedServer,
			    getUnhealthyRelocationCount);
			teamCollectionsPtrs.push_back(primaryTeamCollection.getPtr());
			auto recruitStorage = IAsyncListener<RequestStream<RecruitStorageRequest>>::create(
			    self->dbInfo, [](auto const& info) { return info.clusterInterface.recruitStorage; });
			if (configuration.usableRegions > 1) {
				remoteTeamCollection =
				    makeReference<DDTeamCollection>(cx,
				                                    self->ddId,
				                                    lock,
				                                    output,
				                                    shardsAffectedByTeamFailure,
				                                    configuration,
				                                    remoteDcIds,
				                                    Optional<std::vector<Optional<Key>>>(),
				                                    readyToStart.getFuture() && remoteRecovered(self->dbInfo),
				                                    zeroHealthyTeams[1],
				                                    IsPrimary::False,
				                                    processingUnhealthy,
				                                    processingWiggle,
				                                    getShardMetrics,
				                                    removeFailedServer,
				                                    getUnhealthyRelocationCount);
				teamCollectionsPtrs.push_back(remoteTeamCollection.getPtr());
				remoteTeamCollection->teamCollections = teamCollectionsPtrs;
				actors.push_back(
				    reportErrorsExcept(dataDistributionTeamCollection(
				                           remoteTeamCollection, initData, tcis[1], recruitStorage, ddEnabledState),
				                       "DDTeamCollectionSecondary",
				                       self->ddId,
				                       &normalDDQueueErrors()));
				actors.push_back(printSnapshotTeamsInfo(remoteTeamCollection));
			}
			primaryTeamCollection->teamCollections = teamCollectionsPtrs;
			self->teamCollection = primaryTeamCollection.getPtr();
			actors.push_back(
			    reportErrorsExcept(dataDistributionTeamCollection(
			                           primaryTeamCollection, initData, tcis[0], recruitStorage, ddEnabledState),
			                       "DDTeamCollectionPrimary",
			                       self->ddId,
			                       &normalDDQueueErrors()));

			actors.push_back(printSnapshotTeamsInfo(primaryTeamCollection));
			actors.push_back(yieldPromiseStream(output.getFuture(), input));

			wait(waitForAll(actors));
			return Void();
		} catch (Error& e) {
			trackerCancelled = true;
			state Error err = e;
			TraceEvent("DataDistributorDestroyTeamCollections").error(e);
			state std::vector<UID> teamForDroppedRange;
			if (removeFailedServer.getFuture().isReady() && !removeFailedServer.getFuture().isError()) {
				// Choose a random healthy team to host the to-be-dropped range.
				const UID serverID = removeFailedServer.getFuture().get();
				std::vector<UID> pTeam = primaryTeamCollection->getRandomHealthyTeam(serverID);
				teamForDroppedRange.insert(teamForDroppedRange.end(), pTeam.begin(), pTeam.end());
				if (configuration.usableRegions > 1) {
					std::vector<UID> rTeam = remoteTeamCollection->getRandomHealthyTeam(serverID);
					teamForDroppedRange.insert(teamForDroppedRange.end(), rTeam.begin(), rTeam.end());
				}
			}
			self->teamCollection = nullptr;
			primaryTeamCollection = Reference<DDTeamCollection>();
			remoteTeamCollection = Reference<DDTeamCollection>();
			if (err.code() == error_code_actor_cancelled) {
				// When cancelled, we cannot clear asyncronously because
				// this will result in invalid memory access. This should only
				// be an issue in simulation.
				if (!g_network->isSimulated()) {
					TraceEvent(SevWarnAlways, "DataDistributorCancelled");
				}
				shards.clear();
				throw e;
			} else {
				wait(shards.clearAsync());
			}
			TraceEvent("DataDistributorTeamCollectionsDestroyed").error(err);
			if (removeFailedServer.getFuture().isReady() && !removeFailedServer.getFuture().isError()) {
				TraceEvent("RemoveFailedServer", removeFailedServer.getFuture().get()).error(err);
				wait(removeKeysFromFailedServer(
				    cx, removeFailedServer.getFuture().get(), teamForDroppedRange, lock, ddEnabledState));
				Optional<UID> tssPairID;
				wait(removeStorageServer(cx, removeFailedServer.getFuture().get(), tssPairID, lock, ddEnabledState));
			} else {
				if (err.code() != error_code_movekeys_conflict) {
					throw err;
				}

				bool ddEnabled = wait(isDataDistributionEnabled(cx, ddEnabledState));
				TraceEvent("DataDistributionMoveKeysConflict").detail("DataDistributionEnabled", ddEnabled).error(err);
				if (ddEnabled) {
					throw err;
				}
			}
		}
	}
}

static std::set<int> const& normalDataDistributorErrors() {
	static std::set<int> s;
	if (s.empty()) {
		s.insert(error_code_worker_removed);
		s.insert(error_code_broken_promise);
		s.insert(error_code_actor_cancelled);
		s.insert(error_code_please_reboot);
		s.insert(error_code_movekeys_conflict);
	}
	return s;
}

ACTOR template <class Req>
Future<Void> sendSnapReq(RequestStream<Req> stream, Req req, Error e) {
	ErrorOr<REPLY_TYPE(Req)> reply = wait(stream.tryGetReply(req));
	if (reply.isError()) {
		TraceEvent("SnapDataDistributor_ReqError")
		    .error(reply.getError(), true)
		    .detail("ConvertedErrorType", e.what())
		    .detail("Peer", stream.getEndpoint().getPrimaryAddress());
		throw e;
	}
	return Void();
}

ACTOR Future<Void> ddSnapCreateCore(DistributorSnapRequest snapReq, Reference<AsyncVar<ServerDBInfo> const> db) {
	state Database cx = openDBOnServer(db, TaskPriority::DefaultDelay, LockAware::True);
	state ReadYourWritesTransaction tr(cx);
	loop {
		try {
			tr.setOption(FDBTransactionOptions::ACCESS_SYSTEM_KEYS);
			tr.setOption(FDBTransactionOptions::LOCK_AWARE);
			TraceEvent("SnapDataDistributor_WriteFlagAttempt")
			    .detail("SnapPayload", snapReq.snapPayload)
			    .detail("SnapUID", snapReq.snapUID);
			tr.set(writeRecoveryKey, writeRecoveryKeyTrue);
			wait(tr.commit());
			break;
		} catch (Error& e) {
			TraceEvent("SnapDataDistributor_WriteFlagError").error(e);
			wait(tr.onError(e));
		}
	}
	TraceEvent("SnapDataDistributor_SnapReqEnter")
	    .detail("SnapPayload", snapReq.snapPayload)
	    .detail("SnapUID", snapReq.snapUID);
	try {
		// disable tlog pop on local tlog nodes
		state std::vector<TLogInterface> tlogs = db->get().logSystemConfig.allLocalLogs(false);
		std::vector<Future<Void>> disablePops;
		disablePops.reserve(tlogs.size());
		for (const auto& tlog : tlogs) {
			disablePops.push_back(sendSnapReq(
			    tlog.disablePopRequest, TLogDisablePopRequest{ snapReq.snapUID }, snap_disable_tlog_pop_failed()));
		}
		wait(waitForAll(disablePops));

		TraceEvent("SnapDataDistributor_AfterDisableTLogPop")
		    .detail("SnapPayload", snapReq.snapPayload)
		    .detail("SnapUID", snapReq.snapUID);
		// snap local storage nodes
		std::vector<WorkerInterface> storageWorkers =
		    wait(transformErrors(getStorageWorkers(cx, db, true /* localOnly */), snap_storage_failed()));
		TraceEvent("SnapDataDistributor_GotStorageWorkers")
		    .detail("SnapPayload", snapReq.snapPayload)
		    .detail("SnapUID", snapReq.snapUID);
		std::vector<Future<Void>> storageSnapReqs;
		storageSnapReqs.reserve(storageWorkers.size());
		for (const auto& worker : storageWorkers) {
			storageSnapReqs.push_back(sendSnapReq(worker.workerSnapReq,
			                                      WorkerSnapRequest(snapReq.snapPayload, snapReq.snapUID, "storage"_sr),
			                                      snap_storage_failed()));
		}
		wait(waitForAll(storageSnapReqs));

		TraceEvent("SnapDataDistributor_AfterSnapStorage")
		    .detail("SnapPayload", snapReq.snapPayload)
		    .detail("SnapUID", snapReq.snapUID);
		// snap local tlog nodes
		std::vector<Future<Void>> tLogSnapReqs;
		tLogSnapReqs.reserve(tlogs.size());
		for (const auto& tlog : tlogs) {
			tLogSnapReqs.push_back(sendSnapReq(tlog.snapRequest,
			                                   TLogSnapRequest{ snapReq.snapPayload, snapReq.snapUID, "tlog"_sr },
			                                   snap_tlog_failed()));
		}
		wait(waitForAll(tLogSnapReqs));

		TraceEvent("SnapDataDistributor_AfterTLogStorage")
		    .detail("SnapPayload", snapReq.snapPayload)
		    .detail("SnapUID", snapReq.snapUID);
		// enable tlog pop on local tlog nodes
		std::vector<Future<Void>> enablePops;
		enablePops.reserve(tlogs.size());
		for (const auto& tlog : tlogs) {
			enablePops.push_back(sendSnapReq(
			    tlog.enablePopRequest, TLogEnablePopRequest{ snapReq.snapUID }, snap_enable_tlog_pop_failed()));
		}
		wait(waitForAll(enablePops));

		TraceEvent("SnapDataDistributor_AfterEnableTLogPops")
		    .detail("SnapPayload", snapReq.snapPayload)
		    .detail("SnapUID", snapReq.snapUID);
		// snap the coordinators
		std::vector<WorkerInterface> coordWorkers = wait(getCoordWorkers(cx, db));
		TraceEvent("SnapDataDistributor_GotCoordWorkers")
		    .detail("SnapPayload", snapReq.snapPayload)
		    .detail("SnapUID", snapReq.snapUID);
		std::vector<Future<Void>> coordSnapReqs;
		coordSnapReqs.reserve(coordWorkers.size());
		for (const auto& worker : coordWorkers) {
			coordSnapReqs.push_back(sendSnapReq(worker.workerSnapReq,
			                                    WorkerSnapRequest(snapReq.snapPayload, snapReq.snapUID, "coord"_sr),
			                                    snap_coord_failed()));
		}
		wait(waitForAll(coordSnapReqs));
		TraceEvent("SnapDataDistributor_AfterSnapCoords")
		    .detail("SnapPayload", snapReq.snapPayload)
		    .detail("SnapUID", snapReq.snapUID);
		tr.reset();
		loop {
			try {
				tr.setOption(FDBTransactionOptions::ACCESS_SYSTEM_KEYS);
				tr.setOption(FDBTransactionOptions::LOCK_AWARE);
				TraceEvent("SnapDataDistributor_ClearFlagAttempt")
				    .detail("SnapPayload", snapReq.snapPayload)
				    .detail("SnapUID", snapReq.snapUID);
				tr.clear(writeRecoveryKey);
				wait(tr.commit());
				break;
			} catch (Error& e) {
				TraceEvent("SnapDataDistributor_ClearFlagError").error(e);
				wait(tr.onError(e));
			}
		}
	} catch (Error& err) {
		state Error e = err;
		TraceEvent("SnapDataDistributor_SnapReqExit")
		    .detail("SnapPayload", snapReq.snapPayload)
		    .detail("SnapUID", snapReq.snapUID)
		    .error(e, true /*includeCancelled */);
		if (e.code() == error_code_snap_storage_failed || e.code() == error_code_snap_tlog_failed ||
		    e.code() == error_code_operation_cancelled || e.code() == error_code_snap_disable_tlog_pop_failed) {
			// enable tlog pop on local tlog nodes
			std::vector<TLogInterface> tlogs = db->get().logSystemConfig.allLocalLogs(false);
			try {
				std::vector<Future<Void>> enablePops;
				enablePops.reserve(tlogs.size());
				for (const auto& tlog : tlogs) {
					enablePops.push_back(transformErrors(
					    throwErrorOr(tlog.enablePopRequest.tryGetReply(TLogEnablePopRequest(snapReq.snapUID))),
					    snap_enable_tlog_pop_failed()));
				}
				wait(waitForAll(enablePops));
			} catch (Error& error) {
				TraceEvent(SevDebug, "IgnoreEnableTLogPopFailure").log();
			}
		}
		throw e;
	}
	return Void();
}

ACTOR Future<Void> ddSnapCreate(DistributorSnapRequest snapReq,
                                Reference<AsyncVar<ServerDBInfo> const> db,
                                DDEnabledState* ddEnabledState) {
	state Future<Void> dbInfoChange = db->onChange();
	if (!ddEnabledState->setDDEnabled(false, snapReq.snapUID)) {
		// disable DD before doing snapCreate, if previous snap req has already disabled DD then this operation fails
		// here
		TraceEvent("SnapDDSetDDEnabledFailedInMemoryCheck").log();
		snapReq.reply.sendError(operation_failed());
		return Void();
	}
	double delayTime = g_network->isSimulated() ? 70.0 : SERVER_KNOBS->SNAP_CREATE_MAX_TIMEOUT;
	try {
		choose {
			when(wait(dbInfoChange)) {
				TraceEvent("SnapDDCreateDBInfoChanged")
				    .detail("SnapPayload", snapReq.snapPayload)
				    .detail("SnapUID", snapReq.snapUID);
				snapReq.reply.sendError(snap_with_recovery_unsupported());
			}
			when(wait(ddSnapCreateCore(snapReq, db))) {
				TraceEvent("SnapDDCreateSuccess")
				    .detail("SnapPayload", snapReq.snapPayload)
				    .detail("SnapUID", snapReq.snapUID);
				snapReq.reply.send(Void());
			}
			when(wait(delay(delayTime))) {
				TraceEvent("SnapDDCreateTimedOut")
				    .detail("SnapPayload", snapReq.snapPayload)
				    .detail("SnapUID", snapReq.snapUID);
				snapReq.reply.sendError(timed_out());
			}
		}
	} catch (Error& e) {
		TraceEvent("SnapDDCreateError")
		    .detail("SnapPayload", snapReq.snapPayload)
		    .detail("SnapUID", snapReq.snapUID)
		    .error(e, true /*includeCancelled */);
		if (e.code() != error_code_operation_cancelled) {
			snapReq.reply.sendError(e);
		} else {
			// enable DD should always succeed
			bool success = ddEnabledState->setDDEnabled(true, snapReq.snapUID);
			ASSERT(success);
			throw e;
		}
	}
	// enable DD should always succeed
	bool success = ddEnabledState->setDDEnabled(true, snapReq.snapUID);
	ASSERT(success);
	return Void();
}

ACTOR Future<Void> ddExclusionSafetyCheck(DistributorExclusionSafetyCheckRequest req,
                                          Reference<DataDistributorData> self,
                                          Database cx) {
	TraceEvent("DDExclusionSafetyCheckBegin", self->ddId).log();
	std::vector<StorageServerInterface> ssis = wait(getStorageServers(cx));
	DistributorExclusionSafetyCheckReply reply(true);
	if (!self->teamCollection) {
		TraceEvent("DDExclusionSafetyCheckTeamCollectionInvalid", self->ddId).log();
		reply.safe = false;
		req.reply.send(reply);
		return Void();
	}
	// If there is only 1 team, unsafe to mark failed: team building can get stuck due to lack of servers left
	if (self->teamCollection->teams.size() <= 1) {
		TraceEvent("DDExclusionSafetyCheckNotEnoughTeams", self->ddId).log();
		reply.safe = false;
		req.reply.send(reply);
		return Void();
	}
	std::vector<UID> excludeServerIDs;
	// Go through storage server interfaces and translate Address -> server ID (UID)
	for (const AddressExclusion& excl : req.exclusions) {
		for (const auto& ssi : ssis) {
			if (excl.excludes(ssi.address()) ||
			    (ssi.secondaryAddress().present() && excl.excludes(ssi.secondaryAddress().get()))) {
				excludeServerIDs.push_back(ssi.id());
			}
		}
	}
	reply.safe = self->teamCollection->exclusionSafetyCheck(excludeServerIDs);
	TraceEvent("DDExclusionSafetyCheckFinish", self->ddId).log();
	req.reply.send(reply);
	return Void();
}

ACTOR Future<Void> waitFailCacheServer(Database* db, StorageServerInterface ssi) {
	state Transaction tr(*db);
	state Key key = storageCacheServerKey(ssi.id());
	wait(waitFailureClient(ssi.waitFailure));
	loop {
		tr.setOption(FDBTransactionOptions::ACCESS_SYSTEM_KEYS);
		try {
			tr.addReadConflictRange(storageCacheServerKeys);
			tr.clear(key);
			wait(tr.commit());
			break;
		} catch (Error& e) {
			wait(tr.onError(e));
		}
	}
	return Void();
}

ACTOR Future<Void> cacheServerWatcher(Database* db) {
	state Transaction tr(*db);
	state ActorCollection actors(false);
	state std::set<UID> knownCaches;
	loop {
		tr.setOption(FDBTransactionOptions::ACCESS_SYSTEM_KEYS);
		try {
			RangeResult range = wait(tr.getRange(storageCacheServerKeys, CLIENT_KNOBS->TOO_MANY));
			ASSERT(!range.more);
			std::set<UID> caches;
			for (auto& kv : range) {
				UID id;
				BinaryReader reader{ kv.key.removePrefix(storageCacheServersPrefix), Unversioned() };
				reader >> id;
				caches.insert(id);
				if (knownCaches.find(id) == knownCaches.end()) {
					StorageServerInterface ssi;
					BinaryReader reader{ kv.value, IncludeVersion() };
					reader >> ssi;
					actors.add(waitFailCacheServer(db, ssi));
				}
			}
			knownCaches = std::move(caches);
			tr.reset();
			wait(delay(5.0) || actors.getResult());
			ASSERT(!actors.getResult().isReady());
		} catch (Error& e) {
			wait(tr.onError(e));
		}
	}
}

static int64_t getMedianShardSize(VectorRef<DDMetricsRef> metricVec) {
	std::nth_element(metricVec.begin(),
	                 metricVec.begin() + metricVec.size() / 2,
	                 metricVec.end(),
	                 [](const DDMetricsRef& d1, const DDMetricsRef& d2) { return d1.shardBytes < d2.shardBytes; });
	return metricVec[metricVec.size() / 2].shardBytes;
}

ACTOR Future<Void> ddGetMetrics(GetDataDistributorMetricsRequest req,
                                PromiseStream<GetMetricsListRequest> getShardMetricsList) {
	ErrorOr<Standalone<VectorRef<DDMetricsRef>>> result = wait(
	    errorOr(brokenPromiseToNever(getShardMetricsList.getReply(GetMetricsListRequest(req.keys, req.shardLimit)))));

	if (result.isError()) {
		req.reply.sendError(result.getError());
	} else {
		GetDataDistributorMetricsReply rep;
		if (!req.midOnly) {
			rep.storageMetricsList = result.get();
		} else {
			auto& metricVec = result.get();
			if (metricVec.empty())
				rep.midShardSize = 0;
			else {
				rep.midShardSize = getMedianShardSize(metricVec.contents());
			}
		}
		req.reply.send(rep);
	}

	return Void();
}

ACTOR Future<Void> dataDistributor(DataDistributorInterface di, Reference<AsyncVar<ServerDBInfo> const> db) {
	state Reference<DataDistributorData> self(new DataDistributorData(db, di.id()));
	state Future<Void> collection = actorCollection(self->addActor.getFuture());
	state PromiseStream<GetMetricsListRequest> getShardMetricsList;
	state Database cx = openDBOnServer(db, TaskPriority::DefaultDelay, LockAware::True);
	state ActorCollection actors(false);
	state DDEnabledState ddEnabledState;
	self->addActor.send(actors.getResult());
	self->addActor.send(traceRole(Role::DATA_DISTRIBUTOR, di.id()));

	try {
		TraceEvent("DataDistributorRunning", di.id());
		self->addActor.send(waitFailureServer(di.waitFailure.getFuture()));
		self->addActor.send(cacheServerWatcher(&cx));
		state Future<Void> distributor =
		    reportErrorsExcept(dataDistribution(self, getShardMetricsList, &ddEnabledState),
		                       "DataDistribution",
		                       di.id(),
		                       &normalDataDistributorErrors());

		loop choose {
			when(wait(distributor || collection)) {
				ASSERT(false);
				throw internal_error();
			}
			when(HaltDataDistributorRequest req = waitNext(di.haltDataDistributor.getFuture())) {
				req.reply.send(Void());
				TraceEvent("DataDistributorHalted", di.id()).detail("ReqID", req.requesterID);
				break;
			}
			when(GetDataDistributorMetricsRequest req = waitNext(di.dataDistributorMetrics.getFuture())) {
				actors.add(ddGetMetrics(req, getShardMetricsList));
			}
			when(DistributorSnapRequest snapReq = waitNext(di.distributorSnapReq.getFuture())) {
				actors.add(ddSnapCreate(snapReq, db, &ddEnabledState));
			}
			when(DistributorExclusionSafetyCheckRequest exclCheckReq =
			         waitNext(di.distributorExclCheckReq.getFuture())) {
				actors.add(ddExclusionSafetyCheck(exclCheckReq, self, cx));
			}
		}
	} catch (Error& err) {
		if (normalDataDistributorErrors().count(err.code()) == 0) {
			TraceEvent("DataDistributorError", di.id()).error(err, true);
			throw err;
		}
		TraceEvent("DataDistributorDied", di.id()).error(err, true);
	}

	return Void();
}

std::unique_ptr<DDTeamCollection> testTeamCollection(int teamSize,
                                                     Reference<IReplicationPolicy> policy,
                                                     int processCount) {
	Database database = DatabaseContext::create(
	    makeReference<AsyncVar<ClientDBInfo>>(), Never(), LocalityData(), EnableLocalityLoadBalance::False);

	DatabaseConfiguration conf;
	conf.storageTeamSize = teamSize;
	conf.storagePolicy = policy;

	auto collection =
	    std::unique_ptr<DDTeamCollection>(new DDTeamCollection(database,
	                                                           UID(0, 0),
	                                                           MoveKeysLock(),
	                                                           PromiseStream<RelocateShard>(),
	                                                           makeReference<ShardsAffectedByTeamFailure>(),
	                                                           conf,
	                                                           {},
	                                                           {},
	                                                           Future<Void>(Void()),
	                                                           makeReference<AsyncVar<bool>>(true),
	                                                           IsPrimary::True,
	                                                           makeReference<AsyncVar<bool>>(false),
	                                                           makeReference<AsyncVar<bool>>(false),
	                                                           PromiseStream<GetMetricsRequest>(),
	                                                           Promise<UID>(),
	                                                           PromiseStream<Promise<int>>()));

	for (int id = 1; id <= processCount; ++id) {
		UID uid(id, 0);
		StorageServerInterface interface;
		interface.uniqueID = uid;
		interface.locality.set(LiteralStringRef("machineid"), Standalone<StringRef>(std::to_string(id)));
		interface.locality.set(LiteralStringRef("zoneid"), Standalone<StringRef>(std::to_string(id % 5)));
		interface.locality.set(LiteralStringRef("data_hall"), Standalone<StringRef>(std::to_string(id % 3)));
		collection->server_info[uid] = makeReference<TCServerInfo>(
		    interface, collection.get(), ProcessClass(), true, collection->storageServerSet);
		collection->server_status.set(uid, ServerStatus(false, false, false, interface.locality));
		collection->checkAndCreateMachine(collection->server_info[uid]);
	}

	return collection;
}

std::unique_ptr<DDTeamCollection> testMachineTeamCollection(int teamSize,
                                                            Reference<IReplicationPolicy> policy,
                                                            int processCount) {
	Database database = DatabaseContext::create(
	    makeReference<AsyncVar<ClientDBInfo>>(), Never(), LocalityData(), EnableLocalityLoadBalance::False);

	DatabaseConfiguration conf;
	conf.storageTeamSize = teamSize;
	conf.storagePolicy = policy;

	auto collection =
	    std::unique_ptr<DDTeamCollection>(new DDTeamCollection(database,
	                                                           UID(0, 0),
	                                                           MoveKeysLock(),
	                                                           PromiseStream<RelocateShard>(),
	                                                           makeReference<ShardsAffectedByTeamFailure>(),
	                                                           conf,
	                                                           {},
	                                                           {},
	                                                           Future<Void>(Void()),
	                                                           makeReference<AsyncVar<bool>>(true),
	                                                           IsPrimary::True,
	                                                           makeReference<AsyncVar<bool>>(false),
	                                                           makeReference<AsyncVar<bool>>(false),
	                                                           PromiseStream<GetMetricsRequest>(),
	                                                           Promise<UID>(),
	                                                           PromiseStream<Promise<int>>()));

	for (int id = 1; id <= processCount; id++) {
		UID uid(id, 0);
		StorageServerInterface interface;
		interface.uniqueID = uid;
		int process_id = id;
		int dc_id = process_id / 1000;
		int data_hall_id = process_id / 100;
		int zone_id = process_id / 10;
		int machine_id = process_id / 5;

		printf("testMachineTeamCollection: process_id:%d zone_id:%d machine_id:%d ip_addr:%s\n",
		       process_id,
		       zone_id,
		       machine_id,
		       interface.address().toString().c_str());
		interface.locality.set(LiteralStringRef("processid"), Standalone<StringRef>(std::to_string(process_id)));
		interface.locality.set(LiteralStringRef("machineid"), Standalone<StringRef>(std::to_string(machine_id)));
		interface.locality.set(LiteralStringRef("zoneid"), Standalone<StringRef>(std::to_string(zone_id)));
		interface.locality.set(LiteralStringRef("data_hall"), Standalone<StringRef>(std::to_string(data_hall_id)));
		interface.locality.set(LiteralStringRef("dcid"), Standalone<StringRef>(std::to_string(dc_id)));
		collection->server_info[uid] = makeReference<TCServerInfo>(
		    interface, collection.get(), ProcessClass(), true, collection->storageServerSet);

		collection->server_status.set(uid, ServerStatus(false, false, false, interface.locality));
	}

	int totalServerIndex = collection->constructMachinesFromServers();
	printf("testMachineTeamCollection: construct machines for %d servers\n", totalServerIndex);

	return collection;
}

TEST_CASE("DataDistribution/AddTeamsBestOf/UseMachineID") {
	wait(Future<Void>(Void()));

	int teamSize = 3; // replication size
	int processSize = 60;
	int desiredTeams = SERVER_KNOBS->DESIRED_TEAMS_PER_SERVER * processSize;
	int maxTeams = SERVER_KNOBS->MAX_TEAMS_PER_SERVER * processSize;

	Reference<IReplicationPolicy> policy = Reference<IReplicationPolicy>(
	    new PolicyAcross(teamSize, "zoneid", Reference<IReplicationPolicy>(new PolicyOne())));
	state std::unique_ptr<DDTeamCollection> collection = testMachineTeamCollection(teamSize, policy, processSize);

	collection->addTeamsBestOf(30, desiredTeams, maxTeams);

	ASSERT(collection->sanityCheckTeams() == true);

	return Void();
}

TEST_CASE("DataDistribution/AddTeamsBestOf/NotUseMachineID") {
	wait(Future<Void>(Void()));

	int teamSize = 3; // replication size
	int processSize = 60;
	int desiredTeams = SERVER_KNOBS->DESIRED_TEAMS_PER_SERVER * processSize;
	int maxTeams = SERVER_KNOBS->MAX_TEAMS_PER_SERVER * processSize;

	Reference<IReplicationPolicy> policy = Reference<IReplicationPolicy>(
	    new PolicyAcross(teamSize, "zoneid", Reference<IReplicationPolicy>(new PolicyOne())));
	state std::unique_ptr<DDTeamCollection> collection = testMachineTeamCollection(teamSize, policy, processSize);

	if (collection == nullptr) {
		fprintf(stderr, "collection is null\n");
		return Void();
	}

	collection->addBestMachineTeams(30); // Create machine teams to help debug
	collection->addTeamsBestOf(30, desiredTeams, maxTeams);
	collection->sanityCheckTeams(); // Server team may happen to be on the same machine team, although unlikely

	return Void();
}

TEST_CASE("DataDistribution/AddAllTeams/isExhaustive") {
	Reference<IReplicationPolicy> policy =
	    Reference<IReplicationPolicy>(new PolicyAcross(3, "zoneid", Reference<IReplicationPolicy>(new PolicyOne())));
	state int processSize = 10;
	state int desiredTeams = SERVER_KNOBS->DESIRED_TEAMS_PER_SERVER * processSize;
	state int maxTeams = SERVER_KNOBS->MAX_TEAMS_PER_SERVER * processSize;
	state std::unique_ptr<DDTeamCollection> collection = testTeamCollection(3, policy, processSize);

	int result = collection->addTeamsBestOf(200, desiredTeams, maxTeams);

	// The maximum number of available server teams without considering machine locality is 120
	// The maximum number of available server teams with machine locality constraint is 120 - 40, because
	// the 40 (5*4*2) server teams whose servers come from the same machine are invalid.
	ASSERT(result == 80);

	return Void();
}

TEST_CASE("/DataDistribution/AddAllTeams/withLimit") {
	Reference<IReplicationPolicy> policy =
	    Reference<IReplicationPolicy>(new PolicyAcross(3, "zoneid", Reference<IReplicationPolicy>(new PolicyOne())));
	state int processSize = 10;
	state int desiredTeams = SERVER_KNOBS->DESIRED_TEAMS_PER_SERVER * processSize;
	state int maxTeams = SERVER_KNOBS->MAX_TEAMS_PER_SERVER * processSize;

	state std::unique_ptr<DDTeamCollection> collection = testTeamCollection(3, policy, processSize);

	int result = collection->addTeamsBestOf(10, desiredTeams, maxTeams);

	ASSERT(result >= 10);

	return Void();
}

TEST_CASE("/DataDistribution/AddTeamsBestOf/SkippingBusyServers") {
	wait(Future<Void>(Void()));
	Reference<IReplicationPolicy> policy =
	    Reference<IReplicationPolicy>(new PolicyAcross(3, "zoneid", Reference<IReplicationPolicy>(new PolicyOne())));
	state int processSize = 10;
	state int desiredTeams = SERVER_KNOBS->DESIRED_TEAMS_PER_SERVER * processSize;
	state int maxTeams = SERVER_KNOBS->MAX_TEAMS_PER_SERVER * processSize;
	state int teamSize = 3;
	// state int targetTeamsPerServer = SERVER_KNOBS->DESIRED_TEAMS_PER_SERVER * (teamSize + 1) / 2;
	state std::unique_ptr<DDTeamCollection> collection = testTeamCollection(teamSize, policy, processSize);

	collection->addTeam(std::set<UID>({ UID(1, 0), UID(2, 0), UID(3, 0) }), true);
	collection->addTeam(std::set<UID>({ UID(1, 0), UID(3, 0), UID(4, 0) }), true);

	state int result = collection->addTeamsBestOf(8, desiredTeams, maxTeams);

	ASSERT(result >= 8);

	for (auto process = collection->server_info.begin(); process != collection->server_info.end(); process++) {
		auto teamCount = process->second->teams.size();
		ASSERT(teamCount >= 1);
		// ASSERT(teamCount <= targetTeamsPerServer);
	}

	return Void();
}

// Due to the randomness in choosing the machine team and the server team from the machine team, it is possible that
// we may not find the remaining several (e.g., 1 or 2) available teams.
// It is hard to conclude what is the minimum number of  teams the addTeamsBestOf() should create in this situation.
TEST_CASE("/DataDistribution/AddTeamsBestOf/NotEnoughServers") {
	wait(Future<Void>(Void()));

	Reference<IReplicationPolicy> policy =
	    Reference<IReplicationPolicy>(new PolicyAcross(3, "zoneid", Reference<IReplicationPolicy>(new PolicyOne())));
	state int processSize = 5;
	state int desiredTeams = SERVER_KNOBS->DESIRED_TEAMS_PER_SERVER * processSize;
	state int maxTeams = SERVER_KNOBS->MAX_TEAMS_PER_SERVER * processSize;
	state int teamSize = 3;
	state std::unique_ptr<DDTeamCollection> collection = testTeamCollection(teamSize, policy, processSize);

	collection->addTeam(std::set<UID>({ UID(1, 0), UID(2, 0), UID(3, 0) }), true);
	collection->addTeam(std::set<UID>({ UID(1, 0), UID(3, 0), UID(4, 0) }), true);

	collection->addBestMachineTeams(10);
	int result = collection->addTeamsBestOf(10, desiredTeams, maxTeams);

	if (collection->machineTeams.size() != 10 || result != 8) {
		collection->traceAllInfo(true); // Debug message
	}

	// NOTE: Due to the pure randomness in selecting a machine for a machine team,
	// we cannot guarantee that all machine teams are created.
	// When we chnage the selectReplicas function to achieve such guarantee, we can enable the following ASSERT
	ASSERT(collection->machineTeams.size() == 10); // Should create all machine teams

	// We need to guarantee a server always have at least a team so that the server can participate in data distribution
	for (auto process = collection->server_info.begin(); process != collection->server_info.end(); process++) {
		auto teamCount = process->second->teams.size();
		ASSERT(teamCount >= 1);
	}

	// If we find all available teams, result will be 8 because we prebuild 2 teams
	ASSERT(result == 8);

	return Void();
}<|MERGE_RESOLUTION|>--- conflicted
+++ resolved
@@ -28,7 +28,6 @@
 #include "fdbclient/DatabaseContext.h"
 #include "fdbclient/ManagementAPI.actor.h"
 #include "fdbclient/RunTransaction.actor.h"
-#include "fdbclient/KeyBackedTypes.h"
 #include "fdbrpc/Replication.h"
 #include "fdbserver/DataDistribution.actor.h"
 #include "fdbserver/FDBExecHelper.actor.h"
@@ -60,378 +59,6 @@
 
 } // namespace
 
-<<<<<<< HEAD
-=======
-FDB_BOOLEAN_PARAM(IsPrimary);
-
-ACTOR Future<Void> checkAndRemoveInvalidLocalityAddr(DDTeamCollection* self);
-ACTOR Future<Void> removeWrongStoreType(DDTeamCollection* self);
-ACTOR Future<Void> waitForAllDataRemoved(Database cx, UID serverID, Version addedVersion, DDTeamCollection* teams);
-bool _exclusionSafetyCheck(std::vector<UID>& excludeServerIDs, DDTeamCollection* teamCollection);
-
-struct TCServerInfo : public ReferenceCounted<TCServerInfo> {
-	UID id;
-	Version addedVersion; // Read version when this Server is added
-	DDTeamCollection* collection;
-	StorageServerInterface lastKnownInterface;
-	ProcessClass lastKnownClass;
-	std::vector<Reference<TCTeamInfo>> teams;
-	Reference<TCMachineInfo> machine;
-	Future<Void> tracker;
-	int64_t dataInFlightToServer;
-	ErrorOr<GetStorageMetricsReply> serverMetrics;
-	Promise<std::pair<StorageServerInterface, ProcessClass>> interfaceChanged;
-	Future<std::pair<StorageServerInterface, ProcessClass>> onInterfaceChanged;
-	Promise<Void> removed;
-	Future<Void> onRemoved;
-	Future<Void> onTSSPairRemoved;
-	Promise<Void> killTss;
-	Promise<Void> wakeUpTracker;
-	bool inDesiredDC;
-	LocalityEntry localityEntry;
-	Promise<Void> updated;
-	AsyncVar<bool> wrongStoreTypeToRemove;
-	AsyncVar<bool> ssVersionTooFarBehind;
-	// A storage server's StoreType does not change.
-	// To change storeType for an ip:port, we destroy the old one and create a new one.
-	KeyValueStoreType storeType; // Storage engine type
-
-	TCServerInfo(StorageServerInterface ssi,
-	             DDTeamCollection* collection,
-	             ProcessClass processClass,
-	             bool inDesiredDC,
-	             Reference<LocalitySet> storageServerSet,
-	             Version addedVersion = 0)
-	  : id(ssi.id()), addedVersion(addedVersion), collection(collection), lastKnownInterface(ssi),
-	    lastKnownClass(processClass), dataInFlightToServer(0), onInterfaceChanged(interfaceChanged.getFuture()),
-	    onRemoved(removed.getFuture()), onTSSPairRemoved(Never()), inDesiredDC(inDesiredDC),
-	    storeType(KeyValueStoreType::END) {
-
-		if (!ssi.isTss()) {
-			localityEntry = ((LocalityMap<UID>*)storageServerSet.getPtr())->add(ssi.locality, &id);
-		}
-	}
-
-	bool isCorrectStoreType(KeyValueStoreType configStoreType) const {
-		// A new storage server's store type may not be set immediately.
-		// If a storage server does not reply its storeType, it will be tracked by failure monitor and removed.
-		return (storeType == configStoreType || storeType == KeyValueStoreType::END);
-	}
-	~TCServerInfo();
-};
-
-class TCMachineInfo : public ReferenceCounted<TCMachineInfo> {
-	TCMachineInfo() = default;
-
-public:
-	std::vector<Reference<TCServerInfo>> serversOnMachine; // SOMEDAY: change from vector to set
-	Standalone<StringRef> machineID;
-	std::vector<Reference<TCMachineTeamInfo>> machineTeams; // SOMEDAY: split good and bad machine teams.
-	LocalityEntry localityEntry;
-
-	Reference<TCMachineInfo> clone() const {
-		auto result = Reference<TCMachineInfo>(new TCMachineInfo);
-		result->serversOnMachine = serversOnMachine;
-		result->machineID = machineID;
-		result->machineTeams = machineTeams;
-		result->localityEntry = localityEntry;
-		return result;
-	}
-
-	explicit TCMachineInfo(Reference<TCServerInfo> server, const LocalityEntry& entry) : localityEntry(entry) {
-		ASSERT(serversOnMachine.empty());
-		serversOnMachine.push_back(server);
-
-		LocalityData& locality = server->lastKnownInterface.locality;
-		ASSERT(locality.zoneId().present());
-		machineID = locality.zoneId().get();
-	}
-
-	std::string getServersIDStr() const {
-		std::stringstream ss;
-		if (serversOnMachine.empty())
-			return "[unset]";
-
-		for (const auto& server : serversOnMachine) {
-			ss << server->id.toString() << " ";
-		}
-
-		return std::move(ss).str();
-	}
-};
-
-ACTOR Future<Void> updateServerMetrics(Reference<TCServerInfo> server);
-
-// Read storage metadata from database, and do necessary updates
-ACTOR Future<Void> readOrCreateStorageMetadata(DDTeamCollection* self, TCServerInfo* server);
-
-// TeamCollection's machine team information
-class TCMachineTeamInfo : public ReferenceCounted<TCMachineTeamInfo> {
-public:
-	std::vector<Reference<TCMachineInfo>> machines;
-	std::vector<Standalone<StringRef>> machineIDs;
-	std::vector<Reference<TCTeamInfo>> serverTeams;
-	UID id;
-
-	explicit TCMachineTeamInfo(std::vector<Reference<TCMachineInfo>> const& machines)
-	  : machines(machines), id(deterministicRandom()->randomUniqueID()) {
-		machineIDs.reserve(machines.size());
-		for (int i = 0; i < machines.size(); i++) {
-			machineIDs.push_back(machines[i]->machineID);
-		}
-		sort(machineIDs.begin(), machineIDs.end());
-	}
-
-	int size() const {
-		ASSERT(machines.size() == machineIDs.size());
-		return machineIDs.size();
-	}
-
-	std::string getMachineIDsStr() const {
-		std::stringstream ss;
-
-		if (machineIDs.empty())
-			return "[unset]";
-
-		for (const auto& id : machineIDs) {
-			ss << id.contents().toString() << " ";
-		}
-
-		return std::move(ss).str();
-	}
-
-	bool operator==(TCMachineTeamInfo& rhs) const { return this->machineIDs == rhs.machineIDs; }
-};
-
-// TeamCollection's server team info.
-class TCTeamInfo final : public ReferenceCounted<TCTeamInfo>, public IDataDistributionTeam {
-	std::vector<Reference<TCServerInfo>> servers;
-	std::vector<UID> serverIDs;
-	bool healthy;
-	bool wrongConfiguration; // True if any of the servers in the team have the wrong configuration
-	int priority;
-	UID id;
-
-public:
-	Reference<TCMachineTeamInfo> machineTeam;
-	Future<Void> tracker;
-
-	explicit TCTeamInfo(std::vector<Reference<TCServerInfo>> const& servers)
-	  : servers(servers), healthy(true), wrongConfiguration(false), priority(SERVER_KNOBS->PRIORITY_TEAM_HEALTHY),
-	    id(deterministicRandom()->randomUniqueID()) {
-		if (servers.empty()) {
-			TraceEvent(SevInfo, "ConstructTCTeamFromEmptyServers").log();
-		}
-		serverIDs.reserve(servers.size());
-		for (int i = 0; i < servers.size(); i++) {
-			serverIDs.push_back(servers[i]->id);
-		}
-	}
-
-	std::string getTeamID() const override { return id.shortString(); }
-
-	std::vector<StorageServerInterface> getLastKnownServerInterfaces() const override {
-		std::vector<StorageServerInterface> v;
-		v.reserve(servers.size());
-		for (const auto& server : servers) {
-			v.push_back(server->lastKnownInterface);
-		}
-		return v;
-	}
-	int size() const override {
-		ASSERT(servers.size() == serverIDs.size());
-		return servers.size();
-	}
-	std::vector<UID> const& getServerIDs() const override { return serverIDs; }
-	const std::vector<Reference<TCServerInfo>>& getServers() const { return servers; }
-
-	std::string getServerIDsStr() const {
-		std::stringstream ss;
-
-		if (serverIDs.empty())
-			return "[unset]";
-
-		for (const auto& id : serverIDs) {
-			ss << id.toString() << " ";
-		}
-
-		return std::move(ss).str();
-	}
-
-	void addDataInFlightToTeam(int64_t delta) override {
-		for (int i = 0; i < servers.size(); i++)
-			servers[i]->dataInFlightToServer += delta;
-	}
-	int64_t getDataInFlightToTeam() const override {
-		int64_t dataInFlight = 0.0;
-		for (int i = 0; i < servers.size(); i++)
-			dataInFlight += servers[i]->dataInFlightToServer;
-		return dataInFlight;
-	}
-
-	int64_t getLoadBytes(bool includeInFlight = true, double inflightPenalty = 1.0) const override {
-		int64_t physicalBytes = getLoadAverage();
-		double minAvailableSpaceRatio = getMinAvailableSpaceRatio(includeInFlight);
-		int64_t inFlightBytes = includeInFlight ? getDataInFlightToTeam() / servers.size() : 0;
-		double availableSpaceMultiplier =
-		    SERVER_KNOBS->AVAILABLE_SPACE_RATIO_CUTOFF /
-		    (std::max(std::min(SERVER_KNOBS->AVAILABLE_SPACE_RATIO_CUTOFF, minAvailableSpaceRatio), 0.000001));
-		if (servers.size() > 2) {
-			// make sure in triple replication the penalty is high enough that you will always avoid a team with a
-			// member at 20% free space
-			availableSpaceMultiplier = availableSpaceMultiplier * availableSpaceMultiplier;
-		}
-
-		if (minAvailableSpaceRatio < SERVER_KNOBS->TARGET_AVAILABLE_SPACE_RATIO) {
-			TraceEvent(SevWarn, "DiskNearCapacity")
-			    .suppressFor(1.0)
-			    .detail("AvailableSpaceRatio", minAvailableSpaceRatio);
-		}
-
-		return (physicalBytes + (inflightPenalty * inFlightBytes)) * availableSpaceMultiplier;
-	}
-
-	int64_t getMinAvailableSpace(bool includeInFlight = true) const override {
-		int64_t minAvailableSpace = std::numeric_limits<int64_t>::max();
-		for (const auto& server : servers) {
-			if (server->serverMetrics.present()) {
-				auto& replyValue = server->serverMetrics.get();
-
-				ASSERT(replyValue.available.bytes >= 0);
-				ASSERT(replyValue.capacity.bytes >= 0);
-
-				int64_t bytesAvailable = replyValue.available.bytes;
-				if (includeInFlight) {
-					bytesAvailable -= server->dataInFlightToServer;
-				}
-
-				minAvailableSpace = std::min(bytesAvailable, minAvailableSpace);
-			}
-		}
-
-		return minAvailableSpace; // Could be negative
-	}
-
-	double getMinAvailableSpaceRatio(bool includeInFlight = true) const override {
-		double minRatio = 1.0;
-		for (const auto& server : servers) {
-			if (server->serverMetrics.present()) {
-				auto& replyValue = server->serverMetrics.get();
-
-				ASSERT(replyValue.available.bytes >= 0);
-				ASSERT(replyValue.capacity.bytes >= 0);
-
-				int64_t bytesAvailable = replyValue.available.bytes;
-				if (includeInFlight) {
-					bytesAvailable = std::max((int64_t)0, bytesAvailable - server->dataInFlightToServer);
-				}
-
-				if (replyValue.capacity.bytes == 0)
-					minRatio = 0;
-				else
-					minRatio = std::min(minRatio, ((double)bytesAvailable) / replyValue.capacity.bytes);
-			}
-		}
-
-		return minRatio;
-	}
-
-	bool hasHealthyAvailableSpace(double minRatio) const override {
-		return getMinAvailableSpaceRatio() >= minRatio && getMinAvailableSpace() > SERVER_KNOBS->MIN_AVAILABLE_SPACE;
-	}
-
-	Future<Void> updateStorageMetrics() override { return doUpdateStorageMetrics(this); }
-
-	bool isOptimal() const override {
-		for (const auto& server : servers) {
-			if (server->lastKnownClass.machineClassFitness(ProcessClass::Storage) > ProcessClass::UnsetFit) {
-				return false;
-			}
-		}
-		return true;
-	}
-
-	bool isWrongConfiguration() const override { return wrongConfiguration; }
-	void setWrongConfiguration(bool wrongConfiguration) override { this->wrongConfiguration = wrongConfiguration; }
-	bool isHealthy() const override { return healthy; }
-	void setHealthy(bool h) override { healthy = h; }
-	int getPriority() const override { return priority; }
-	void setPriority(int p) override { priority = p; }
-	void addref() override { ReferenceCounted<TCTeamInfo>::addref(); }
-	void delref() override { ReferenceCounted<TCTeamInfo>::delref(); }
-
-	bool hasServer(const UID& server) {
-		return std::find(serverIDs.begin(), serverIDs.end(), server) != serverIDs.end();
-	}
-
-	void addServers(const std::vector<UID>& servers) override {
-		serverIDs.reserve(servers.size());
-		for (int i = 0; i < servers.size(); i++) {
-			serverIDs.push_back(servers[i]);
-		}
-	}
-
-private:
-	// Calculate an "average" of the metrics replies that we received.  Penalize teams from which we did not receive all
-	// replies.
-	int64_t getLoadAverage() const {
-		int64_t bytesSum = 0;
-		int added = 0;
-		for (int i = 0; i < servers.size(); i++)
-			if (servers[i]->serverMetrics.present()) {
-				added++;
-				bytesSum += servers[i]->serverMetrics.get().load.bytes;
-			}
-
-		if (added < servers.size())
-			bytesSum *= 2;
-
-		return added == 0 ? 0 : bytesSum / added;
-	}
-
-	// Calculate the max of the metrics replies that we received.
-
-	ACTOR Future<Void> doUpdateStorageMetrics(TCTeamInfo* self) {
-		std::vector<Future<Void>> updates;
-		updates.reserve(self->servers.size());
-		for (int i = 0; i < self->servers.size(); i++)
-			updates.push_back(updateServerMetrics(self->servers[i]));
-		wait(waitForAll(updates));
-		return Void();
-	}
-};
-
-struct ServerStatus {
-	bool isWiggling;
-	bool isFailed;
-	bool isUndesired;
-	bool isWrongConfiguration;
-	bool initialized; // AsyncMap erases default constructed objects
-	LocalityData locality;
-	ServerStatus()
-	  : isWiggling(false), isFailed(true), isUndesired(false), isWrongConfiguration(false), initialized(false) {}
-	ServerStatus(bool isFailed, bool isUndesired, bool isWiggling, LocalityData const& locality)
-	  : isWiggling(isWiggling), isFailed(isFailed), isUndesired(isUndesired), isWrongConfiguration(false),
-	    initialized(true), locality(locality) {}
-	bool isUnhealthy() const { return isFailed || isUndesired; }
-	const char* toString() const {
-		return isFailed ? "Failed" : isUndesired ? "Undesired" : isWiggling ? "Wiggling" : "Healthy";
-	}
-
-	bool operator==(ServerStatus const& r) const {
-		return isFailed == r.isFailed && isUndesired == r.isUndesired && isWiggling == r.isWiggling &&
-		       isWrongConfiguration == r.isWrongConfiguration && locality == r.locality && initialized == r.initialized;
-	}
-	bool operator!=(ServerStatus const& r) const { return !(*this == r); }
-
-	// If a process has reappeared without the storage server that was on it (isFailed == true), we don't need to
-	// exclude it We also don't need to exclude processes who are in the wrong configuration (since those servers will
-	// be removed)
-	bool excludeOnRecruit() const { return !isFailed && !isWrongConfiguration; }
-};
-typedef AsyncMap<UID, ServerStatus> ServerStatusMap;
-
->>>>>>> 6dc59215
 // Read keyservers, return unique set of teams
 ACTOR Future<Reference<InitialDataDistribution>> getInitialDataDistribution(Database cx,
                                                                             UID distributorId,
@@ -621,2357 +248,6 @@
 	return result;
 }
 
-<<<<<<< HEAD
-ACTOR Future<Void> updateServerMetrics(TCServerInfo* server) {
-	state StorageServerInterface ssi = server->lastKnownInterface;
-	state Future<ErrorOr<GetStorageMetricsReply>> metricsRequest =
-	    ssi.getStorageMetrics.tryGetReply(GetStorageMetricsRequest(), TaskPriority::DataDistributionLaunch);
-	state Future<Void> resetRequest = Never();
-	state Future<std::pair<StorageServerInterface, ProcessClass>> interfaceChanged(server->onInterfaceChanged);
-	state Future<Void> serverRemoved(server->onRemoved);
-=======
-ACTOR Future<Void> storageServerTracker(struct DDTeamCollection* self,
-                                        Database cx,
-                                        TCServerInfo* server,
-                                        Promise<Void> errorOut,
-                                        Version addedVersion,
-                                        const DDEnabledState* ddEnabledState,
-                                        bool isTss);
-
-Future<Void> teamTracker(struct DDTeamCollection* const& self,
-                         Reference<TCTeamInfo> const& team,
-                         bool const& badTeam,
-                         bool const& redundantTeam);
-
-struct DDTeamCollection : ReferenceCounted<DDTeamCollection> {
-	// clang-format off
-	enum class Status { NONE = 0, WIGGLING = 1, EXCLUDED = 2, FAILED = 3};
-
-	// addActor: add to actorCollection so that when an actor has error, the ActorCollection can catch the error.
-	// addActor is used to create the actorCollection when the dataDistributionTeamCollection is created
-	PromiseStream<Future<Void>> addActor;
-	Database cx;
-	UID distributorId;
-	DatabaseConfiguration configuration;
-
-	bool doBuildTeams;
-	bool lastBuildTeamsFailed;
-	Future<Void> teamBuilder;
-	AsyncTrigger restartTeamBuilder;
-	AsyncVar<bool> waitUntilRecruited; // make teambuilder wait until one new SS is recruited
-
-	MoveKeysLock lock;
-	PromiseStream<RelocateShard> output;
-	std::vector<UID> allServers;
-	ServerStatusMap server_status;
-	int64_t unhealthyServers;
-	std::map<int,int> priority_teams;
-	std::map<UID, Reference<TCServerInfo>> server_info;
-	std::map<UID, Reference<TCServerInfo>> tss_info_by_pair;
-	std::map<UID, Reference<TCServerInfo>> server_and_tss_info; // TODO could replace this with an efficient way to do a read-only concatenation of 2 data structures? 
-	std::map<Key, int> lagging_zones; // zone to number of storage servers lagging
-	AsyncVar<bool> disableFailingLaggingServers;
-
-	// storage wiggle info
-	Reference<StorageWiggler> storageWiggler;
-	std::vector<AddressExclusion> wiggleAddresses; // collection of wiggling servers' address
-	Optional<UID> wigglingId; // Process id of current wiggling storage server;
-	Reference<AsyncVar<bool>> pauseWiggle;
-	Reference<AsyncVar<bool>> processingWiggle; // track whether wiggling relocation is being processed
-	PromiseStream<StorageWiggleValue> nextWiggleInfo;
-
-	// machine_info has all machines info; key must be unique across processes on the same machine
-	std::map<Standalone<StringRef>, Reference<TCMachineInfo>> machine_info;
-	std::vector<Reference<TCMachineTeamInfo>> machineTeams; // all machine teams
-	LocalityMap<UID> machineLocalityMap; // locality info of machines
-
-	std::vector<Reference<TCTeamInfo>> teams;
-	std::vector<Reference<TCTeamInfo>> badTeams;
-	Reference<ShardsAffectedByTeamFailure> shardsAffectedByTeamFailure;
-	PromiseStream<UID> removedServers;
-	PromiseStream<UID> removedTSS;
-	std::set<UID> recruitingIds; // The IDs of the SS/TSS which are being recruited
-	std::set<NetworkAddress> recruitingLocalities;
-	Future<Void> initialFailureReactionDelay;
-	Future<Void> initializationDoneActor;
-	Promise<Void> serverTrackerErrorOut;
-	AsyncVar<int> recruitingStream;
-	Debouncer restartRecruiting;
-
-	int healthyTeamCount;
-	Reference<AsyncVar<bool>> zeroHealthyTeams;
-
-	int optimalTeamCount;
-	AsyncVar<bool> zeroOptimalTeams;
-
-	int bestTeamKeepStuckCount = 0;
-
-	bool isTssRecruiting; // If tss recruiting is waiting on a pair, don't consider DD recruiting for the purposes of QuietDB
-
-	// WIGGLING if an address is under storage wiggling.
-	// EXCLUDED if an address is in the excluded list in the database.
-	// FAILED if an address is permanently failed.
-	// NONE by default.  Updated asynchronously (eventually)
-	AsyncMap< AddressExclusion, Status > excludedServers;
-
-	std::set<AddressExclusion> invalidLocalityAddr; // These address have invalidLocality for the configured storagePolicy
-
-	std::vector<Optional<Key>> includedDCs;
-	Optional<std::vector<Optional<Key>>> otherTrackedDCs;
-	bool primary;
-	Reference<AsyncVar<bool>> processingUnhealthy;
-	Future<Void> readyToStart;
-	Future<Void> checkTeamDelay;
-	Promise<Void> addSubsetComplete;
-	Future<Void> badTeamRemover;
-	Future<Void> checkInvalidLocalities;
-
-	Future<Void> wrongStoreTypeRemover;
-
-	Reference<LocalitySet> storageServerSet;
-
-	std::vector<DDTeamCollection*> teamCollections;
-	AsyncVar<Optional<Key>> healthyZone;
-	Future<bool> clearHealthyZoneFuture;
-	double medianAvailableSpace;
-	double lastMedianAvailableSpaceUpdate;
-	// clang-format on
-
-	int lowestUtilizationTeam;
-	int highestUtilizationTeam;
-
-	AsyncTrigger printDetailedTeamsInfo;
-	PromiseStream<GetMetricsRequest> getShardMetrics;
-	PromiseStream<Promise<int>> getUnhealthyRelocationCount;
-	Promise<UID> removeFailedServer;
-
-	Reference<EventCacheHolder> ddTrackerStartingEventHolder;
-	Reference<EventCacheHolder> teamCollectionInfoEventHolder;
-	Reference<EventCacheHolder> storageServerRecruitmentEventHolder;
-
-	void resetLocalitySet() {
-		storageServerSet = Reference<LocalitySet>(new LocalityMap<UID>());
-		LocalityMap<UID>* storageServerMap = (LocalityMap<UID>*)storageServerSet.getPtr();
-
-		for (auto& it : server_info) {
-			it.second->localityEntry = storageServerMap->add(it.second->lastKnownInterface.locality, &it.second->id);
-		}
-	}
-
-	bool satisfiesPolicy(const std::vector<Reference<TCServerInfo>>& team, int amount = -1) const {
-		std::vector<LocalityEntry> forcedEntries, resultEntries;
-		if (amount == -1) {
-			amount = team.size();
-		}
-
-		forcedEntries.reserve(amount);
-		for (int i = 0; i < amount; i++) {
-			forcedEntries.push_back(team[i]->localityEntry);
-		}
-
-		bool result = storageServerSet->selectReplicas(configuration.storagePolicy, forcedEntries, resultEntries);
-		return result && resultEntries.size() == 0;
-	}
-
-	DDTeamCollection(Database const& cx,
-	                 UID distributorId,
-	                 MoveKeysLock const& lock,
-	                 PromiseStream<RelocateShard> const& output,
-	                 Reference<ShardsAffectedByTeamFailure> const& shardsAffectedByTeamFailure,
-	                 DatabaseConfiguration configuration,
-	                 std::vector<Optional<Key>> includedDCs,
-	                 Optional<std::vector<Optional<Key>>> otherTrackedDCs,
-	                 Future<Void> readyToStart,
-	                 Reference<AsyncVar<bool>> zeroHealthyTeams,
-	                 IsPrimary primary,
-	                 Reference<AsyncVar<bool>> processingUnhealthy,
-	                 Reference<AsyncVar<bool>> processingWiggle,
-	                 PromiseStream<GetMetricsRequest> getShardMetrics,
-	                 Promise<UID> removeFailedServer,
-	                 PromiseStream<Promise<int>> getUnhealthyRelocationCount)
-	  : cx(cx), distributorId(distributorId), configuration(configuration), doBuildTeams(true),
-	    lastBuildTeamsFailed(false), teamBuilder(Void()), lock(lock), output(output), unhealthyServers(0),
-	    storageWiggler(makeReference<StorageWiggler>(this)), processingWiggle(processingWiggle),
-	    shardsAffectedByTeamFailure(shardsAffectedByTeamFailure),
-	    initialFailureReactionDelay(
-	        delayed(readyToStart, SERVER_KNOBS->INITIAL_FAILURE_REACTION_DELAY, TaskPriority::DataDistribution)),
-	    initializationDoneActor(logOnCompletion(readyToStart && initialFailureReactionDelay, this)),
-	    recruitingStream(0), restartRecruiting(SERVER_KNOBS->DEBOUNCE_RECRUITING_DELAY), healthyTeamCount(0),
-	    zeroHealthyTeams(zeroHealthyTeams), optimalTeamCount(0), zeroOptimalTeams(true), isTssRecruiting(false),
-	    includedDCs(includedDCs), otherTrackedDCs(otherTrackedDCs), primary(primary),
-	    processingUnhealthy(processingUnhealthy), readyToStart(readyToStart),
-	    checkTeamDelay(delay(SERVER_KNOBS->CHECK_TEAM_DELAY, TaskPriority::DataDistribution)), badTeamRemover(Void()),
-	    checkInvalidLocalities(Void()), wrongStoreTypeRemover(Void()), storageServerSet(new LocalityMap<UID>()),
-	    clearHealthyZoneFuture(true), medianAvailableSpace(SERVER_KNOBS->MIN_AVAILABLE_SPACE_RATIO),
-	    lastMedianAvailableSpaceUpdate(0), lowestUtilizationTeam(0), highestUtilizationTeam(0),
-	    getShardMetrics(getShardMetrics), getUnhealthyRelocationCount(getUnhealthyRelocationCount),
-	    removeFailedServer(removeFailedServer),
-	    ddTrackerStartingEventHolder(makeReference<EventCacheHolder>("DDTrackerStarting")),
-	    teamCollectionInfoEventHolder(makeReference<EventCacheHolder>("TeamCollectionInfo")),
-	    storageServerRecruitmentEventHolder(
-	        makeReference<EventCacheHolder>("StorageServerRecruitment_" + distributorId.toString())) {
-		if (!primary || configuration.usableRegions == 1) {
-			TraceEvent("DDTrackerStarting", distributorId)
-			    .detail("State", "Inactive")
-			    .trackLatest(ddTrackerStartingEventHolder->trackingKey);
-		}
-	}
->>>>>>> 6dc59215
-
-	loop {
-		choose {
-			when(ErrorOr<GetStorageMetricsReply> rep = wait(metricsRequest)) {
-				if (rep.present()) {
-					server->serverMetrics = rep;
-					if (server->updated.canBeSet()) {
-						server->updated.send(Void());
-					}
-					break;
-				}
-				metricsRequest = Never();
-				resetRequest = delay(SERVER_KNOBS->METRIC_DELAY, TaskPriority::DataDistributionLaunch);
-			}
-<<<<<<< HEAD
-			when(std::pair<StorageServerInterface, ProcessClass> _ssi = wait(interfaceChanged)) {
-				ssi = _ssi.first;
-				interfaceChanged = server->onInterfaceChanged;
-				resetRequest = Void();
-			}
-			when(wait(serverRemoved)) { return Void(); }
-			when(wait(resetRequest)) { // To prevent a tight spin loop
-				if (IFailureMonitor::failureMonitor().getState(ssi.getStorageMetrics.getEndpoint()).isFailed()) {
-					resetRequest = IFailureMonitor::failureMonitor().onStateEqual(ssi.getStorageMetrics.getEndpoint(),
-					                                                              FailureStatus(false));
-				} else {
-					resetRequest = Never();
-					metricsRequest = ssi.getStorageMetrics.tryGetReply(GetStorageMetricsRequest(),
-					                                                   TaskPriority::DataDistributionLaunch);
-				}
-=======
-		}
-		// Team tracker has pointers to DDTeamCollections both in primary and remote.
-		// The following kills a reference cycle between the teamTracker actor and the TCTeamInfo that both holds and is
-		// held by the actor It also ensures that the trackers are done fiddling with healthyTeamCount before we free
-		// this
-		for (auto& team : teams) {
-			team->tracker.cancel();
-		}
-		// The commented TraceEvent log is useful in detecting what is running during the destruction
-		// TraceEvent("DDTeamCollectionDestructed", distributorId)
-		//     .detail("Primary", primary)
-		//     .detail("TeamTrackerDestroyed", teams.size());
-		for (auto& badTeam : badTeams) {
-			badTeam->tracker.cancel();
-		}
-		// TraceEvent("DDTeamCollectionDestructed", distributorId)
-		//     .detail("Primary", primary)
-		//     .detail("BadTeamTrackerDestroyed", badTeams.size());
-		// The following makes sure that, even if a reference to a team is held in the DD Queue, the tracker will be
-		// stopped
-		//  before the server_status map to which it has a pointer, is destroyed.
-		for (auto& [_, info] : server_and_tss_info) {
-			info->tracker.cancel();
-			info->collection = nullptr;
-		}
-
-		storageWiggler->teamCollection = nullptr;
-		// TraceEvent("DDTeamCollectionDestructed", distributorId)
-		//    .detail("Primary", primary)
-		//    .detail("ServerTrackerDestroyed", server_info.size());
-	}
-
-	void addLaggingStorageServer(Key zoneId) {
-		lagging_zones[zoneId]++;
-		if (lagging_zones.size() > std::max(1, configuration.storageTeamSize - 1) &&
-		    !disableFailingLaggingServers.get())
-			disableFailingLaggingServers.set(true);
-	}
-
-	void removeLaggingStorageServer(Key zoneId) {
-		auto iter = lagging_zones.find(zoneId);
-		ASSERT(iter != lagging_zones.end());
-		iter->second--;
-		ASSERT(iter->second >= 0);
-		if (iter->second == 0)
-			lagging_zones.erase(iter);
-		if (lagging_zones.size() <= std::max(1, configuration.storageTeamSize - 1) &&
-		    disableFailingLaggingServers.get())
-			disableFailingLaggingServers.set(false);
-	}
-
-	ACTOR static Future<Void> logOnCompletion(Future<Void> signal, DDTeamCollection* self) {
-		wait(signal);
-		wait(delay(SERVER_KNOBS->LOG_ON_COMPLETION_DELAY, TaskPriority::DataDistribution));
-
-		if (!self->primary || self->configuration.usableRegions == 1) {
-			TraceEvent("DDTrackerStarting", self->distributorId)
-			    .detail("State", "Active")
-			    .trackLatest(self->ddTrackerStartingEventHolder->trackingKey);
-		}
-
-		return Void();
-	}
-
-	ACTOR static Future<Void> interruptableBuildTeams(DDTeamCollection* self) {
-		if (!self->addSubsetComplete.isSet()) {
-			wait(addSubsetOfEmergencyTeams(self));
-			self->addSubsetComplete.send(Void());
-		}
-
-		loop {
-			choose {
-				when(wait(self->buildTeams(self))) { return Void(); }
-				when(wait(self->restartTeamBuilder.onTrigger())) {}
->>>>>>> 6dc59215
-			}
-		}
-	}
-
-	if (server->serverMetrics.get().lastUpdate < now() - SERVER_KNOBS->DD_SS_STUCK_TIME_LIMIT) {
-		if (server->ssVersionTooFarBehind.get() == false) {
-			TraceEvent("StorageServerStuck", server->collection->distributorId)
-			    .detail("ServerId", server->id.toString())
-			    .detail("LastUpdate", server->serverMetrics.get().lastUpdate);
-			server->ssVersionTooFarBehind.set(true);
-			server->collection->addLaggingStorageServer(server->lastKnownInterface.locality.zoneId().get());
-		}
-	} else if (server->serverMetrics.get().versionLag > SERVER_KNOBS->DD_SS_FAILURE_VERSIONLAG) {
-		if (server->ssVersionTooFarBehind.get() == false) {
-			TraceEvent(SevWarn, "SSVersionDiffLarge", server->collection->distributorId)
-			    .detail("ServerId", server->id.toString())
-			    .detail("VersionLag", server->serverMetrics.get().versionLag);
-			server->ssVersionTooFarBehind.set(true);
-			server->collection->addLaggingStorageServer(server->lastKnownInterface.locality.zoneId().get());
-		}
-	} else if (server->serverMetrics.get().versionLag < SERVER_KNOBS->DD_SS_ALLOWED_VERSIONLAG) {
-		if (server->ssVersionTooFarBehind.get() == true) {
-			TraceEvent("SSVersionDiffNormal", server->collection->distributorId)
-			    .detail("ServerId", server->id.toString())
-			    .detail("VersionLag", server->serverMetrics.get().versionLag);
-			server->ssVersionTooFarBehind.set(false);
-			server->collection->removeLaggingStorageServer(server->lastKnownInterface.locality.zoneId().get());
-		}
-	}
-	return Void();
-}
-
-<<<<<<< HEAD
-=======
-	// SOMEDAY: Make bestTeam better about deciding to leave a shard where it is (e.g. in PRIORITY_TEAM_HEALTHY case)
-	//		    use keys, src, dest, metrics, priority, system load, etc.. to decide...
-	ACTOR static Future<Void> getTeam(DDTeamCollection* self, GetTeamRequest req) {
-		try {
-			wait(self->checkBuildTeams(self));
-			if (now() - self->lastMedianAvailableSpaceUpdate > SERVER_KNOBS->AVAILABLE_SPACE_UPDATE_DELAY) {
-				self->lastMedianAvailableSpaceUpdate = now();
-				std::vector<double> teamAvailableSpace;
-				teamAvailableSpace.reserve(self->teams.size());
-				for (const auto& team : self->teams) {
-					if (team->isHealthy()) {
-						teamAvailableSpace.push_back(team->getMinAvailableSpaceRatio());
-					}
-				}
-
-				size_t pivot = teamAvailableSpace.size() / 2;
-				if (teamAvailableSpace.size() > 1) {
-					std::nth_element(
-					    teamAvailableSpace.begin(), teamAvailableSpace.begin() + pivot, teamAvailableSpace.end());
-					self->medianAvailableSpace =
-					    std::max(SERVER_KNOBS->MIN_AVAILABLE_SPACE_RATIO,
-					             std::min(SERVER_KNOBS->TARGET_AVAILABLE_SPACE_RATIO, teamAvailableSpace[pivot]));
-				} else {
-					self->medianAvailableSpace = SERVER_KNOBS->MIN_AVAILABLE_SPACE_RATIO;
-				}
-				if (self->medianAvailableSpace < SERVER_KNOBS->TARGET_AVAILABLE_SPACE_RATIO) {
-					TraceEvent(SevWarn, "DDTeamMedianAvailableSpaceTooSmall", self->distributorId)
-					    .detail("MedianAvailableSpaceRatio", self->medianAvailableSpace)
-					    .detail("TargetAvailableSpaceRatio", SERVER_KNOBS->TARGET_AVAILABLE_SPACE_RATIO)
-					    .detail("Primary", self->primary);
-					self->printDetailedTeamsInfo.trigger();
-				}
-			}
-
-			bool foundSrc = false;
-			for (int i = 0; i < req.src.size(); i++) {
-				if (self->server_info.count(req.src[i])) {
-					foundSrc = true;
-					break;
-				}
-			}
-
-			// Select the best team
-			// Currently the metric is minimum used disk space (adjusted for data in flight)
-			// Only healthy teams may be selected. The team has to be healthy at the moment we update
-			//   shardsAffectedByTeamFailure or we could be dropping a shard on the floor (since team
-			//   tracking is "edge triggered")
-			// SOMEDAY: Account for capacity, load (when shardMetrics load is high)
-
-			// self->teams.size() can be 0 under the ConfigureTest.txt test when we change configurations
-			// The situation happens rarely. We may want to eliminate this situation someday
-			if (!self->teams.size()) {
-				req.reply.send(std::make_pair(Optional<Reference<IDataDistributionTeam>>(), foundSrc));
-				return Void();
-			}
-
-			int64_t bestLoadBytes = 0;
-			Optional<Reference<IDataDistributionTeam>> bestOption;
-			std::vector<Reference<IDataDistributionTeam>> randomTeams;
-			const std::set<UID> completeSources(req.completeSources.begin(), req.completeSources.end());
-
-			// Note: this block does not apply any filters from the request
-			if (!req.wantsNewServers) {
-				for (int i = 0; i < req.completeSources.size(); i++) {
-					if (!self->server_info.count(req.completeSources[i])) {
-						continue;
-					}
-					auto& teamList = self->server_info[req.completeSources[i]]->teams;
-					for (int j = 0; j < teamList.size(); j++) {
-						bool found = true;
-						auto serverIDs = teamList[j]->getServerIDs();
-						for (int k = 0; k < teamList[j]->size(); k++) {
-							if (!completeSources.count(serverIDs[k])) {
-								found = false;
-								break;
-							}
-						}
-						if (found && teamList[j]->isHealthy()) {
-							bestOption = teamList[j];
-							req.reply.send(std::make_pair(bestOption, foundSrc));
-							return Void();
-						}
-					}
-				}
-			}
-
-			if (req.wantsTrueBest) {
-				ASSERT(!bestOption.present());
-				auto& startIndex =
-				    req.preferLowerUtilization ? self->lowestUtilizationTeam : self->highestUtilizationTeam;
-				if (startIndex >= self->teams.size()) {
-					startIndex = 0;
-				}
-
-				int bestIndex = startIndex;
-				for (int i = 0; i < self->teams.size(); i++) {
-					int currentIndex = (startIndex + i) % self->teams.size();
-					if (self->teams[currentIndex]->isHealthy() &&
-					    (!req.preferLowerUtilization ||
-					     self->teams[currentIndex]->hasHealthyAvailableSpace(self->medianAvailableSpace))) {
-						int64_t loadBytes = self->teams[currentIndex]->getLoadBytes(true, req.inflightPenalty);
-						if ((!bestOption.present() || (req.preferLowerUtilization && loadBytes < bestLoadBytes) ||
-						     (!req.preferLowerUtilization && loadBytes > bestLoadBytes)) &&
-						    (!req.teamMustHaveShards ||
-						     self->shardsAffectedByTeamFailure->hasShards(ShardsAffectedByTeamFailure::Team(
-						         self->teams[currentIndex]->getServerIDs(), self->primary)))) {
-							bestLoadBytes = loadBytes;
-							bestOption = self->teams[currentIndex];
-							bestIndex = currentIndex;
-						}
-					}
-				}
-
-				startIndex = bestIndex;
-			} else {
-				int nTries = 0;
-				while (randomTeams.size() < SERVER_KNOBS->BEST_TEAM_OPTION_COUNT &&
-				       nTries < SERVER_KNOBS->BEST_TEAM_MAX_TEAM_TRIES) {
-					// If unhealthy team is majority, we may not find an ok dest in this while loop
-					Reference<IDataDistributionTeam> dest = deterministicRandom()->randomChoice(self->teams);
-
-					bool ok = dest->isHealthy() && (!req.preferLowerUtilization ||
-					                                dest->hasHealthyAvailableSpace(self->medianAvailableSpace));
-
-					for (int i = 0; ok && i < randomTeams.size(); i++) {
-						if (randomTeams[i]->getServerIDs() == dest->getServerIDs()) {
-							ok = false;
-							break;
-						}
-					}
-
-					ok = ok && (!req.teamMustHaveShards ||
-					            self->shardsAffectedByTeamFailure->hasShards(
-					                ShardsAffectedByTeamFailure::Team(dest->getServerIDs(), self->primary)));
-
-					if (ok)
-						randomTeams.push_back(dest);
-					else
-						nTries++;
-				}
-
-				// Log BestTeamStuck reason when we have healthy teams but they do not have healthy free space
-				if (randomTeams.empty() && !self->zeroHealthyTeams->get()) {
-					self->bestTeamKeepStuckCount++;
-					if (g_network->isSimulated()) {
-						TraceEvent(SevWarn, "GetTeamReturnEmpty").detail("HealthyTeams", self->healthyTeamCount);
-					}
-				} else {
-					self->bestTeamKeepStuckCount = 0;
-				}
-
-				for (int i = 0; i < randomTeams.size(); i++) {
-					int64_t loadBytes = randomTeams[i]->getLoadBytes(true, req.inflightPenalty);
-					if (!bestOption.present() || (req.preferLowerUtilization && loadBytes < bestLoadBytes) ||
-					    (!req.preferLowerUtilization && loadBytes > bestLoadBytes)) {
-						bestLoadBytes = loadBytes;
-						bestOption = randomTeams[i];
-					}
-				}
-			}
-
-			// Note: req.completeSources can be empty and all servers (and server teams) can be unhealthy.
-			// We will get stuck at this! This only happens when a DC fails. No need to consider it right now.
-			// Note: this block does not apply any filters from the request
-			if (!bestOption.present() && self->zeroHealthyTeams->get()) {
-				// Attempt to find the unhealthy source server team and return it
-				for (int i = 0; i < req.completeSources.size(); i++) {
-					if (!self->server_info.count(req.completeSources[i])) {
-						continue;
-					}
-					auto& teamList = self->server_info[req.completeSources[i]]->teams;
-					for (int j = 0; j < teamList.size(); j++) {
-						bool found = true;
-						auto serverIDs = teamList[j]->getServerIDs();
-						for (int k = 0; k < teamList[j]->size(); k++) {
-							if (!completeSources.count(serverIDs[k])) {
-								found = false;
-								break;
-							}
-						}
-						if (found) {
-							bestOption = teamList[j];
-							req.reply.send(std::make_pair(bestOption, foundSrc));
-							return Void();
-						}
-					}
-				}
-			}
-			// if (!bestOption.present()) {
-			// 	TraceEvent("GetTeamRequest").detail("Request", req.getDesc());
-			// 	self->traceAllInfo(true);
-			// }
-
-			req.reply.send(std::make_pair(bestOption, foundSrc));
-
-			return Void();
-		} catch (Error& e) {
-			if (e.code() != error_code_actor_cancelled)
-				req.reply.sendError(e);
-			throw;
-		}
-	}
-
-	int64_t getDebugTotalDataInFlight() const {
-		int64_t total = 0;
-		for (auto itr = server_info.begin(); itr != server_info.end(); ++itr)
-			total += itr->second->dataInFlightToServer;
-		return total;
-	}
-
-	ACTOR static Future<Void> addSubsetOfEmergencyTeams(DDTeamCollection* self) {
-		state int idx = 0;
-		state std::vector<Reference<TCServerInfo>> servers;
-		state std::vector<UID> serverIds;
-		state Reference<LocalitySet> tempSet = Reference<LocalitySet>(new LocalityMap<UID>());
-		state LocalityMap<UID>* tempMap = (LocalityMap<UID>*)tempSet.getPtr();
-
-		for (; idx < self->badTeams.size(); idx++) {
-			servers.clear();
-			for (const auto& server : self->badTeams[idx]->getServers()) {
-				if (server->inDesiredDC && !self->server_status.get(server->id).isUnhealthy()) {
-					servers.push_back(server);
-				}
-			}
-
-			// For the bad team that is too big (too many servers), we will try to find a subset of servers in the team
-			// to construct a new healthy team, so that moving data to the new healthy team will not
-			// cause too much data movement overhead
-			// FIXME: This code logic can be simplified.
-			if (servers.size() >= self->configuration.storageTeamSize) {
-				bool foundTeam = false;
-				for (int j = 0; j < servers.size() - self->configuration.storageTeamSize + 1 && !foundTeam; j++) {
-					auto& serverTeams = servers[j]->teams;
-					for (int k = 0; k < serverTeams.size(); k++) {
-						auto& testTeam = serverTeams[k]->getServerIDs();
-						bool allInTeam = true; // All servers in testTeam belong to the healthy servers
-						for (int l = 0; l < testTeam.size(); l++) {
-							bool foundServer = false;
-							for (auto it : servers) {
-								if (it->id == testTeam[l]) {
-									foundServer = true;
-									break;
-								}
-							}
-							if (!foundServer) {
-								allInTeam = false;
-								break;
-							}
-						}
-						if (allInTeam) {
-							foundTeam = true;
-							break;
-						}
-					}
-				}
-				if (!foundTeam) {
-					if (self->satisfiesPolicy(servers)) {
-						if (servers.size() == self->configuration.storageTeamSize ||
-						    self->satisfiesPolicy(servers, self->configuration.storageTeamSize)) {
-							servers.resize(self->configuration.storageTeamSize);
-							self->addTeam(servers, true);
-							// self->traceTeamCollectionInfo(); // Trace at the end of the function
-						} else {
-							tempSet->clear();
-							for (auto it : servers) {
-								tempMap->add(it->lastKnownInterface.locality, &it->id);
-							}
-
-							std::vector<LocalityEntry> resultEntries, forcedEntries;
-							bool result = tempSet->selectReplicas(
-							    self->configuration.storagePolicy, forcedEntries, resultEntries);
-							ASSERT(result && resultEntries.size() == self->configuration.storageTeamSize);
-
-							serverIds.clear();
-							for (auto& it : resultEntries) {
-								serverIds.push_back(*tempMap->getObject(it));
-							}
-							std::sort(serverIds.begin(), serverIds.end());
-							self->addTeam(serverIds.begin(), serverIds.end(), true);
-						}
-					} else {
-						serverIds.clear();
-						for (auto it : servers) {
-							serverIds.push_back(it->id);
-						}
-						TraceEvent(SevWarnAlways, "CannotAddSubset", self->distributorId)
-						    .detail("Servers", describe(serverIds));
-					}
-				}
-			}
-			wait(yield());
-		}
-
-		// Trace and record the current number of teams for correctness test
-		self->traceTeamCollectionInfo();
-
-		return Void();
-	}
-
-	ACTOR static Future<Void> init(DDTeamCollection* self,
-	                               Reference<InitialDataDistribution> initTeams,
-	                               const DDEnabledState* ddEnabledState) {
-		self->healthyZone.set(initTeams->initHealthyZoneValue);
-		// SOMEDAY: If some servers have teams and not others (or some servers have more data than others) and there is
-		// an address/locality collision, should we preferentially mark the least used server as undesirable?
-		for (auto& server : initTeams->allServers) {
-			if (self->shouldHandleServer(server.first)) {
-				if (!self->isValidLocality(self->configuration.storagePolicy, server.first.locality)) {
-					TraceEvent(SevWarnAlways, "MissingLocality")
-					    .detail("Server", server.first.uniqueID)
-					    .detail("Locality", server.first.locality.toString());
-					auto addr = server.first.stableAddress();
-					self->invalidLocalityAddr.insert(AddressExclusion(addr.ip, addr.port));
-					if (self->checkInvalidLocalities.isReady()) {
-						self->checkInvalidLocalities = checkAndRemoveInvalidLocalityAddr(self);
-						self->addActor.send(self->checkInvalidLocalities);
-					}
-				}
-				self->addServer(server.first, server.second, self->serverTrackerErrorOut, 0, ddEnabledState);
-			}
-		}
-
-		state std::set<std::vector<UID>>::iterator teamIter =
-		    self->primary ? initTeams->primaryTeams.begin() : initTeams->remoteTeams.begin();
-		state std::set<std::vector<UID>>::iterator teamIterEnd =
-		    self->primary ? initTeams->primaryTeams.end() : initTeams->remoteTeams.end();
-		for (; teamIter != teamIterEnd; ++teamIter) {
-			self->addTeam(teamIter->begin(), teamIter->end(), true);
-			wait(yield());
-		}
-
-		return Void();
-	}
-
-	// Check if server or machine has a valid locality based on configured replication policy
-	bool isValidLocality(Reference<IReplicationPolicy> storagePolicy, const LocalityData& locality) const {
-		// Future: Once we add simulation test that misconfigure a cluster, such as not setting some locality entries,
-		// DD_VALIDATE_LOCALITY should always be true. Otherwise, simulation test may fail.
-		if (!SERVER_KNOBS->DD_VALIDATE_LOCALITY) {
-			// Disable the checking if locality is valid
-			return true;
-		}
-
-		std::set<std::string> replicationPolicyKeys = storagePolicy->attributeKeys();
-		for (auto& policy : replicationPolicyKeys) {
-			if (!locality.isPresent(policy)) {
-				return false;
-			}
-		}
-
-		return true;
-	}
-
-	void evaluateTeamQuality() const {
-		int teamCount = teams.size(), serverCount = allServers.size();
-		double teamsPerServer = (double)teamCount * configuration.storageTeamSize / serverCount;
-
-		ASSERT(serverCount == server_info.size());
-
-		int minTeams = std::numeric_limits<int>::max();
-		int maxTeams = std::numeric_limits<int>::min();
-		double varTeams = 0;
-
-		std::map<Optional<Standalone<StringRef>>, int> machineTeams;
-		for (const auto& [id, info] : server_info) {
-			if (!server_status.get(id).isUnhealthy()) {
-				int stc = info->teams.size();
-				minTeams = std::min(minTeams, stc);
-				maxTeams = std::max(maxTeams, stc);
-				varTeams += (stc - teamsPerServer) * (stc - teamsPerServer);
-				// Use zoneId as server's machine id
-				machineTeams[info->lastKnownInterface.locality.zoneId()] += stc;
-			}
-		}
-		varTeams /= teamsPerServer * teamsPerServer;
-
-		int minMachineTeams = std::numeric_limits<int>::max();
-		int maxMachineTeams = std::numeric_limits<int>::min();
-		for (auto m = machineTeams.begin(); m != machineTeams.end(); ++m) {
-			minMachineTeams = std::min(minMachineTeams, m->second);
-			maxMachineTeams = std::max(maxMachineTeams, m->second);
-		}
-
-		TraceEvent(minTeams > 0 ? SevInfo : SevWarn, "DataDistributionTeamQuality", distributorId)
-		    .detail("Servers", serverCount)
-		    .detail("Teams", teamCount)
-		    .detail("TeamsPerServer", teamsPerServer)
-		    .detail("Variance", varTeams / serverCount)
-		    .detail("ServerMinTeams", minTeams)
-		    .detail("ServerMaxTeams", maxTeams)
-		    .detail("MachineMinTeams", minMachineTeams)
-		    .detail("MachineMaxTeams", maxMachineTeams);
-	}
-
-	int overlappingMembers(const std::vector<UID>& team) const {
-		if (team.empty()) {
-			return 0;
-		}
-
-		int maxMatchingServers = 0;
-		const UID& serverID = team[0];
-		const auto it = server_info.find(serverID);
-		ASSERT(it != server_info.end());
-		const auto& usedTeams = it->second->teams;
-		for (const auto& usedTeam : usedTeams) {
-			auto used = usedTeam->getServerIDs();
-			int teamIdx = 0;
-			int usedIdx = 0;
-			int matchingServers = 0;
-			while (teamIdx < team.size() && usedIdx < used.size()) {
-				if (team[teamIdx] == used[usedIdx]) {
-					matchingServers++;
-					teamIdx++;
-					usedIdx++;
-				} else if (team[teamIdx] < used[usedIdx]) {
-					teamIdx++;
-				} else {
-					usedIdx++;
-				}
-			}
-			ASSERT(matchingServers > 0);
-			maxMatchingServers = std::max(maxMatchingServers, matchingServers);
-			if (maxMatchingServers == team.size()) {
-				return maxMatchingServers;
-			}
-		}
-
-		return maxMatchingServers;
-	}
-
-	int overlappingMachineMembers(std::vector<Standalone<StringRef>> const& team) const {
-		if (team.empty()) {
-			return 0;
-		}
-
-		int maxMatchingServers = 0;
-		auto it = machine_info.find(team[0]);
-		ASSERT(it != machine_info.end());
-		auto const& machineTeams = it->second->machineTeams;
-		for (auto const& usedTeam : machineTeams) {
-			auto used = usedTeam->machineIDs;
-			int teamIdx = 0;
-			int usedIdx = 0;
-			int matchingServers = 0;
-			while (teamIdx < team.size() && usedIdx < used.size()) {
-				if (team[teamIdx] == used[usedIdx]) {
-					matchingServers++;
-					teamIdx++;
-					usedIdx++;
-				} else if (team[teamIdx] < used[usedIdx]) {
-					teamIdx++;
-				} else {
-					usedIdx++;
-				}
-			}
-			ASSERT(matchingServers > 0);
-			maxMatchingServers = std::max(maxMatchingServers, matchingServers);
-			if (maxMatchingServers == team.size()) {
-				return maxMatchingServers;
-			}
-		}
-
-		return maxMatchingServers;
-	}
-
-	Reference<TCMachineTeamInfo> findMachineTeam(std::vector<Standalone<StringRef>> const& machineIDs) const {
-		if (machineIDs.empty()) {
-			return Reference<TCMachineTeamInfo>();
-		}
-
-		Standalone<StringRef> machineID = machineIDs[0];
-		for (auto& machineTeam : get(machine_info, machineID)->machineTeams) {
-			if (machineTeam->machineIDs == machineIDs) {
-				return machineTeam;
-			}
-		}
-
-		return Reference<TCMachineTeamInfo>();
-	}
-
-	// Assume begin to end is sorted by std::sort
-	// Assume InputIt is iterator to UID
-	// Note: We must allow creating empty teams because empty team is created when a remote DB is initialized.
-	// The empty team is used as the starting point to move data to the remote DB
-	// begin : the start of the team member ID
-	// end : end of the team member ID
-	// isIntialTeam : False when the team is added by addTeamsBestOf(); True otherwise, e.g.,
-	// when the team added at init() when we recreate teams by looking up DB
-	template <class InputIt>
-	void addTeam(InputIt begin, InputIt end, bool isInitialTeam) {
-		std::vector<Reference<TCServerInfo>> newTeamServers;
-		for (auto i = begin; i != end; ++i) {
-			if (server_info.find(*i) != server_info.end()) {
-				newTeamServers.push_back(server_info[*i]);
-			}
-		}
-
-		addTeam(newTeamServers, isInitialTeam);
-	}
-
-	void addTeam(const std::vector<Reference<TCServerInfo>>& newTeamServers,
-	             bool isInitialTeam,
-	             bool redundantTeam = false) {
-		auto teamInfo = makeReference<TCTeamInfo>(newTeamServers);
-
-		// Move satisfiesPolicy to the end for performance benefit
-		bool badTeam = redundantTeam || teamInfo->size() != configuration.storageTeamSize ||
-		               !satisfiesPolicy(teamInfo->getServers());
-
-		teamInfo->tracker = teamTracker(this, teamInfo, badTeam, redundantTeam);
-		// ASSERT( teamInfo->serverIDs.size() > 0 ); //team can be empty at DB initialization
-		if (badTeam) {
-			badTeams.push_back(teamInfo);
-			return;
-		}
-
-		// For a good team, we add it to teams and create machine team for it when necessary
-		teams.push_back(teamInfo);
-		for (int i = 0; i < newTeamServers.size(); ++i) {
-			newTeamServers[i]->teams.push_back(teamInfo);
-		}
-
-		// Find or create machine team for the server team
-		// Add the reference of machineTeam (with machineIDs) into process team
-		std::vector<Standalone<StringRef>> machineIDs;
-		for (auto server = newTeamServers.begin(); server != newTeamServers.end(); ++server) {
-			ASSERT_WE_THINK((*server)->machine.isValid());
-			machineIDs.push_back((*server)->machine->machineID);
-		}
-		sort(machineIDs.begin(), machineIDs.end());
-		Reference<TCMachineTeamInfo> machineTeamInfo = findMachineTeam(machineIDs);
-
-		// A team is not initial team if it is added by addTeamsBestOf() which always create a team with correct size
-		// A non-initial team must have its machine team created and its size must be correct
-		ASSERT(isInitialTeam || machineTeamInfo.isValid());
-
-		// Create a machine team if it does not exist
-		// Note an initial team may be added at init() even though the team size is not storageTeamSize
-		if (!machineTeamInfo.isValid() && !machineIDs.empty()) {
-			machineTeamInfo = addMachineTeam(machineIDs.begin(), machineIDs.end());
-		}
-
-		if (!machineTeamInfo.isValid()) {
-			TraceEvent(SevWarn, "AddTeamWarning")
-			    .detail("NotFoundMachineTeam", "OKIfTeamIsEmpty")
-			    .detail("TeamInfo", teamInfo->getDesc());
-		}
-
-		teamInfo->machineTeam = machineTeamInfo;
-		machineTeamInfo->serverTeams.push_back(teamInfo);
-		if (g_network->isSimulated()) {
-			// Update server team information for consistency check in simulation
-			traceTeamCollectionInfo();
-		}
-	}
-
-	void addTeam(std::set<UID> const& team, bool isInitialTeam) { addTeam(team.begin(), team.end(), isInitialTeam); }
-
-	// Add a machine team specified by input machines
-	Reference<TCMachineTeamInfo> addMachineTeam(std::vector<Reference<TCMachineInfo>> machines) {
-		auto machineTeamInfo = makeReference<TCMachineTeamInfo>(machines);
-		machineTeams.push_back(machineTeamInfo);
-
-		// Assign machine teams to machine
-		for (auto machine : machines) {
-			// A machine's machineTeams vector should not hold duplicate machineTeam members
-			ASSERT_WE_THINK(std::count(machine->machineTeams.begin(), machine->machineTeams.end(), machineTeamInfo) ==
-			                0);
-			machine->machineTeams.push_back(machineTeamInfo);
-		}
-
-		return machineTeamInfo;
-	}
-
-	// Add a machine team by using the machineIDs from begin to end
-	Reference<TCMachineTeamInfo> addMachineTeam(std::vector<Standalone<StringRef>>::iterator begin,
-	                                            std::vector<Standalone<StringRef>>::iterator end) {
-		std::vector<Reference<TCMachineInfo>> machines;
-
-		for (auto i = begin; i != end; ++i) {
-			if (machine_info.find(*i) != machine_info.end()) {
-				machines.push_back(machine_info[*i]);
-			} else {
-				TraceEvent(SevWarn, "AddMachineTeamError").detail("MachineIDNotExist", i->contents().toString());
-			}
-		}
-
-		return addMachineTeam(machines);
-	}
-
-	// Group storage servers (process) based on their machineId in LocalityData
-	// All created machines are healthy
-	// Return The number of healthy servers we grouped into machines
-	int constructMachinesFromServers() {
-		int totalServerIndex = 0;
-		for (auto i = server_info.begin(); i != server_info.end(); ++i) {
-			if (!server_status.get(i->first).isUnhealthy()) {
-				checkAndCreateMachine(i->second);
-				totalServerIndex++;
-			}
-		}
-
-		return totalServerIndex;
-	}
-
-	void traceConfigInfo() const {
-		TraceEvent("DDConfig", distributorId)
-		    .detail("StorageTeamSize", configuration.storageTeamSize)
-		    .detail("DesiredTeamsPerServer", SERVER_KNOBS->DESIRED_TEAMS_PER_SERVER)
-		    .detail("MaxTeamsPerServer", SERVER_KNOBS->MAX_TEAMS_PER_SERVER)
-		    .detail("StoreType", configuration.storageServerStoreType);
-	}
-
-	void traceServerInfo() const {
-		int i = 0;
-
-		TraceEvent("ServerInfo", distributorId).detail("Size", server_info.size());
-		for (auto& server : server_info) {
-			TraceEvent("ServerInfo", distributorId)
-			    .detail("ServerInfoIndex", i++)
-			    .detail("ServerID", server.first.toString())
-			    .detail("ServerTeamOwned", server.second->teams.size())
-			    .detail("MachineID", server.second->machine->machineID.contents().toString())
-			    .detail("StoreType", server.second->storeType.toString())
-			    .detail("InDesiredDC", server.second->inDesiredDC);
-		}
-		for (auto& server : server_info) {
-			const UID& uid = server.first;
-			TraceEvent("ServerStatus", distributorId)
-			    .detail("ServerID", uid)
-			    .detail("Healthy", !server_status.get(uid).isUnhealthy())
-			    .detail("MachineIsValid", get(server_info, uid)->machine.isValid())
-			    .detail("MachineTeamSize",
-			            get(server_info, uid)->machine.isValid() ? get(server_info, uid)->machine->machineTeams.size()
-			                                                     : -1);
-		}
-	}
-
-	void traceServerTeamInfo() const {
-		int i = 0;
-
-		TraceEvent("ServerTeamInfo", distributorId).detail("Size", teams.size());
-		for (auto& team : teams) {
-			TraceEvent("ServerTeamInfo", distributorId)
-			    .detail("TeamIndex", i++)
-			    .detail("Healthy", team->isHealthy())
-			    .detail("TeamSize", team->size())
-			    .detail("MemberIDs", team->getServerIDsStr())
-			    .detail("TeamID", team->getTeamID());
-		}
-	}
-
-	void traceMachineInfo() const {
-		int i = 0;
-
-		TraceEvent("MachineInfo").detail("Size", machine_info.size());
-		for (auto& machine : machine_info) {
-			TraceEvent("MachineInfo", distributorId)
-			    .detail("MachineInfoIndex", i++)
-			    .detail("Healthy", isMachineHealthy(machine.second))
-			    .detail("MachineID", machine.first.contents().toString())
-			    .detail("MachineTeamOwned", machine.second->machineTeams.size())
-			    .detail("ServerNumOnMachine", machine.second->serversOnMachine.size())
-			    .detail("ServersID", machine.second->getServersIDStr());
-		}
-	}
-
-	void traceMachineTeamInfo() const {
-		int i = 0;
-
-		TraceEvent("MachineTeamInfo", distributorId).detail("Size", machineTeams.size());
-		for (auto& team : machineTeams) {
-			TraceEvent("MachineTeamInfo", distributorId)
-			    .detail("TeamIndex", i++)
-			    .detail("MachineIDs", team->getMachineIDsStr())
-			    .detail("ServerTeams", team->serverTeams.size());
-		}
-	}
-
-	// Locality string is hashed into integer, used as KeyIndex
-	// For better understand which KeyIndex is used for locality, we print this info in trace.
-	void traceLocalityArrayIndexName() const {
-		TraceEvent("LocalityRecordKeyName").detail("Size", machineLocalityMap._keymap->_lookuparray.size());
-		for (int i = 0; i < machineLocalityMap._keymap->_lookuparray.size(); ++i) {
-			TraceEvent("LocalityRecordKeyIndexName")
-			    .detail("KeyIndex", i)
-			    .detail("KeyName", machineLocalityMap._keymap->_lookuparray[i]);
-		}
-	}
-
-	void traceMachineLocalityMap() const {
-		int i = 0;
-
-		TraceEvent("MachineLocalityMap", distributorId).detail("Size", machineLocalityMap.size());
-		for (auto& uid : machineLocalityMap.getObjects()) {
-			Reference<LocalityRecord> record = machineLocalityMap.getRecord(i);
-			if (record.isValid()) {
-				TraceEvent("MachineLocalityMap", distributorId)
-				    .detail("LocalityIndex", i++)
-				    .detail("UID", uid->toString())
-				    .detail("LocalityRecord", record->toString());
-			} else {
-				TraceEvent("MachineLocalityMap")
-				    .detail("LocalityIndex", i++)
-				    .detail("UID", uid->toString())
-				    .detail("LocalityRecord", "[NotFound]");
-			}
-		}
-	}
-
-	// To enable verbose debug info, set shouldPrint to true
-	void traceAllInfo(bool shouldPrint = false) const {
-
-		if (!shouldPrint)
-			return;
-		// Record all team collections IDs
-		for (int i = 0; i < teamCollections.size(); ++i) {
-			if (teamCollections[i] != nullptr) {
-				TraceEvent("TraceAllInfo", distributorId)
-				    .detail("TeamCollectionIndex", i)
-				    .detail("Primary", teamCollections[i]->primary);
-			}
-		}
-
-		TraceEvent("TraceAllInfo", distributorId).detail("Primary", primary);
-		traceConfigInfo();
-		traceServerInfo();
-		traceServerTeamInfo();
-		traceMachineInfo();
-		traceMachineTeamInfo();
-		traceLocalityArrayIndexName();
-		traceMachineLocalityMap();
-	}
-
-	// We must rebuild machine locality map whenever the entry in the map is inserted or removed
-	void rebuildMachineLocalityMap() {
-		machineLocalityMap.clear();
-		int numHealthyMachine = 0;
-		for (auto machine = machine_info.begin(); machine != machine_info.end(); ++machine) {
-			if (machine->second->serversOnMachine.empty()) {
-				TraceEvent(SevWarn, "RebuildMachineLocalityMapError")
-				    .detail("Machine", machine->second->machineID.toString())
-				    .detail("NumServersOnMachine", 0);
-				continue;
-			}
-			if (!isMachineHealthy(machine->second)) {
-				continue;
-			}
-			Reference<TCServerInfo> representativeServer = machine->second->serversOnMachine[0];
-			auto& locality = representativeServer->lastKnownInterface.locality;
-			if (!isValidLocality(configuration.storagePolicy, locality)) {
-				TraceEvent(SevWarn, "RebuildMachineLocalityMapError")
-				    .detail("Machine", machine->second->machineID.toString())
-				    .detail("InvalidLocality", locality.toString());
-				continue;
-			}
-			const LocalityEntry& localityEntry = machineLocalityMap.add(locality, &representativeServer->id);
-			machine->second->localityEntry = localityEntry;
-			++numHealthyMachine;
-		}
-	}
-
-	// Create machineTeamsToBuild number of machine teams
-	// No operation if machineTeamsToBuild is 0
-	// Note: The creation of machine teams should not depend on server teams:
-	// No matter how server teams will be created, we will create the same set of machine teams;
-	// We should never use server team number in building machine teams.
-	//
-	// Five steps to create each machine team, which are document in the function
-	// Reuse ReplicationPolicy selectReplicas func to select machine team
-	// return number of added machine teams
-	int addBestMachineTeams(int machineTeamsToBuild) {
-		int addedMachineTeams = 0;
-
-		ASSERT(machineTeamsToBuild >= 0);
-		// The number of machines is always no smaller than the storageTeamSize in a correct configuration
-		ASSERT(machine_info.size() >= configuration.storageTeamSize);
-		// Future: Consider if we should overbuild more machine teams to
-		// allow machineTeamRemover() to get a more balanced machine teams per machine
-
-		// Step 1: Create machineLocalityMap which will be used in building machine team
-		rebuildMachineLocalityMap();
-
-		// Add a team in each iteration
-		while (addedMachineTeams < machineTeamsToBuild || notEnoughMachineTeamsForAMachine()) {
-			// Step 2: Get least used machines from which we choose machines as a machine team
-			std::vector<Reference<TCMachineInfo>> leastUsedMachines; // A less used machine has less number of teams
-			int minTeamCount = std::numeric_limits<int>::max();
-			for (auto& machine : machine_info) {
-				// Skip invalid machine whose representative server is not in server_info
-				ASSERT_WE_THINK(server_info.find(machine.second->serversOnMachine[0]->id) != server_info.end());
-				// Skip unhealthy machines
-				if (!isMachineHealthy(machine.second))
-					continue;
-				// Skip machine with incomplete locality
-				if (!isValidLocality(configuration.storagePolicy,
-				                     machine.second->serversOnMachine[0]->lastKnownInterface.locality)) {
-					continue;
-				}
-
-				// Invariant: We only create correct size machine teams.
-				// When configuration (e.g., team size) is changed, the DDTeamCollection will be destroyed and rebuilt
-				// so that the invariant will not be violated.
-				int teamCount = machine.second->machineTeams.size();
-
-				if (teamCount < minTeamCount) {
-					leastUsedMachines.clear();
-					minTeamCount = teamCount;
-				}
-				if (teamCount == minTeamCount) {
-					leastUsedMachines.push_back(machine.second);
-				}
-			}
-
-			std::vector<UID*> team;
-			std::vector<LocalityEntry> forcedAttributes;
-
-			// Step 4: Reuse Policy's selectReplicas() to create team for the representative process.
-			std::vector<UID*> bestTeam;
-			int bestScore = std::numeric_limits<int>::max();
-			int maxAttempts = SERVER_KNOBS->BEST_OF_AMT; // BEST_OF_AMT = 4
-			for (int i = 0; i < maxAttempts && i < 100; ++i) {
-				// Step 3: Create a representative process for each machine.
-				// Construct forcedAttribute from leastUsedMachines.
-				// We will use forcedAttribute to call existing function to form a team
-				if (leastUsedMachines.size()) {
-					forcedAttributes.clear();
-					// Randomly choose 1 least used machine
-					Reference<TCMachineInfo> tcMachineInfo = deterministicRandom()->randomChoice(leastUsedMachines);
-					ASSERT(!tcMachineInfo->serversOnMachine.empty());
-					LocalityEntry process = tcMachineInfo->localityEntry;
-					forcedAttributes.push_back(process);
-					TraceEvent("ChosenMachine")
-					    .detail("MachineInfo", tcMachineInfo->machineID)
-					    .detail("LeaseUsedMachinesSize", leastUsedMachines.size())
-					    .detail("ForcedAttributesSize", forcedAttributes.size());
-				} else {
-					// when leastUsedMachine is empty, we will never find a team later, so we can simply return.
-					return addedMachineTeams;
-				}
-
-				// Choose a team that balances the # of teams per server among the teams
-				// that have the least-utilized server
-				team.clear();
-				ASSERT_WE_THINK(forcedAttributes.size() == 1);
-				auto success = machineLocalityMap.selectReplicas(configuration.storagePolicy, forcedAttributes, team);
-				// NOTE: selectReplicas() should always return success when storageTeamSize = 1
-				ASSERT_WE_THINK(configuration.storageTeamSize > 1 || (configuration.storageTeamSize == 1 && success));
-				if (!success) {
-					continue; // Try up to maxAttempts, since next time we may choose a different forcedAttributes
-				}
-				ASSERT(forcedAttributes.size() > 0);
-				team.push_back((UID*)machineLocalityMap.getObject(forcedAttributes[0]));
-
-				// selectReplicas() may NEVER return server not in server_info.
-				for (auto& pUID : team) {
-					ASSERT_WE_THINK(server_info.find(*pUID) != server_info.end());
-				}
-
-				// selectReplicas() should always return a team with correct size. otherwise, it has a bug
-				ASSERT(team.size() == configuration.storageTeamSize);
-
-				int score = 0;
-				std::vector<Standalone<StringRef>> machineIDs;
-				for (auto process = team.begin(); process != team.end(); process++) {
-					Reference<TCServerInfo> server = server_info[**process];
-					score += server->machine->machineTeams.size();
-					Standalone<StringRef> machine_id = server->lastKnownInterface.locality.zoneId().get();
-					machineIDs.push_back(machine_id);
-				}
-
-				// Only choose healthy machines into machine team
-				ASSERT_WE_THINK(isMachineTeamHealthy(machineIDs));
-
-				std::sort(machineIDs.begin(), machineIDs.end());
-				int overlap = overlappingMachineMembers(machineIDs);
-				if (overlap == machineIDs.size()) {
-					maxAttempts += 1;
-					continue;
-				}
-				score += SERVER_KNOBS->DD_OVERLAP_PENALTY * overlap;
-
-				// SOMEDAY: randomly pick one from teams with the lowest score
-				if (score < bestScore) {
-					// bestTeam is the team which has the smallest number of teams its team members belong to.
-					bestTeam = team;
-					bestScore = score;
-				}
-			}
-
-			// bestTeam should be a new valid team to be added into machine team now
-			// Step 5: Restore machine from its representative process team and get the machine team
-			if (bestTeam.size() == configuration.storageTeamSize) {
-				// machineIDs is used to quickly check if the machineIDs belong to an existed team
-				// machines keep machines reference for performance benefit by avoiding looking up machine by machineID
-				std::vector<Reference<TCMachineInfo>> machines;
-				for (auto process = bestTeam.begin(); process < bestTeam.end(); process++) {
-					Reference<TCMachineInfo> machine = server_info[**process]->machine;
-					machines.push_back(machine);
-				}
-
-				addMachineTeam(machines);
-				addedMachineTeams++;
-			} else {
-				traceAllInfo(true);
-				TraceEvent(SevWarn, "DataDistributionBuildTeams", distributorId)
-				    .detail("Primary", primary)
-				    .detail("Reason", "Unable to make desired machine Teams");
-				lastBuildTeamsFailed = true;
-				break;
-			}
-		}
-
-		return addedMachineTeams;
-	}
-
-	bool isMachineTeamHealthy(std::vector<Standalone<StringRef>> const& machineIDs) const {
-		int healthyNum = 0;
-
-		// A healthy machine team should have the desired number of machines
-		if (machineIDs.size() != configuration.storageTeamSize)
-			return false;
-
-		for (auto& id : machineIDs) {
-			auto& machine = get(machine_info, id);
-			if (isMachineHealthy(machine)) {
-				healthyNum++;
-			}
-		}
-		return (healthyNum == machineIDs.size());
-	}
-
-	bool isMachineTeamHealthy(TCMachineTeamInfo const& machineTeam) const {
-		int healthyNum = 0;
-
-		// A healthy machine team should have the desired number of machines
-		if (machineTeam.size() != configuration.storageTeamSize)
-			return false;
-
-		for (auto& machine : machineTeam.machines) {
-			if (isMachineHealthy(machine)) {
-				healthyNum++;
-			}
-		}
-		return (healthyNum == machineTeam.machines.size());
-	}
-
-	bool isMachineHealthy(Reference<TCMachineInfo> const& machine) const {
-		if (!machine.isValid() || machine_info.find(machine->machineID) == machine_info.end() ||
-		    machine->serversOnMachine.empty()) {
-			return false;
-		}
-
-		// Healthy machine has at least one healthy server
-		for (auto& server : machine->serversOnMachine) {
-			if (!server_status.get(server->id).isUnhealthy()) {
-				return true;
-			}
-		}
-
-		return false;
-	}
-
-	// Return the healthy server with the least number of correct-size server teams
-	Reference<TCServerInfo> findOneLeastUsedServer() const {
-		std::vector<Reference<TCServerInfo>> leastUsedServers;
-		int minTeams = std::numeric_limits<int>::max();
-		for (auto& server : server_info) {
-			// Only pick healthy server, which is not failed or excluded.
-			if (server_status.get(server.first).isUnhealthy())
-				continue;
-			if (!isValidLocality(configuration.storagePolicy, server.second->lastKnownInterface.locality))
-				continue;
-
-			int numTeams = server.second->teams.size();
-			if (numTeams < minTeams) {
-				minTeams = numTeams;
-				leastUsedServers.clear();
-			}
-			if (minTeams == numTeams) {
-				leastUsedServers.push_back(server.second);
-			}
-		}
-
-		if (leastUsedServers.empty()) {
-			// If we cannot find a healthy server with valid locality
-			TraceEvent("NoHealthyAndValidLocalityServers")
-			    .detail("Servers", server_info.size())
-			    .detail("UnhealthyServers", unhealthyServers);
-			return Reference<TCServerInfo>();
-		} else {
-			return deterministicRandom()->randomChoice(leastUsedServers);
-		}
-	}
-
-	// Randomly choose one machine team that has chosenServer and has the correct size
-	// When configuration is changed, we may have machine teams with old storageTeamSize
-	Reference<TCMachineTeamInfo> findOneRandomMachineTeam(TCServerInfo const& chosenServer) const {
-		if (!chosenServer.machine->machineTeams.empty()) {
-			std::vector<Reference<TCMachineTeamInfo>> healthyMachineTeamsForChosenServer;
-			for (auto& mt : chosenServer.machine->machineTeams) {
-				if (isMachineTeamHealthy(*mt)) {
-					healthyMachineTeamsForChosenServer.push_back(mt);
-				}
-			}
-			if (!healthyMachineTeamsForChosenServer.empty()) {
-				return deterministicRandom()->randomChoice(healthyMachineTeamsForChosenServer);
-			}
-		}
-
-		// If we cannot find a healthy machine team
-		TraceEvent("NoHealthyMachineTeamForServer")
-		    .detail("ServerID", chosenServer.id)
-		    .detail("MachineTeams", chosenServer.machine->machineTeams.size());
-		return Reference<TCMachineTeamInfo>();
-	}
-
-	// A server team should always come from servers on a machine team
-	// Check if it is true
-	bool isOnSameMachineTeam(TCTeamInfo const& team) const {
-		std::vector<Standalone<StringRef>> machineIDs;
-		for (const auto& server : team.getServers()) {
-			if (!server->machine.isValid())
-				return false;
-			machineIDs.push_back(server->machine->machineID);
-		}
-		std::sort(machineIDs.begin(), machineIDs.end());
-
-		int numExistance = 0;
-		for (const auto& server : team.getServers()) {
-			for (const auto& candidateMachineTeam : server->machine->machineTeams) {
-				std::sort(candidateMachineTeam->machineIDs.begin(), candidateMachineTeam->machineIDs.end());
-				if (machineIDs == candidateMachineTeam->machineIDs) {
-					numExistance++;
-					break;
-				}
-			}
-		}
-		return (numExistance == team.size());
-	}
-
-	// Sanity check the property of teams in unit test
-	// Return true if all server teams belong to machine teams
-	bool sanityCheckTeams() const {
-		for (auto& team : teams) {
-			if (isOnSameMachineTeam(*team) == false) {
-				return false;
-			}
-		}
-
-		return true;
-	}
-
-	int calculateHealthyServerCount() const {
-		int serverCount = 0;
-		for (auto i = server_info.begin(); i != server_info.end(); ++i) {
-			if (!server_status.get(i->first).isUnhealthy()) {
-				++serverCount;
-			}
-		}
-		return serverCount;
-	}
-
-	int calculateHealthyMachineCount() const {
-		int totalHealthyMachineCount = 0;
-		for (auto& m : machine_info) {
-			if (isMachineHealthy(m.second)) {
-				++totalHealthyMachineCount;
-			}
-		}
-
-		return totalHealthyMachineCount;
-	}
-
-	std::pair<int64_t, int64_t> calculateMinMaxServerTeamsOnServer() const {
-		int64_t minTeams = std::numeric_limits<int64_t>::max();
-		int64_t maxTeams = 0;
-		for (auto& server : server_info) {
-			if (server_status.get(server.first).isUnhealthy()) {
-				continue;
-			}
-			minTeams = std::min((int64_t)server.second->teams.size(), minTeams);
-			maxTeams = std::max((int64_t)server.second->teams.size(), maxTeams);
-		}
-		return std::make_pair(minTeams, maxTeams);
-	}
-
-	std::pair<int64_t, int64_t> calculateMinMaxMachineTeamsOnMachine() const {
-		int64_t minTeams = std::numeric_limits<int64_t>::max();
-		int64_t maxTeams = 0;
-		for (auto& machine : machine_info) {
-			if (!isMachineHealthy(machine.second)) {
-				continue;
-			}
-			minTeams = std::min<int64_t>((int64_t)machine.second->machineTeams.size(), minTeams);
-			maxTeams = std::max<int64_t>((int64_t)machine.second->machineTeams.size(), maxTeams);
-		}
-		return std::make_pair(minTeams, maxTeams);
-	}
-
-	// Sanity check
-	bool isServerTeamCountCorrect(Reference<TCMachineTeamInfo> const& mt) const {
-		int num = 0;
-		bool ret = true;
-		for (auto& team : teams) {
-			if (team->machineTeam->machineIDs == mt->machineIDs) {
-				++num;
-			}
-		}
-		if (num != mt->serverTeams.size()) {
-			ret = false;
-			TraceEvent(SevError, "ServerTeamCountOnMachineIncorrect")
-			    .detail("MachineTeam", mt->getMachineIDsStr())
-			    .detail("ServerTeamsSize", mt->serverTeams.size())
-			    .detail("CountedServerTeams", num);
-		}
-		return ret;
-	}
-
-	// Find the machine team with the least number of server teams
-	std::pair<Reference<TCMachineTeamInfo>, int> getMachineTeamWithLeastProcessTeams() const {
-		Reference<TCMachineTeamInfo> retMT;
-		int minNumProcessTeams = std::numeric_limits<int>::max();
-
-		for (auto& mt : machineTeams) {
-			if (EXPENSIVE_VALIDATION) {
-				ASSERT(isServerTeamCountCorrect(mt));
-			}
-
-			if (mt->serverTeams.size() < minNumProcessTeams) {
-				minNumProcessTeams = mt->serverTeams.size();
-				retMT = mt;
-			}
-		}
-
-		return std::pair<Reference<TCMachineTeamInfo>, int>(retMT, minNumProcessTeams);
-	}
-
-	// Find the machine team whose members are on the most number of machine teams, same logic as serverTeamRemover
-	std::pair<Reference<TCMachineTeamInfo>, int> getMachineTeamWithMostMachineTeams() const {
-		Reference<TCMachineTeamInfo> retMT;
-		int maxNumMachineTeams = 0;
-		int targetMachineTeamNumPerMachine =
-		    (SERVER_KNOBS->DESIRED_TEAMS_PER_SERVER * (configuration.storageTeamSize + 1)) / 2;
-
-		for (auto& mt : machineTeams) {
-			// The representative team number for the machine team mt is
-			// the minimum number of machine teams of a machine in the team mt
-			int representNumMachineTeams = std::numeric_limits<int>::max();
-			for (auto& m : mt->machines) {
-				representNumMachineTeams = std::min<int>(representNumMachineTeams, m->machineTeams.size());
-			}
-			if (representNumMachineTeams > targetMachineTeamNumPerMachine &&
-			    representNumMachineTeams > maxNumMachineTeams) {
-				maxNumMachineTeams = representNumMachineTeams;
-				retMT = mt;
-			}
-		}
-
-		return std::pair<Reference<TCMachineTeamInfo>, int>(retMT, maxNumMachineTeams);
-	}
-
-	// Find the server team whose members are on the most number of server teams
-	std::pair<Reference<TCTeamInfo>, int> getServerTeamWithMostProcessTeams() const {
-		Reference<TCTeamInfo> retST;
-		int maxNumProcessTeams = 0;
-		int targetTeamNumPerServer = (SERVER_KNOBS->DESIRED_TEAMS_PER_SERVER * (configuration.storageTeamSize + 1)) / 2;
-
-		for (auto& t : teams) {
-			// The minimum number of teams of a server in a team is the representative team number for the team t
-			int representNumProcessTeams = std::numeric_limits<int>::max();
-			for (auto& server : t->getServers()) {
-				representNumProcessTeams = std::min<int>(representNumProcessTeams, server->teams.size());
-			}
-			// We only remove the team whose representNumProcessTeams is larger than the targetTeamNumPerServer number
-			// otherwise, teamBuilder will build the to-be-removed team again
-			if (representNumProcessTeams > targetTeamNumPerServer && representNumProcessTeams > maxNumProcessTeams) {
-				maxNumProcessTeams = representNumProcessTeams;
-				retST = t;
-			}
-		}
-
-		return std::pair<Reference<TCTeamInfo>, int>(retST, maxNumProcessTeams);
-	}
-
-	int getHealthyMachineTeamCount() const {
-		int healthyTeamCount = 0;
-		for (const auto& mt : machineTeams) {
-			ASSERT(mt->machines.size() == configuration.storageTeamSize);
-
-			if (isMachineTeamHealthy(*mt)) {
-				++healthyTeamCount;
-			}
-		}
-
-		return healthyTeamCount;
-	}
-
-	// Each machine is expected to have targetMachineTeamNumPerMachine
-	// Return true if there exists a machine that does not have enough teams.
-	bool notEnoughMachineTeamsForAMachine() const {
-		// If we want to remove the machine team with most machine teams, we use the same logic as
-		// notEnoughTeamsForAServer
-		int targetMachineTeamNumPerMachine =
-		    SERVER_KNOBS->TR_FLAG_REMOVE_MT_WITH_MOST_TEAMS
-		        ? (SERVER_KNOBS->DESIRED_TEAMS_PER_SERVER * (configuration.storageTeamSize + 1)) / 2
-		        : SERVER_KNOBS->DESIRED_TEAMS_PER_SERVER;
-		for (auto& m : machine_info) {
-			// If SERVER_KNOBS->TR_FLAG_REMOVE_MT_WITH_MOST_TEAMS is false,
-			// The desired machine team number is not the same with the desired server team number
-			// in notEnoughTeamsForAServer() below, because the machineTeamRemover() does not
-			// remove a machine team with the most number of machine teams.
-			if (m.second->machineTeams.size() < targetMachineTeamNumPerMachine && isMachineHealthy(m.second)) {
-				return true;
-			}
-		}
-
-		return false;
-	}
-
-	// Each server is expected to have targetTeamNumPerServer teams.
-	// Return true if there exists a server that does not have enough teams.
-	bool notEnoughTeamsForAServer() const {
-		// We build more teams than we finally want so that we can use serverTeamRemover() actor to remove the teams
-		// whose member belong to too many teams. This allows us to get a more balanced number of teams per server.
-		// We want to ensure every server has targetTeamNumPerServer teams.
-		// The numTeamsPerServerFactor is calculated as
-		// (SERVER_KNOBS->DESIRED_TEAMS_PER_SERVER + ideal_num_of_teams_per_server) / 2
-		// ideal_num_of_teams_per_server is (#teams * storageTeamSize) / #servers, which is
-		// (#servers * DESIRED_TEAMS_PER_SERVER * storageTeamSize) / #servers.
-		int targetTeamNumPerServer = (SERVER_KNOBS->DESIRED_TEAMS_PER_SERVER * (configuration.storageTeamSize + 1)) / 2;
-		ASSERT(targetTeamNumPerServer > 0);
-		for (auto& s : server_info) {
-			if (s.second->teams.size() < targetTeamNumPerServer && !server_status.get(s.first).isUnhealthy()) {
-				return true;
-			}
-		}
-
-		return false;
-	}
-
-	// Create server teams based on machine teams
-	// Before the number of machine teams reaches the threshold, build a machine team for each server team
-	// When it reaches the threshold, first try to build a server team with existing machine teams; if failed,
-	// build an extra machine team and record the event in trace
-	int addTeamsBestOf(int teamsToBuild, int desiredTeams, int maxTeams) {
-		ASSERT(teamsToBuild >= 0);
-		ASSERT_WE_THINK(machine_info.size() > 0 || server_info.size() == 0);
-		ASSERT_WE_THINK(SERVER_KNOBS->DESIRED_TEAMS_PER_SERVER >= 1 && configuration.storageTeamSize >= 1);
-
-		int addedTeams = 0;
-
-		// Exclude machine teams who have members in the wrong configuration.
-		// When we change configuration, we may have machine teams with storageTeamSize in the old configuration.
-		int healthyMachineTeamCount = getHealthyMachineTeamCount();
-		int totalMachineTeamCount = machineTeams.size();
-		int totalHealthyMachineCount = calculateHealthyMachineCount();
-
-		int desiredMachineTeams = SERVER_KNOBS->DESIRED_TEAMS_PER_SERVER * totalHealthyMachineCount;
-		int maxMachineTeams = SERVER_KNOBS->MAX_TEAMS_PER_SERVER * totalHealthyMachineCount;
-		// machineTeamsToBuild mimics how the teamsToBuild is calculated in buildTeams()
-		int machineTeamsToBuild = std::max(
-		    0, std::min(desiredMachineTeams - healthyMachineTeamCount, maxMachineTeams - totalMachineTeamCount));
-
-		{
-			TraceEvent te("BuildMachineTeams");
-			te.detail("TotalHealthyMachine", totalHealthyMachineCount)
-			    .detail("HealthyMachineTeamCount", healthyMachineTeamCount)
-			    .detail("DesiredMachineTeams", desiredMachineTeams)
-			    .detail("MaxMachineTeams", maxMachineTeams)
-			    .detail("MachineTeamsToBuild", machineTeamsToBuild);
-			// Pre-build all machine teams until we have the desired number of machine teams
-			if (machineTeamsToBuild > 0 || notEnoughMachineTeamsForAMachine()) {
-				auto addedMachineTeams = addBestMachineTeams(machineTeamsToBuild);
-				te.detail("MachineTeamsAdded", addedMachineTeams);
-			}
-		}
-
-		while (addedTeams < teamsToBuild || notEnoughTeamsForAServer()) {
-			// Step 1: Create 1 best machine team
-			std::vector<UID> bestServerTeam;
-			int bestScore = std::numeric_limits<int>::max();
-			int maxAttempts = SERVER_KNOBS->BEST_OF_AMT; // BEST_OF_AMT = 4
-			bool earlyQuitBuild = false;
-			for (int i = 0; i < maxAttempts && i < 100; ++i) {
-				// Step 2: Choose 1 least used server and then choose 1 least used machine team from the server
-				Reference<TCServerInfo> chosenServer = findOneLeastUsedServer();
-				if (!chosenServer.isValid()) {
-					TraceEvent(SevWarn, "NoValidServer").detail("Primary", primary);
-					earlyQuitBuild = true;
-					break;
-				}
-				// Note: To avoid creating correlation of picked machine teams, we simply choose a random machine team
-				// instead of choosing the least used machine team.
-				// The correlation happens, for example, when we add two new machines, we may always choose the machine
-				// team with these two new machines because they are typically less used.
-				Reference<TCMachineTeamInfo> chosenMachineTeam = findOneRandomMachineTeam(*chosenServer);
-
-				if (!chosenMachineTeam.isValid()) {
-					// We may face the situation that temporarily we have no healthy machine.
-					TraceEvent(SevWarn, "MachineTeamNotFound")
-					    .detail("Primary", primary)
-					    .detail("MachineTeams", machineTeams.size());
-					continue; // try randomly to find another least used server
-				}
-
-				// From here, chosenMachineTeam must have a healthy server team
-				// Step 3: Randomly pick 1 server from each machine in the chosen machine team to form a server team
-				std::vector<UID> serverTeam;
-				int chosenServerCount = 0;
-				for (auto& machine : chosenMachineTeam->machines) {
-					UID serverID;
-					if (machine == chosenServer->machine) {
-						serverID = chosenServer->id;
-						++chosenServerCount;
-					} else {
-						std::vector<Reference<TCServerInfo>> healthyProcesses;
-						for (auto it : machine->serversOnMachine) {
-							if (!server_status.get(it->id).isUnhealthy()) {
-								healthyProcesses.push_back(it);
-							}
-						}
-						serverID = deterministicRandom()->randomChoice(healthyProcesses)->id;
-					}
-					serverTeam.push_back(serverID);
-				}
-
-				ASSERT(chosenServerCount == 1); // chosenServer should be used exactly once
-				ASSERT(serverTeam.size() == configuration.storageTeamSize);
-
-				std::sort(serverTeam.begin(), serverTeam.end());
-				int overlap = overlappingMembers(serverTeam);
-				if (overlap == serverTeam.size()) {
-					maxAttempts += 1;
-					continue;
-				}
-
-				// Pick the server team with smallest score in all attempts
-				// If we use different metric here, DD may oscillate infinitely in creating and removing teams.
-				// SOMEDAY: Improve the code efficiency by using reservoir algorithm
-				int score = SERVER_KNOBS->DD_OVERLAP_PENALTY * overlap;
-				for (auto& server : serverTeam) {
-					score += server_info[server]->teams.size();
-				}
-				TraceEvent(SevDebug, "BuildServerTeams")
-				    .detail("Score", score)
-				    .detail("BestScore", bestScore)
-				    .detail("TeamSize", serverTeam.size())
-				    .detail("StorageTeamSize", configuration.storageTeamSize);
-				if (score < bestScore) {
-					bestScore = score;
-					bestServerTeam = serverTeam;
-				}
-			}
-
-			if (earlyQuitBuild) {
-				break;
-			}
-			if (bestServerTeam.size() != configuration.storageTeamSize) {
-				// Not find any team and will unlikely find a team
-				lastBuildTeamsFailed = true;
-				break;
-			}
-
-			// Step 4: Add the server team
-			addTeam(bestServerTeam.begin(), bestServerTeam.end(), false);
-			addedTeams++;
-		}
-
-		healthyMachineTeamCount = getHealthyMachineTeamCount();
-
-		std::pair<uint64_t, uint64_t> minMaxTeamsOnServer = calculateMinMaxServerTeamsOnServer();
-		std::pair<uint64_t, uint64_t> minMaxMachineTeamsOnMachine = calculateMinMaxMachineTeamsOnMachine();
-
-		TraceEvent("TeamCollectionInfo", distributorId)
-		    .detail("Primary", primary)
-		    .detail("AddedTeams", addedTeams)
-		    .detail("TeamsToBuild", teamsToBuild)
-		    .detail("CurrentServerTeams", teams.size())
-		    .detail("DesiredTeams", desiredTeams)
-		    .detail("MaxTeams", maxTeams)
-		    .detail("StorageTeamSize", configuration.storageTeamSize)
-		    .detail("CurrentMachineTeams", machineTeams.size())
-		    .detail("CurrentHealthyMachineTeams", healthyMachineTeamCount)
-		    .detail("DesiredMachineTeams", desiredMachineTeams)
-		    .detail("MaxMachineTeams", maxMachineTeams)
-		    .detail("TotalHealthyMachines", totalHealthyMachineCount)
-		    .detail("MinTeamsOnServer", minMaxTeamsOnServer.first)
-		    .detail("MaxTeamsOnServer", minMaxTeamsOnServer.second)
-		    .detail("MinMachineTeamsOnMachine", minMaxMachineTeamsOnMachine.first)
-		    .detail("MaxMachineTeamsOnMachine", minMaxMachineTeamsOnMachine.second)
-		    .detail("DoBuildTeams", doBuildTeams)
-		    .trackLatest(teamCollectionInfoEventHolder->trackingKey);
-
-		return addedTeams;
-	}
-
-	// Check if the number of server (and machine teams) is larger than the maximum allowed number
-	void traceTeamCollectionInfo() const {
-		int totalHealthyServerCount = calculateHealthyServerCount();
-		int desiredServerTeams = SERVER_KNOBS->DESIRED_TEAMS_PER_SERVER * totalHealthyServerCount;
-		int maxServerTeams = SERVER_KNOBS->MAX_TEAMS_PER_SERVER * totalHealthyServerCount;
-
-		int totalHealthyMachineCount = calculateHealthyMachineCount();
-		int desiredMachineTeams = SERVER_KNOBS->DESIRED_TEAMS_PER_SERVER * totalHealthyMachineCount;
-		int maxMachineTeams = SERVER_KNOBS->MAX_TEAMS_PER_SERVER * totalHealthyMachineCount;
-		int healthyMachineTeamCount = getHealthyMachineTeamCount();
-
-		std::pair<uint64_t, uint64_t> minMaxTeamsOnServer = calculateMinMaxServerTeamsOnServer();
-		std::pair<uint64_t, uint64_t> minMaxMachineTeamsOnMachine = calculateMinMaxMachineTeamsOnMachine();
-
-		TraceEvent("TeamCollectionInfo", distributorId)
-		    .detail("Primary", primary)
-		    .detail("AddedTeams", 0)
-		    .detail("TeamsToBuild", 0)
-		    .detail("CurrentServerTeams", teams.size())
-		    .detail("DesiredTeams", desiredServerTeams)
-		    .detail("MaxTeams", maxServerTeams)
-		    .detail("StorageTeamSize", configuration.storageTeamSize)
-		    .detail("CurrentMachineTeams", machineTeams.size())
-		    .detail("CurrentHealthyMachineTeams", healthyMachineTeamCount)
-		    .detail("DesiredMachineTeams", desiredMachineTeams)
-		    .detail("MaxMachineTeams", maxMachineTeams)
-		    .detail("TotalHealthyMachines", totalHealthyMachineCount)
-		    .detail("MinTeamsOnServer", minMaxTeamsOnServer.first)
-		    .detail("MaxTeamsOnServer", minMaxTeamsOnServer.second)
-		    .detail("MinMachineTeamsOnMachine", minMaxMachineTeamsOnMachine.first)
-		    .detail("MaxMachineTeamsOnMachine", minMaxMachineTeamsOnMachine.second)
-		    .detail("DoBuildTeams", doBuildTeams)
-		    .trackLatest(teamCollectionInfoEventHolder->trackingKey);
-
-		// Advance time so that we will not have multiple TeamCollectionInfo at the same time, otherwise
-		// simulation test will randomly pick one TeamCollectionInfo trace, which could be the one before build teams
-		// wait(delay(0.01));
-
-		// Debug purpose
-		// if (healthyMachineTeamCount > desiredMachineTeams || machineTeams.size() > maxMachineTeams) {
-		// 	// When the number of machine teams is over the limit, print out the current team info.
-		// 	traceAllInfo(true);
-		// }
-	}
-
-	// Use the current set of known processes (from server_info) to compute an optimized set of storage server teams.
-	// The following are guarantees of the process:
-	//   - Each newly-built team will meet the replication policy
-	//   - All newly-built teams will have exactly teamSize machines
-	//
-	// buildTeams() only ever adds teams to the list of teams. Teams are only removed from the list when all data has
-	// been removed.
-	//
-	// buildTeams will not count teams larger than teamSize against the desired teams.
-	ACTOR static Future<Void> buildTeams(DDTeamCollection* self) {
-		state int desiredTeams;
-		state int serverCount = 0;
-		state int uniqueMachines = 0;
-		state std::set<Optional<Standalone<StringRef>>> machines;
-
-		// wait to see whether restartTeamBuilder is triggered
-		wait(delay(0, g_network->getCurrentTask()));
-		// make team builder don't build team during the interval between excluding the wiggled process and recruited a
-		// new SS to avoid redundant teams
-		while (self->pauseWiggle && !self->pauseWiggle->get() && self->waitUntilRecruited.get()) {
-			choose {
-				when(wait(self->waitUntilRecruited.onChange() || self->pauseWiggle->onChange())) {}
-				when(wait(delay(SERVER_KNOBS->PERPETUAL_WIGGLE_DELAY, g_network->getCurrentTask()))) { break; }
-			}
-		}
-
-		for (auto i = self->server_info.begin(); i != self->server_info.end(); ++i) {
-			if (!self->server_status.get(i->first).isUnhealthy()) {
-				++serverCount;
-				LocalityData& serverLocation = i->second->lastKnownInterface.locality;
-				machines.insert(serverLocation.zoneId());
-			}
-		}
-		uniqueMachines = machines.size();
-		TraceEvent("BuildTeams", self->distributorId)
-		    .detail("ServerCount", self->server_info.size())
-		    .detail("UniqueMachines", uniqueMachines)
-		    .detail("Primary", self->primary)
-		    .detail("StorageTeamSize", self->configuration.storageTeamSize);
-
-		// If there are too few machines to even build teams or there are too few represented datacenters, build no new
-		// teams
-		if (uniqueMachines >= self->configuration.storageTeamSize) {
-			desiredTeams = SERVER_KNOBS->DESIRED_TEAMS_PER_SERVER * serverCount;
-			int maxTeams = SERVER_KNOBS->MAX_TEAMS_PER_SERVER * serverCount;
-
-			// Exclude teams who have members in the wrong configuration, since we don't want these teams
-			int teamCount = 0;
-			int totalTeamCount = 0;
-			int wigglingTeams = 0;
-			for (int i = 0; i < self->teams.size(); ++i) {
-				if (!self->teams[i]->isWrongConfiguration()) {
-					if (self->teams[i]->isHealthy()) {
-						teamCount++;
-					}
-					totalTeamCount++;
-				}
-				if (self->teams[i]->getPriority() == SERVER_KNOBS->PRIORITY_PERPETUAL_STORAGE_WIGGLE) {
-					wigglingTeams++;
-				}
-			}
-
-			// teamsToBuild is calculated such that we will not build too many teams in the situation
-			// when all (or most of) teams become unhealthy temporarily and then healthy again
-			state int teamsToBuild;
-			teamsToBuild = std::max(0, std::min(desiredTeams - teamCount, maxTeams - totalTeamCount));
-
-			TraceEvent("BuildTeamsBegin", self->distributorId)
-			    .detail("TeamsToBuild", teamsToBuild)
-			    .detail("DesiredTeams", desiredTeams)
-			    .detail("MaxTeams", maxTeams)
-			    .detail("BadServerTeams", self->badTeams.size())
-			    .detail("PerpetualWigglingTeams", wigglingTeams)
-			    .detail("UniqueMachines", uniqueMachines)
-			    .detail("TeamSize", self->configuration.storageTeamSize)
-			    .detail("Servers", serverCount)
-			    .detail("CurrentTrackedServerTeams", self->teams.size())
-			    .detail("HealthyTeamCount", teamCount)
-			    .detail("TotalTeamCount", totalTeamCount)
-			    .detail("MachineTeamCount", self->machineTeams.size())
-			    .detail("MachineCount", self->machine_info.size())
-			    .detail("DesiredTeamsPerServer", SERVER_KNOBS->DESIRED_TEAMS_PER_SERVER);
-
-			self->lastBuildTeamsFailed = false;
-			if (teamsToBuild > 0 || self->notEnoughTeamsForAServer()) {
-				state std::vector<std::vector<UID>> builtTeams;
-
-				// addTeamsBestOf() will not add more teams than needed.
-				// If the team number is more than the desired, the extra teams are added in the code path when
-				// a team is added as an initial team
-				int addedTeams = self->addTeamsBestOf(teamsToBuild, desiredTeams, maxTeams);
-
-				if (addedTeams <= 0 && self->teams.size() == 0) {
-					TraceEvent(SevWarn, "NoTeamAfterBuildTeam", self->distributorId)
-					    .detail("ServerTeamNum", self->teams.size())
-					    .detail("Debug", "Check information below");
-					// Debug: set true for traceAllInfo() to print out more information
-					self->traceAllInfo();
-				}
-			} else {
-				int totalHealthyMachineCount = self->calculateHealthyMachineCount();
-
-				int desiredMachineTeams = SERVER_KNOBS->DESIRED_TEAMS_PER_SERVER * totalHealthyMachineCount;
-				int maxMachineTeams = SERVER_KNOBS->MAX_TEAMS_PER_SERVER * totalHealthyMachineCount;
-				int healthyMachineTeamCount = self->getHealthyMachineTeamCount();
-
-				std::pair<uint64_t, uint64_t> minMaxTeamsOnServer = self->calculateMinMaxServerTeamsOnServer();
-				std::pair<uint64_t, uint64_t> minMaxMachineTeamsOnMachine =
-				    self->calculateMinMaxMachineTeamsOnMachine();
-
-				TraceEvent("TeamCollectionInfo", self->distributorId)
-				    .detail("Primary", self->primary)
-				    .detail("AddedTeams", 0)
-				    .detail("TeamsToBuild", teamsToBuild)
-				    .detail("CurrentServerTeams", self->teams.size())
-				    .detail("DesiredTeams", desiredTeams)
-				    .detail("MaxTeams", maxTeams)
-				    .detail("StorageTeamSize", self->configuration.storageTeamSize)
-				    .detail("CurrentMachineTeams", self->machineTeams.size())
-				    .detail("CurrentHealthyMachineTeams", healthyMachineTeamCount)
-				    .detail("DesiredMachineTeams", desiredMachineTeams)
-				    .detail("MaxMachineTeams", maxMachineTeams)
-				    .detail("TotalHealthyMachines", totalHealthyMachineCount)
-				    .detail("MinTeamsOnServer", minMaxTeamsOnServer.first)
-				    .detail("MaxTeamsOnServer", minMaxTeamsOnServer.second)
-				    .detail("MinMachineTeamsOnMachine", minMaxMachineTeamsOnMachine.first)
-				    .detail("MaxMachineTeamsOnMachine", minMaxMachineTeamsOnMachine.second)
-				    .detail("DoBuildTeams", self->doBuildTeams)
-				    .trackLatest(self->teamCollectionInfoEventHolder->trackingKey);
-			}
-		} else {
-			self->lastBuildTeamsFailed = true;
-		}
-
-		self->evaluateTeamQuality();
-
-		// Building teams can cause servers to become undesired, which can make teams unhealthy.
-		// Let all of these changes get worked out before responding to the get team request
-		wait(delay(0, TaskPriority::DataDistributionLaunch));
-
-		return Void();
-	}
-
-	void noHealthyTeams() const {
-		std::set<UID> desiredServerSet;
-		std::string desc;
-		for (auto i = server_info.begin(); i != server_info.end(); ++i) {
-			ASSERT(i->first == i->second->id);
-			if (!server_status.get(i->first).isFailed) {
-				desiredServerSet.insert(i->first);
-				desc += i->first.shortString() + " (" + i->second->lastKnownInterface.toString() + "), ";
-			}
-		}
-
-		TraceEvent(SevWarn, "NoHealthyTeams", distributorId)
-		    .detail("CurrentServerTeamCount", teams.size())
-		    .detail("ServerCount", server_info.size())
-		    .detail("NonFailedServerCount", desiredServerSet.size());
-	}
-
-	bool shouldHandleServer(const StorageServerInterface& newServer) const {
-		return (includedDCs.empty() ||
-		        std::find(includedDCs.begin(), includedDCs.end(), newServer.locality.dcId()) != includedDCs.end() ||
-		        (otherTrackedDCs.present() &&
-		         std::find(otherTrackedDCs.get().begin(), otherTrackedDCs.get().end(), newServer.locality.dcId()) ==
-		             otherTrackedDCs.get().end()));
-	}
-
-	void addServer(StorageServerInterface newServer,
-	               ProcessClass processClass,
-	               Promise<Void> errorOut,
-	               Version addedVersion,
-	               const DDEnabledState* ddEnabledState) {
-		if (!shouldHandleServer(newServer)) {
-			return;
-		}
-
-		if (!newServer.isTss()) {
-			allServers.push_back(newServer.id());
-		}
-
-		TraceEvent(newServer.isTss() ? "AddedTSS" : "AddedStorageServer", distributorId)
-		    .detail("ServerID", newServer.id())
-		    .detail("ProcessID", newServer.locality.processId())
-		    .detail("ProcessClass", processClass.toString())
-		    .detail("WaitFailureToken", newServer.waitFailure.getEndpoint().token)
-		    .detail("Address", newServer.waitFailure.getEndpoint().getPrimaryAddress());
-
-		auto& r = server_and_tss_info[newServer.id()] = makeReference<TCServerInfo>(
-		    newServer,
-		    this,
-		    processClass,
-		    includedDCs.empty() ||
-		        std::find(includedDCs.begin(), includedDCs.end(), newServer.locality.dcId()) != includedDCs.end(),
-		    storageServerSet,
-		    addedVersion);
-
-		if (newServer.isTss()) {
-			tss_info_by_pair[newServer.tssPairID.get()] = r;
-
-			if (server_info.count(newServer.tssPairID.get())) {
-				r->onTSSPairRemoved = server_info[newServer.tssPairID.get()]->onRemoved;
-			}
-		} else {
-			server_info[newServer.id()] = r;
-			// Establish the relation between server and machine
-			checkAndCreateMachine(r);
-		}
-
-		r->tracker =
-		    storageServerTracker(this, cx, r.getPtr(), errorOut, addedVersion, ddEnabledState, newServer.isTss());
-
-		if (!newServer.isTss()) {
-			// link and wake up tss' tracker so it knows when this server gets removed
-			if (tss_info_by_pair.count(newServer.id())) {
-				tss_info_by_pair[newServer.id()]->onTSSPairRemoved = r->onRemoved;
-				if (tss_info_by_pair[newServer.id()]->wakeUpTracker.canBeSet()) {
-					auto p = tss_info_by_pair[newServer.id()]->wakeUpTracker;
-					// This callback could delete tss_info_by_pair[newServer.id()], so use a copy
-					p.send(Void());
-				}
-			}
-
-			doBuildTeams = true; // Adding a new server triggers to build new teams
-			restartTeamBuilder.trigger();
-		}
-	}
-
-	bool removeTeam(Reference<TCTeamInfo> team) {
-		TraceEvent("RemovedServerTeam", distributorId).detail("Team", team->getDesc());
-		bool found = false;
-		for (int t = 0; t < teams.size(); t++) {
-			if (teams[t] == team) {
-				teams[t--] = teams.back();
-				teams.pop_back();
-				found = true;
-				break;
-			}
-		}
-
-		for (const auto& server : team->getServers()) {
-			for (int t = 0; t < server->teams.size(); t++) {
-				if (server->teams[t] == team) {
-					ASSERT(found);
-					server->teams[t--] = server->teams.back();
-					server->teams.pop_back();
-					break; // The teams on a server should never duplicate
-				}
-			}
-		}
-
-		// Remove the team from its machine team
-		bool foundInMachineTeam = false;
-		for (int t = 0; t < team->machineTeam->serverTeams.size(); ++t) {
-			if (team->machineTeam->serverTeams[t] == team) {
-				team->machineTeam->serverTeams[t--] = team->machineTeam->serverTeams.back();
-				team->machineTeam->serverTeams.pop_back();
-				foundInMachineTeam = true;
-				break; // The same team is added to the serverTeams only once
-			}
-		}
-
-		ASSERT_WE_THINK(foundInMachineTeam);
-		team->tracker.cancel();
-		if (g_network->isSimulated()) {
-			// Update server team information for consistency check in simulation
-			traceTeamCollectionInfo();
-		}
-		return found;
-	}
-
-	// Check if the server belongs to a machine; if not, create the machine.
-	// Establish the two-direction link between server and machine
-	Reference<TCMachineInfo> checkAndCreateMachine(Reference<TCServerInfo> server) {
-		ASSERT(server.isValid() && server_info.find(server->id) != server_info.end());
-		auto& locality = server->lastKnownInterface.locality;
-		Standalone<StringRef> machine_id = locality.zoneId().get(); // locality to machine_id with std::string type
-
-		Reference<TCMachineInfo> machineInfo;
-		if (machine_info.find(machine_id) == machine_info.end()) {
-			// uid is the first storage server process on the machine
-			TEST(true); // First storage server in process on the machine
-			// For each machine, store the first server's localityEntry into machineInfo for later use.
-			LocalityEntry localityEntry = machineLocalityMap.add(locality, &server->id);
-			machineInfo = makeReference<TCMachineInfo>(server, localityEntry);
-			machine_info.insert(std::make_pair(machine_id, machineInfo));
-		} else {
-			machineInfo = machine_info.find(machine_id)->second;
-			machineInfo->serversOnMachine.push_back(server);
-		}
-		server->machine = machineInfo;
-
-		return machineInfo;
-	}
-
-	// Check if the serverTeam belongs to a machine team; If not, create the machine team
-	// Note: This function may make the machine team number larger than the desired machine team number
-	Reference<TCMachineTeamInfo> checkAndCreateMachineTeam(Reference<TCTeamInfo> serverTeam) {
-		std::vector<Standalone<StringRef>> machineIDs;
-		for (auto& server : serverTeam->getServers()) {
-			Reference<TCMachineInfo> machine = server->machine;
-			machineIDs.push_back(machine->machineID);
-		}
-
-		std::sort(machineIDs.begin(), machineIDs.end());
-		Reference<TCMachineTeamInfo> machineTeam = findMachineTeam(machineIDs);
-		if (!machineTeam.isValid()) { // Create the machine team if it does not exist
-			machineTeam = addMachineTeam(machineIDs.begin(), machineIDs.end());
-		}
-
-		machineTeam->serverTeams.push_back(serverTeam);
-
-		return machineTeam;
-	}
-
-	// Remove the removedMachineInfo machine and any related machine team
-	void removeMachine(Reference<TCMachineInfo> removedMachineInfo) {
-		// Find machines that share teams with the removed machine
-		std::set<Standalone<StringRef>> machinesWithAjoiningTeams;
-		for (auto& machineTeam : removedMachineInfo->machineTeams) {
-			machinesWithAjoiningTeams.insert(machineTeam->machineIDs.begin(), machineTeam->machineIDs.end());
-		}
-		machinesWithAjoiningTeams.erase(removedMachineInfo->machineID);
-		// For each machine in a machine team with the removed machine,
-		// erase shared machine teams from the list of teams.
-		for (auto it = machinesWithAjoiningTeams.begin(); it != machinesWithAjoiningTeams.end(); ++it) {
-			auto& machineTeams = machine_info[*it]->machineTeams;
-			for (int t = 0; t < machineTeams.size(); t++) {
-				auto& machineTeam = machineTeams[t];
-				if (std::count(machineTeam->machineIDs.begin(),
-				               machineTeam->machineIDs.end(),
-				               removedMachineInfo->machineID)) {
-					machineTeams[t--] = machineTeams.back();
-					machineTeams.pop_back();
-				}
-			}
-		}
-		removedMachineInfo->machineTeams.clear();
-
-		// Remove global machine team that includes removedMachineInfo
-		for (int t = 0; t < machineTeams.size(); t++) {
-			auto& machineTeam = machineTeams[t];
-			if (std::count(
-			        machineTeam->machineIDs.begin(), machineTeam->machineIDs.end(), removedMachineInfo->machineID)) {
-				removeMachineTeam(machineTeam);
-				// removeMachineTeam will swap the last team in machineTeams vector into [t];
-				// t-- to avoid skipping the element
-				t--;
-			}
-		}
-
-		// Remove removedMachineInfo from machine's global info
-		machine_info.erase(removedMachineInfo->machineID);
-		TraceEvent("MachineLocalityMapUpdate").detail("MachineUIDRemoved", removedMachineInfo->machineID.toString());
-
-		// We do not update macineLocalityMap when a machine is removed because we will do so when we use it in
-		// addBestMachineTeams()
-		// rebuildMachineLocalityMap();
-	}
-
-	// Invariant: Remove a machine team only when the server teams on it has been removed
-	// We never actively remove a machine team.
-	// A machine team is removed when a machine is removed,
-	// which is caused by the event when all servers on the machine is removed.
-	// NOTE: When this function is called in the loop of iterating machineTeams, make sure NOT increase the index
-	// in the next iteration of the loop. Otherwise, you may miss checking some elements in machineTeams
-	bool removeMachineTeam(Reference<TCMachineTeamInfo> targetMT) {
-		bool foundMachineTeam = false;
-		for (int i = 0; i < machineTeams.size(); i++) {
-			Reference<TCMachineTeamInfo> mt = machineTeams[i];
-			if (mt->machineIDs == targetMT->machineIDs) {
-				machineTeams[i--] = machineTeams.back();
-				machineTeams.pop_back();
-				foundMachineTeam = true;
-				break;
-			}
-		}
-		// Remove machine team on each machine
-		for (auto& machine : targetMT->machines) {
-			for (int i = 0; i < machine->machineTeams.size(); ++i) {
-				if (machine->machineTeams[i]->machineIDs == targetMT->machineIDs) {
-					machine->machineTeams[i--] = machine->machineTeams.back();
-					machine->machineTeams.pop_back();
-					break; // The machineTeams on a machine should never duplicate
-				}
-			}
-		}
-
-		return foundMachineTeam;
-	}
-
-	void removeTSS(UID removedServer) {
-		// much simpler than remove server. tss isn't in any teams, so just remove it from data structures
-		TraceEvent("RemovedTSS", distributorId).detail("ServerID", removedServer);
-		Reference<TCServerInfo> removedServerInfo = server_and_tss_info[removedServer];
-
-		tss_info_by_pair.erase(removedServerInfo->lastKnownInterface.tssPairID.get());
-		server_and_tss_info.erase(removedServer);
-
-		server_status.clear(removedServer);
-	}
-
-	void removeServer(UID removedServer) {
-		TraceEvent("RemovedStorageServer", distributorId).detail("ServerID", removedServer);
-
-		// ASSERT( !shardsAffectedByTeamFailure->getServersForTeam( t ) for all t in teams that contain removedServer )
-		Reference<TCServerInfo> removedServerInfo = server_info[removedServer];
-		// Step: Remove TCServerInfo from storageWiggler
-		storageWiggler->removeServer(removedServer);
-
-		// Step: Remove server team that relate to removedServer
-		// Find all servers with which the removedServer shares teams
-		std::set<UID> serversWithAjoiningTeams;
-		auto& sharedTeams = removedServerInfo->teams;
-		for (int i = 0; i < sharedTeams.size(); ++i) {
-			auto& teamIds = sharedTeams[i]->getServerIDs();
-			serversWithAjoiningTeams.insert(teamIds.begin(), teamIds.end());
-		}
-		serversWithAjoiningTeams.erase(removedServer);
-
-		// For each server in a team with the removedServer, erase shared teams from the list of teams in that other
-		// server
-		for (auto it = serversWithAjoiningTeams.begin(); it != serversWithAjoiningTeams.end(); ++it) {
-			auto& serverTeams = server_info[*it]->teams;
-			for (int t = 0; t < serverTeams.size(); t++) {
-				auto& serverIds = serverTeams[t]->getServerIDs();
-				if (std::count(serverIds.begin(), serverIds.end(), removedServer)) {
-					serverTeams[t--] = serverTeams.back();
-					serverTeams.pop_back();
-				}
-			}
-		}
-
-		// Step: Remove all teams that contain removedServer
-		// SOMEDAY: can we avoid walking through all teams, since we have an index of teams in which removedServer
-		// participated
-		int removedCount = 0;
-		for (int t = 0; t < teams.size(); t++) {
-			if (std::count(teams[t]->getServerIDs().begin(), teams[t]->getServerIDs().end(), removedServer)) {
-				TraceEvent("ServerTeamRemoved")
-				    .detail("Primary", primary)
-				    .detail("TeamServerIDs", teams[t]->getServerIDsStr())
-				    .detail("TeamID", teams[t]->getTeamID());
-				// removeTeam also needs to remove the team from the machine team info.
-				removeTeam(teams[t]);
-				t--;
-				removedCount++;
-			}
-		}
-
-		if (removedCount == 0) {
-			TraceEvent(SevInfo, "NoTeamsRemovedWhenServerRemoved")
-			    .detail("Primary", primary)
-			    .detail("Debug", "ThisShouldRarelyHappen_CheckInfoBelow");
-		}
-
-		for (int t = 0; t < badTeams.size(); t++) {
-			if (std::count(badTeams[t]->getServerIDs().begin(), badTeams[t]->getServerIDs().end(), removedServer)) {
-				badTeams[t]->tracker.cancel();
-				badTeams[t--] = badTeams.back();
-				badTeams.pop_back();
-			}
-		}
-
-		// Step: Remove machine info related to removedServer
-		// Remove the server from its machine
-		Reference<TCMachineInfo> removedMachineInfo = removedServerInfo->machine;
-		for (int i = 0; i < removedMachineInfo->serversOnMachine.size(); ++i) {
-			if (removedMachineInfo->serversOnMachine[i] == removedServerInfo) {
-				// Safe even when removedServerInfo is the last one
-				removedMachineInfo->serversOnMachine[i--] = removedMachineInfo->serversOnMachine.back();
-				removedMachineInfo->serversOnMachine.pop_back();
-				break;
-			}
-		}
-		// Remove machine if no server on it
-		// Note: Remove machine (and machine team) after server teams have been removed, because
-		// we remove a machine team only when the server teams on it have been removed
-		if (removedMachineInfo->serversOnMachine.size() == 0) {
-			removeMachine(removedMachineInfo);
-		}
-
-		// If the machine uses removedServer's locality and the machine still has servers, the the machine's
-		// representative server will be updated when it is used in addBestMachineTeams()
-		// Note that since we do not rebuildMachineLocalityMap() here, the machineLocalityMap can be stale.
-		// This is ok as long as we do not arbitrarily validate if machine team satisfies replication policy.
-
-		if (server_info[removedServer]->wrongStoreTypeToRemove.get()) {
-			if (wrongStoreTypeRemover.isReady()) {
-				wrongStoreTypeRemover = removeWrongStoreType(this);
-				addActor.send(wrongStoreTypeRemover);
-			}
-		}
-
-		// Step: Remove removedServer from server's global data
-		for (int s = 0; s < allServers.size(); s++) {
-			if (allServers[s] == removedServer) {
-				allServers[s--] = allServers.back();
-				allServers.pop_back();
-			}
-		}
-		server_info.erase(removedServer);
-		server_and_tss_info.erase(removedServer);
-
-		if (server_status.get(removedServer).initialized && server_status.get(removedServer).isUnhealthy()) {
-			unhealthyServers--;
-		}
-		server_status.clear(removedServer);
-
-		// FIXME: add remove support to localitySet so we do not have to recreate it
-		resetLocalitySet();
-
-		doBuildTeams = true;
-		restartTeamBuilder.trigger();
-
-		TraceEvent("DataDistributionTeamCollectionUpdate", distributorId)
-		    .detail("ServerTeams", teams.size())
-		    .detail("BadServerTeams", badTeams.size())
-		    .detail("Servers", allServers.size())
-		    .detail("Machines", machine_info.size())
-		    .detail("MachineTeams", machineTeams.size())
-		    .detail("DesiredTeamsPerServer", SERVER_KNOBS->DESIRED_TEAMS_PER_SERVER);
-	}
-
-	// Adds storage servers held on process of which the Process Id is “id” into excludeServers which prevent
-	// recruiting the wiggling storage servers and let teamTracker start to move data off the affected teams;
-	// Return a vector of futures wait for all data is moved to other teams.
-	Future<Void> excludeStorageServersForWiggle(const UID& id) {
-		Future<Void> moveFuture = Void();
-		if (this->server_info.count(id) != 0) {
-			auto& info = server_info.at(id);
-			AddressExclusion addr(info->lastKnownInterface.address().ip, info->lastKnownInterface.address().port);
-
-			// don't overwrite the value set by actor trackExcludedServer
-			bool abnormal =
-			    this->excludedServers.count(addr) && this->excludedServers.get(addr) != DDTeamCollection::Status::NONE;
-
-			if (info->lastKnownInterface.secondaryAddress().present()) {
-				AddressExclusion addr2(info->lastKnownInterface.secondaryAddress().get().ip,
-				                       info->lastKnownInterface.secondaryAddress().get().port);
-				abnormal |= this->excludedServers.count(addr2) &&
-				            this->excludedServers.get(addr2) != DDTeamCollection::Status::NONE;
-			}
-
-			if (!abnormal) {
-				this->wiggleAddresses.push_back(addr);
-				this->excludedServers.set(addr, DDTeamCollection::Status::WIGGLING);
-				moveFuture = info->onRemoved;
-				this->restartRecruiting.trigger();
-			}
-		}
-		return moveFuture;
-	}
-
-	// Include wiggled storage servers by setting their status from `WIGGLING`
-	// to `NONE`. The storage recruiter will recruit them as new storage servers
-	void includeStorageServersForWiggle() {
-		bool included = false;
-		for (auto& address : this->wiggleAddresses) {
-			if (!this->excludedServers.count(address) ||
-			    this->excludedServers.get(address) != DDTeamCollection::Status::WIGGLING) {
-				continue;
-			}
-			included = true;
-			this->excludedServers.set(address, DDTeamCollection::Status::NONE);
-		}
-		this->wiggleAddresses.clear();
-		if (included) {
-			this->restartRecruiting.trigger();
-		}
-	}
-};
-
 // add server to wiggling queue
 void StorageWiggler::addServer(const UID& serverId, const StorageMetadataType& metadata) {
 	// std::cout << "size: " << pq_handles.size() << " add " << serverId.toString() << " DC: "<< teamCollection->primary
@@ -3053,121 +329,6 @@
 	return StorageWiggleMetrics::runSetTransaction(teamCollection->cx, teamCollection->primary, metrics);
 }
 
-TCServerInfo::~TCServerInfo() {
-	if (collection && ssVersionTooFarBehind.get() && !lastKnownInterface.isTss()) {
-		collection->removeLaggingStorageServer(lastKnownInterface.locality.zoneId().get());
-	}
-}
-
-ACTOR Future<Void> updateServerMetrics(TCServerInfo* server) {
-	state StorageServerInterface ssi = server->lastKnownInterface;
-	state Future<ErrorOr<GetStorageMetricsReply>> metricsRequest =
-	    ssi.getStorageMetrics.tryGetReply(GetStorageMetricsRequest(), TaskPriority::DataDistributionLaunch);
-	state Future<Void> resetRequest = Never();
-	state Future<std::pair<StorageServerInterface, ProcessClass>> interfaceChanged(server->onInterfaceChanged);
-	state Future<Void> serverRemoved(server->onRemoved);
-
-	loop {
-		choose {
-			when(ErrorOr<GetStorageMetricsReply> rep = wait(metricsRequest)) {
-				if (rep.present()) {
-					server->serverMetrics = rep;
-					if (server->updated.canBeSet()) {
-						server->updated.send(Void());
-					}
-					break;
-				}
-				metricsRequest = Never();
-				resetRequest = delay(SERVER_KNOBS->METRIC_DELAY, TaskPriority::DataDistributionLaunch);
-			}
-			when(std::pair<StorageServerInterface, ProcessClass> _ssi = wait(interfaceChanged)) {
-				ssi = _ssi.first;
-				interfaceChanged = server->onInterfaceChanged;
-				resetRequest = Void();
-			}
-			when(wait(serverRemoved)) { return Void(); }
-			when(wait(resetRequest)) { // To prevent a tight spin loop
-				if (IFailureMonitor::failureMonitor().getState(ssi.getStorageMetrics.getEndpoint()).isFailed()) {
-					resetRequest = IFailureMonitor::failureMonitor().onStateEqual(ssi.getStorageMetrics.getEndpoint(),
-					                                                              FailureStatus(false));
-				} else {
-					resetRequest = Never();
-					metricsRequest = ssi.getStorageMetrics.tryGetReply(GetStorageMetricsRequest(),
-					                                                   TaskPriority::DataDistributionLaunch);
-				}
-			}
-		}
-	}
-
-	if (server->serverMetrics.get().lastUpdate < now() - SERVER_KNOBS->DD_SS_STUCK_TIME_LIMIT) {
-		if (server->ssVersionTooFarBehind.get() == false) {
-			TraceEvent("StorageServerStuck", server->collection->distributorId)
-			    .detail("ServerId", server->id.toString())
-			    .detail("LastUpdate", server->serverMetrics.get().lastUpdate);
-			server->ssVersionTooFarBehind.set(true);
-			server->collection->addLaggingStorageServer(server->lastKnownInterface.locality.zoneId().get());
-		}
-	} else if (server->serverMetrics.get().versionLag > SERVER_KNOBS->DD_SS_FAILURE_VERSIONLAG) {
-		if (server->ssVersionTooFarBehind.get() == false) {
-			TraceEvent(SevWarn, "SSVersionDiffLarge", server->collection->distributorId)
-			    .detail("ServerId", server->id.toString())
-			    .detail("VersionLag", server->serverMetrics.get().versionLag);
-			server->ssVersionTooFarBehind.set(true);
-			server->collection->addLaggingStorageServer(server->lastKnownInterface.locality.zoneId().get());
-		}
-	} else if (server->serverMetrics.get().versionLag < SERVER_KNOBS->DD_SS_ALLOWED_VERSIONLAG) {
-		if (server->ssVersionTooFarBehind.get() == true) {
-			TraceEvent("SSVersionDiffNormal", server->collection->distributorId)
-			    .detail("ServerId", server->id.toString())
-			    .detail("VersionLag", server->serverMetrics.get().versionLag);
-			server->ssVersionTooFarBehind.set(false);
-			server->collection->removeLaggingStorageServer(server->lastKnownInterface.locality.zoneId().get());
-		}
-	}
-	return Void();
-}
-
-ACTOR Future<Void> updateServerMetrics(Reference<TCServerInfo> server) {
-	wait(updateServerMetrics(server.getPtr()));
-	return Void();
-}
-
-// NOTE: this actor returns when the cluster is healthy and stable (no server is expected to be removed in a period)
-// processingWiggle and processingUnhealthy indicate that some servers are going to be removed.
-ACTOR Future<Void> waitUntilHealthy(DDTeamCollection* self, double extraDelay = 0, bool waitWiggle = false) {
-	state int waitCount = 0;
-	loop {
-		while (self->zeroHealthyTeams->get() || self->processingUnhealthy->get() ||
-		       (waitWiggle && self->processingWiggle->get())) {
-			// processingUnhealthy: true when there exists data movement
-			// processingWiggle: true when there exists data movement because we want to wiggle a SS
-			TraceEvent("WaitUntilHealthyStalled", self->distributorId)
-			    .detail("Primary", self->primary)
-			    .detail("ZeroHealthy", self->zeroHealthyTeams->get())
-			    .detail("ProcessingUnhealthy", self->processingUnhealthy->get())
-			    .detail("ProcessingPerpetualWiggle", self->processingWiggle->get());
-			wait(self->zeroHealthyTeams->onChange() || self->processingUnhealthy->onChange() ||
-			     self->processingWiggle->onChange());
-			waitCount = 0;
-		}
-		wait(delay(SERVER_KNOBS->DD_STALL_CHECK_DELAY,
-		           TaskPriority::Low)); // After the team trackers wait on the initial failure reaction delay, they
-		                                // yield. We want to make sure every tracker has had the opportunity to send
-		                                // their relocations to the queue.
-		if (!self->zeroHealthyTeams->get() && !self->processingUnhealthy->get() &&
-		    (!waitWiggle || !self->processingWiggle->get())) {
-			if (extraDelay <= 0.01 || waitCount >= 1) {
-				// Return healthy if we do not need extraDelay or when DD are healthy in at least two consecutive check
-				return Void();
-			} else {
-				wait(delay(extraDelay, TaskPriority::Low));
-				waitCount++;
-			}
-		}
-	}
-}
-
->>>>>>> 6dc59215
 // Take a snapshot of necessary data structures from `DDTeamCollection` and print them out with yields to avoid slow
 // task on the run loop.
 ACTOR Future<Void> printSnapshotTeamsInfo(Reference<DDTeamCollection> self) {
@@ -3183,8 +344,6 @@
 	state int traceEventsPrinted = 0;
 	state std::vector<const UID*> serverIDs;
 	state double lastPrintTime = 0;
-<<<<<<< HEAD
-=======
 	state ReadYourWritesTransaction tr(self->cx);
 	loop {
 		try {
@@ -3384,2359 +543,6 @@
 			// }
 		} catch (Error& e) {
 			wait(tr.onError(e));
-		}
-	}
-}
-
-ACTOR Future<Void> removeBadTeams(DDTeamCollection* self) {
-	wait(self->initialFailureReactionDelay);
-	wait(waitUntilHealthy(self));
-	wait(self->addSubsetComplete.getFuture());
-	TraceEvent("DDRemovingBadServerTeams", self->distributorId).detail("Primary", self->primary);
-	for (auto it : self->badTeams) {
-		it->tracker.cancel();
-	}
-	self->badTeams.clear();
-	return Void();
-}
-
-bool isCorrectDC(DDTeamCollection* self, TCServerInfo* server) {
-	return (self->includedDCs.empty() ||
-	        std::find(self->includedDCs.begin(), self->includedDCs.end(), server->lastKnownInterface.locality.dcId()) !=
-	            self->includedDCs.end());
-}
-
-ACTOR Future<Void> removeWrongStoreType(DDTeamCollection* self) {
-	// Wait for storage servers to initialize its storeType
-	wait(delay(SERVER_KNOBS->DD_REMOVE_STORE_ENGINE_DELAY));
-
-	state Future<Void> fisServerRemoved = Never();
-
-	TraceEvent("WrongStoreTypeRemoverStart", self->distributorId).detail("Servers", self->server_info.size());
-	loop {
-		// Removing a server here when DD is not healthy may lead to rare failure scenarios, for example,
-		// the server with wrong storeType is shutting down while this actor marks it as to-be-removed.
-		// In addition, removing servers cause extra data movement, which should be done while a cluster is healthy
-		wait(waitUntilHealthy(self));
-
-		bool foundSSToRemove = false;
-
-		for (auto& server : self->server_info) {
-			if (!server.second->isCorrectStoreType(self->configuration.storageServerStoreType)) {
-				// Server may be removed due to failure while the wrongStoreTypeToRemove is sent to the
-				// storageServerTracker. This race may cause the server to be removed before react to
-				// wrongStoreTypeToRemove
-				if (self->configuration.storageMigrationType == StorageMigrationType::AGGRESSIVE) {
-					// if the Storage Migration type is aggressive, let DD remove SS with wrong storage type
-					server.second->wrongStoreTypeToRemove.set(true);
-				}
-				// Otherwise, wait Perpetual Wiggler to wiggle the SS with wrong storage type
-				foundSSToRemove = true;
-				TraceEvent("WrongStoreTypeRemover", self->distributorId)
-				    .detail("Server", server.first)
-				    .detail("StoreType", server.second->storeType)
-				    .detail("ConfiguredStoreType", self->configuration.storageServerStoreType);
-				break;
-			}
-		}
-
-		if (!foundSSToRemove) {
-			break;
-		}
-	}
-
-	return Void();
-}
-
-ACTOR Future<Void> machineTeamRemover(DDTeamCollection* self) {
-	state int numMachineTeamRemoved = 0;
-	loop {
-		// In case the machineTeamRemover cause problems in production, we can disable it
-		if (SERVER_KNOBS->TR_FLAG_DISABLE_MACHINE_TEAM_REMOVER) {
-			return Void(); // Directly return Void()
-		}
-
-		// To avoid removing machine teams too fast, which is unlikely happen though
-		wait(delay(SERVER_KNOBS->TR_REMOVE_MACHINE_TEAM_DELAY, TaskPriority::DataDistribution));
-
-		wait(waitUntilHealthy(self, SERVER_KNOBS->TR_REMOVE_SERVER_TEAM_EXTRA_DELAY));
-
-		// Wait for the badTeamRemover() to avoid the potential race between adding the bad team (add the team tracker)
-		// and remove bad team (cancel the team tracker).
-		wait(self->badTeamRemover);
-
-		state int healthyMachineCount = self->calculateHealthyMachineCount();
-		// Check if all machines are healthy, if not, we wait for 1 second and loop back.
-		// Eventually, all machines will become healthy.
-		if (healthyMachineCount != self->machine_info.size()) {
-			continue;
-		}
-
-		// From this point, all machine teams and server teams should be healthy, because we wait above
-		// until processingUnhealthy is done, and all machines are healthy
-
-		// Sanity check all machine teams are healthy
-		//		int currentHealthyMTCount = self->getHealthyMachineTeamCount();
-		//		if (currentHealthyMTCount != self->machineTeams.size()) {
-		//			TraceEvent(SevError, "InvalidAssumption")
-		//			    .detail("HealthyMachineCount", healthyMachineCount)
-		//			    .detail("Machines", self->machine_info.size())
-		//			    .detail("CurrentHealthyMTCount", currentHealthyMTCount)
-		//			    .detail("MachineTeams", self->machineTeams.size());
-		//			self->traceAllInfo(true);
-		//		}
-
-		// In most cases, all machine teams should be healthy teams at this point.
-		int desiredMachineTeams = SERVER_KNOBS->DESIRED_TEAMS_PER_SERVER * healthyMachineCount;
-		int totalMTCount = self->machineTeams.size();
-		// Pick the machine team to remove. After release-6.2 version,
-		// we remove the machine team with most machine teams, the same logic as serverTeamRemover
-		std::pair<Reference<TCMachineTeamInfo>, int> foundMTInfo = SERVER_KNOBS->TR_FLAG_REMOVE_MT_WITH_MOST_TEAMS
-		                                                               ? self->getMachineTeamWithMostMachineTeams()
-		                                                               : self->getMachineTeamWithLeastProcessTeams();
-
-		if (totalMTCount > desiredMachineTeams && foundMTInfo.first.isValid()) {
-			Reference<TCMachineTeamInfo> mt = foundMTInfo.first;
-			int minNumProcessTeams = foundMTInfo.second;
-			ASSERT(mt.isValid());
-
-			// Pick one process team, and mark it as a bad team
-			// Remove the machine by removing its process team one by one
-			Reference<TCTeamInfo> team;
-			int teamIndex = 0;
-			for (teamIndex = 0; teamIndex < mt->serverTeams.size(); ++teamIndex) {
-				team = mt->serverTeams[teamIndex];
-				ASSERT(team->machineTeam->machineIDs == mt->machineIDs); // Sanity check
-
-				// Check if a server will have 0 team after the team is removed
-				for (auto& s : team->getServers()) {
-					if (s->teams.size() == 0) {
-						TraceEvent(SevError, "MachineTeamRemoverTooAggressive", self->distributorId)
-						    .detail("Server", s->id)
-						    .detail("ServerTeam", team->getDesc());
-						self->traceAllInfo(true);
-					}
-				}
-
-				// The team will be marked as a bad team
-				bool foundTeam = self->removeTeam(team);
-				ASSERT(foundTeam == true);
-				// removeTeam() has side effect of swapping the last element to the current pos
-				// in the serverTeams vector in the machine team.
-				--teamIndex;
-				self->addTeam(team->getServers(), true, true);
-				TEST(true); // Removed machine team
-			}
-
-			self->doBuildTeams = true;
-
-			if (self->badTeamRemover.isReady()) {
-				self->badTeamRemover = removeBadTeams(self);
-				self->addActor.send(self->badTeamRemover);
-			}
-
-			TraceEvent("MachineTeamRemover", self->distributorId)
-			    .detail("MachineTeamIDToRemove", mt->id.shortString())
-			    .detail("MachineTeamToRemove", mt->getMachineIDsStr())
-			    .detail("NumProcessTeamsOnTheMachineTeam", minNumProcessTeams)
-			    .detail("CurrentMachineTeams", self->machineTeams.size())
-			    .detail("DesiredMachineTeams", desiredMachineTeams);
-
-			// Remove the machine team
-			bool foundRemovedMachineTeam = self->removeMachineTeam(mt);
-			// When we remove the last server team on a machine team in removeTeam(), we also remove the machine team
-			// This is needed for removeTeam() functoin.
-			// So here the removeMachineTeam() should not find the machine team
-			ASSERT(foundRemovedMachineTeam);
-			numMachineTeamRemoved++;
-		} else {
-			if (numMachineTeamRemoved > 0) {
-				// Only trace the information when we remove a machine team
-				TraceEvent("MachineTeamRemoverDone", self->distributorId)
-				    .detail("HealthyMachines", healthyMachineCount)
-				    // .detail("CurrentHealthyMachineTeams", currentHealthyMTCount)
-				    .detail("CurrentMachineTeams", self->machineTeams.size())
-				    .detail("DesiredMachineTeams", desiredMachineTeams)
-				    .detail("NumMachineTeamsRemoved", numMachineTeamRemoved);
-				self->traceTeamCollectionInfo();
-				numMachineTeamRemoved = 0; // Reset the counter to avoid keep printing the message
-			}
-		}
-	}
-}
-
-// Remove the server team whose members have the most number of process teams
-// until the total number of server teams is no larger than the desired number
-ACTOR Future<Void> serverTeamRemover(DDTeamCollection* self) {
-	state int numServerTeamRemoved = 0;
-	loop {
-		// In case the serverTeamRemover cause problems in production, we can disable it
-		if (SERVER_KNOBS->TR_FLAG_DISABLE_SERVER_TEAM_REMOVER) {
-			return Void(); // Directly return Void()
-		}
-
-		double removeServerTeamDelay = SERVER_KNOBS->TR_REMOVE_SERVER_TEAM_DELAY;
-		if (g_network->isSimulated()) {
-			// Speed up the team remover in simulation; otherwise,
-			// it may time out because we need to remove hundreds of teams
-			removeServerTeamDelay = removeServerTeamDelay / 100;
-		}
-		// To avoid removing server teams too fast, which is unlikely happen though
-		wait(delay(removeServerTeamDelay, TaskPriority::DataDistribution));
-
-		if (SERVER_KNOBS->PERPETUAL_WIGGLE_DISABLE_REMOVER && self->pauseWiggle) {
-			while (!self->pauseWiggle->get()) {
-				wait(self->pauseWiggle->onChange());
-			}
-		} else {
-			wait(waitUntilHealthy(self, SERVER_KNOBS->TR_REMOVE_SERVER_TEAM_EXTRA_DELAY));
-		}
-		// Wait for the badTeamRemover() to avoid the potential race between
-		// adding the bad team (add the team tracker) and remove bad team (cancel the team tracker).
-		wait(self->badTeamRemover);
-
-		// From this point, all server teams should be healthy, because we wait above
-		// until processingUnhealthy is done, and all machines are healthy
-		int desiredServerTeams = SERVER_KNOBS->DESIRED_TEAMS_PER_SERVER * self->server_info.size();
-		int totalSTCount = self->teams.size();
-		// Pick the server team whose members are on the most number of server teams, and mark it undesired
-		std::pair<Reference<TCTeamInfo>, int> foundSTInfo = self->getServerTeamWithMostProcessTeams();
-
-		if (totalSTCount > desiredServerTeams && foundSTInfo.first.isValid()) {
-			ASSERT(foundSTInfo.first.isValid());
-			Reference<TCTeamInfo> st = foundSTInfo.first;
-			int maxNumProcessTeams = foundSTInfo.second;
-			ASSERT(st.isValid());
-			// The team will be marked as a bad team
-			bool foundTeam = self->removeTeam(st);
-			ASSERT(foundTeam == true);
-			self->addTeam(st->getServers(), true, true);
-			TEST(true); // Marked team as a bad team
-
-			self->doBuildTeams = true;
-
-			if (self->badTeamRemover.isReady()) {
-				self->badTeamRemover = removeBadTeams(self);
-				self->addActor.send(self->badTeamRemover);
-			}
-
-			TraceEvent("ServerTeamRemover", self->distributorId)
-			    .detail("ServerTeamToRemove", st->getServerIDsStr())
-			    .detail("ServerTeamID", st->getTeamID())
-			    .detail("NumProcessTeamsOnTheServerTeam", maxNumProcessTeams)
-			    .detail("CurrentServerTeams", self->teams.size())
-			    .detail("DesiredServerTeams", desiredServerTeams);
-
-			numServerTeamRemoved++;
-		} else {
-			if (numServerTeamRemoved > 0) {
-				// Only trace the information when we remove a machine team
-				TraceEvent("ServerTeamRemoverDone", self->distributorId)
-				    .detail("CurrentServerTeams", self->teams.size())
-				    .detail("DesiredServerTeams", desiredServerTeams)
-				    .detail("NumServerTeamRemoved", numServerTeamRemoved);
-				self->traceTeamCollectionInfo();
-				numServerTeamRemoved = 0; // Reset the counter to avoid keep printing the message
-			}
-		}
-	}
-}
-
-ACTOR Future<Void> zeroServerLeftLogger_impl(DDTeamCollection* self, Reference<TCTeamInfo> team) {
-	wait(delay(SERVER_KNOBS->DD_TEAM_ZERO_SERVER_LEFT_LOG_DELAY));
-	state std::vector<KeyRange> shards = self->shardsAffectedByTeamFailure->getShardsFor(
-	    ShardsAffectedByTeamFailure::Team(team->getServerIDs(), self->primary));
-	state std::vector<Future<StorageMetrics>> sizes;
-	sizes.reserve(shards.size());
-
-	for (auto const& shard : shards) {
-		sizes.emplace_back(brokenPromiseToNever(self->getShardMetrics.getReply(GetMetricsRequest(shard))));
-		TraceEvent(SevWarnAlways, "DDShardLost", self->distributorId)
-		    .detail("ServerTeamID", team->getTeamID())
-		    .detail("ShardBegin", shard.begin)
-		    .detail("ShardEnd", shard.end);
-	}
-
-	wait(waitForAll(sizes));
-
-	int64_t bytesLost = 0;
-	for (auto const& size : sizes) {
-		bytesLost += size.get().bytes;
-	}
-
-	TraceEvent(SevWarnAlways, "DDZeroServerLeftInTeam", self->distributorId)
-	    .detail("Team", team->getDesc())
-	    .detail("TotalBytesLost", bytesLost);
-
-	return Void();
-}
-
-bool teamContainsFailedServer(DDTeamCollection* self, Reference<TCTeamInfo> team) {
-	auto ssis = team->getLastKnownServerInterfaces();
-	for (const auto& ssi : ssis) {
-		AddressExclusion addr(ssi.address().ip, ssi.address().port);
-		AddressExclusion ipaddr(ssi.address().ip);
-		if (self->excludedServers.get(addr) == DDTeamCollection::Status::FAILED ||
-		    self->excludedServers.get(ipaddr) == DDTeamCollection::Status::FAILED) {
-			return true;
-		}
-		if (ssi.secondaryAddress().present()) {
-			AddressExclusion saddr(ssi.secondaryAddress().get().ip, ssi.secondaryAddress().get().port);
-			AddressExclusion sipaddr(ssi.secondaryAddress().get().ip);
-			if (self->excludedServers.get(saddr) == DDTeamCollection::Status::FAILED ||
-			    self->excludedServers.get(sipaddr) == DDTeamCollection::Status::FAILED) {
-				return true;
-			}
-		}
-	}
-	return false;
-}
-
-// Track a team and issue RelocateShards when the level of degradation changes
-// A badTeam can be unhealthy or just a redundantTeam removed by machineTeamRemover() or serverTeamRemover()
-ACTOR Future<Void> teamTracker(DDTeamCollection* self, Reference<TCTeamInfo> team, bool badTeam, bool redundantTeam) {
-	state int lastServersLeft = team->size();
-	state bool lastAnyUndesired = false;
-	state bool lastAnyWigglingServer = false;
-	state bool logTeamEvents =
-	    g_network->isSimulated() || !badTeam || team->size() <= self->configuration.storageTeamSize;
-	state bool lastReady = false;
-	state bool lastHealthy;
-	state bool lastOptimal;
-	state bool lastWrongConfiguration = team->isWrongConfiguration();
-
-	state bool lastZeroHealthy = self->zeroHealthyTeams->get();
-	state bool firstCheck = true;
-
-	state Future<Void> zeroServerLeftLogger;
-
-	if (logTeamEvents) {
-		TraceEvent("ServerTeamTrackerStarting", self->distributorId)
-		    .detail("Reason", "Initial wait complete (sc)")
-		    .detail("ServerTeam", team->getDesc());
-	}
-	self->priority_teams[team->getPriority()]++;
-
-	try {
-		loop {
-			if (logTeamEvents) {
-				TraceEvent("ServerTeamHealthChangeDetected", self->distributorId)
-				    .detail("ServerTeam", team->getDesc())
-				    .detail("Primary", self->primary)
-				    .detail("IsReady", self->initialFailureReactionDelay.isReady());
-				self->traceTeamCollectionInfo();
-			}
-
-			// Check if the number of degraded machines has changed
-			state std::vector<Future<Void>> change;
-			bool anyUndesired = false;
-			bool anyWrongConfiguration = false;
-			bool anyWigglingServer = false;
-			int serversLeft = 0, serverUndesired = 0, serverWrongConf = 0, serverWiggling = 0;
-
-			for (const UID& uid : team->getServerIDs()) {
-				change.push_back(self->server_status.onChange(uid));
-				auto& status = self->server_status.get(uid);
-				if (!status.isFailed) {
-					serversLeft++;
-				}
-				if (status.isUndesired) {
-					anyUndesired = true;
-					serverUndesired++;
-				}
-				if (status.isWrongConfiguration) {
-					anyWrongConfiguration = true;
-					serverWrongConf++;
-				}
-				if (status.isWiggling) {
-					anyWigglingServer = true;
-					serverWiggling++;
-				}
-			}
-
-			if (serversLeft == 0) {
-				logTeamEvents = true;
-			}
-
-			// Failed server should not trigger DD if SS failures are set to be ignored
-			if (!badTeam && self->healthyZone.get().present() &&
-			    (self->healthyZone.get().get() == ignoreSSFailuresZoneString)) {
-				ASSERT_WE_THINK(serversLeft == self->configuration.storageTeamSize);
-			}
-
-			if (!self->initialFailureReactionDelay.isReady()) {
-				change.push_back(self->initialFailureReactionDelay);
-			}
-			change.push_back(self->zeroHealthyTeams->onChange());
-
-			bool healthy = !badTeam && !anyUndesired && serversLeft == self->configuration.storageTeamSize;
-			team->setHealthy(healthy); // Unhealthy teams won't be chosen by bestTeam
-			bool optimal = team->isOptimal() && healthy;
-			bool containsFailed = teamContainsFailedServer(self, team);
-			bool recheck = !healthy && (lastReady != self->initialFailureReactionDelay.isReady() ||
-			                            (lastZeroHealthy && !self->zeroHealthyTeams->get()) || containsFailed);
-
-			// TraceEvent("TeamHealthChangeDetected", self->distributorId)
-			//     .detail("Team", team->getDesc())
-			//     .detail("ServersLeft", serversLeft)
-			//     .detail("LastServersLeft", lastServersLeft)
-			//     .detail("AnyUndesired", anyUndesired)
-			//     .detail("LastAnyUndesired", lastAnyUndesired)
-			//     .detail("AnyWrongConfiguration", anyWrongConfiguration)
-			//     .detail("LastWrongConfiguration", lastWrongConfiguration)
-			//     .detail("Recheck", recheck)
-			//     .detail("BadTeam", badTeam)
-			//     .detail("LastZeroHealthy", lastZeroHealthy)
-			//     .detail("ZeroHealthyTeam", self->zeroHealthyTeams->get());
-
-			lastReady = self->initialFailureReactionDelay.isReady();
-			lastZeroHealthy = self->zeroHealthyTeams->get();
-
-			if (firstCheck) {
-				firstCheck = false;
-				if (healthy) {
-					self->healthyTeamCount++;
-					self->zeroHealthyTeams->set(false);
-				}
-				lastHealthy = healthy;
-
-				if (optimal) {
-					self->optimalTeamCount++;
-					self->zeroOptimalTeams.set(false);
-				}
-				lastOptimal = optimal;
-			}
-
-			if (serversLeft != lastServersLeft || anyUndesired != lastAnyUndesired ||
-			    anyWrongConfiguration != lastWrongConfiguration || anyWigglingServer != lastAnyWigglingServer ||
-			    recheck) { // NOTE: do not check wrongSize
-				if (logTeamEvents) {
-					TraceEvent("ServerTeamHealthChanged", self->distributorId)
-					    .detail("ServerTeam", team->getDesc())
-					    .detail("ServersLeft", serversLeft)
-					    .detail("LastServersLeft", lastServersLeft)
-					    .detail("ContainsUndesiredServer", anyUndesired)
-					    .detail("ContainsWigglingServer", anyWigglingServer)
-					    .detail("HealthyTeamsCount", self->healthyTeamCount)
-					    .detail("IsWrongConfiguration", anyWrongConfiguration);
-				}
-
-				team->setWrongConfiguration(anyWrongConfiguration);
-
-				if (optimal != lastOptimal) {
-					lastOptimal = optimal;
-					self->optimalTeamCount += optimal ? 1 : -1;
-
-					ASSERT(self->optimalTeamCount >= 0);
-					self->zeroOptimalTeams.set(self->optimalTeamCount == 0);
-				}
-
-				if (lastHealthy != healthy) {
-					lastHealthy = healthy;
-					// Update healthy team count when the team healthy changes
-					self->healthyTeamCount += healthy ? 1 : -1;
-
-					ASSERT(self->healthyTeamCount >= 0);
-					self->zeroHealthyTeams->set(self->healthyTeamCount == 0);
-
-					if (self->healthyTeamCount == 0) {
-						TraceEvent(SevWarn, "ZeroServerTeamsHealthySignalling", self->distributorId)
-						    .detail("SignallingTeam", team->getDesc())
-						    .detail("Primary", self->primary);
-					}
-
-					if (logTeamEvents) {
-						TraceEvent("ServerTeamHealthDifference", self->distributorId)
-						    .detail("ServerTeam", team->getDesc())
-						    .detail("LastOptimal", lastOptimal)
-						    .detail("LastHealthy", lastHealthy)
-						    .detail("Optimal", optimal)
-						    .detail("OptimalTeamCount", self->optimalTeamCount);
-					}
-				}
-
-				lastServersLeft = serversLeft;
-				lastAnyUndesired = anyUndesired;
-				lastWrongConfiguration = anyWrongConfiguration;
-				lastAnyWigglingServer = anyWigglingServer;
-
-				state int lastPriority = team->getPriority();
-				if (team->size() == 0) {
-					team->setPriority(SERVER_KNOBS->PRIORITY_POPULATE_REGION);
-				} else if (serversLeft < self->configuration.storageTeamSize) {
-					if (serversLeft == 0)
-						team->setPriority(SERVER_KNOBS->PRIORITY_TEAM_0_LEFT);
-					else if (serversLeft == 1)
-						team->setPriority(SERVER_KNOBS->PRIORITY_TEAM_1_LEFT);
-					else if (serversLeft == 2)
-						team->setPriority(SERVER_KNOBS->PRIORITY_TEAM_2_LEFT);
-					else
-						team->setPriority(SERVER_KNOBS->PRIORITY_TEAM_UNHEALTHY);
-				} else if (!badTeam && anyWigglingServer && serverWiggling == serverWrongConf &&
-				           serverWiggling == serverUndesired) {
-					// the wrong configured and undesired server is the wiggling server
-					team->setPriority(SERVER_KNOBS->PRIORITY_PERPETUAL_STORAGE_WIGGLE);
-
-				} else if (badTeam || anyWrongConfiguration) {
-					if (redundantTeam) {
-						team->setPriority(SERVER_KNOBS->PRIORITY_TEAM_REDUNDANT);
-					} else {
-						team->setPriority(SERVER_KNOBS->PRIORITY_TEAM_UNHEALTHY);
-					}
-				} else if (anyUndesired) {
-					team->setPriority(SERVER_KNOBS->PRIORITY_TEAM_CONTAINS_UNDESIRED_SERVER);
-				} else {
-					team->setPriority(SERVER_KNOBS->PRIORITY_TEAM_HEALTHY);
-				}
-
-				if (lastPriority != team->getPriority()) {
-					self->priority_teams[lastPriority]--;
-					self->priority_teams[team->getPriority()]++;
-					if (lastPriority == SERVER_KNOBS->PRIORITY_TEAM_0_LEFT &&
-					    team->getPriority() < SERVER_KNOBS->PRIORITY_TEAM_0_LEFT) {
-						zeroServerLeftLogger = Void();
-					}
-					if (logTeamEvents) {
-						int dataLoss = team->getPriority() == SERVER_KNOBS->PRIORITY_TEAM_0_LEFT;
-						Severity severity = dataLoss ? SevWarnAlways : SevInfo;
-						TraceEvent(severity, "ServerTeamPriorityChange", self->distributorId)
-						    .detail("Priority", team->getPriority())
-						    .detail("Info", team->getDesc())
-						    .detail("ZeroHealthyServerTeams", self->zeroHealthyTeams->get())
-						    .detail("Hint",
-						            severity == SevWarnAlways ? "No replicas remain of some data"
-						                                      : "The priority of this team changed");
-						if (team->getPriority() == SERVER_KNOBS->PRIORITY_TEAM_0_LEFT) {
-							// 0 servers left in this team, data might be lost.
-							zeroServerLeftLogger = zeroServerLeftLogger_impl(self, team);
-						}
-					}
-				}
-
-				lastZeroHealthy =
-				    self->zeroHealthyTeams->get(); // set this again in case it changed from this teams health changing
-				if ((self->initialFailureReactionDelay.isReady() && !self->zeroHealthyTeams->get()) || containsFailed) {
-
-					std::vector<KeyRange> shards = self->shardsAffectedByTeamFailure->getShardsFor(
-					    ShardsAffectedByTeamFailure::Team(team->getServerIDs(), self->primary));
-
-					for (int i = 0; i < shards.size(); i++) {
-						// Make it high priority to move keys off failed server or else RelocateShards may never be
-						// addressed
-						int maxPriority = containsFailed ? SERVER_KNOBS->PRIORITY_TEAM_FAILED : team->getPriority();
-						// The shard split/merge and DD rebooting may make a shard mapped to multiple teams,
-						// so we need to recalculate the shard's priority
-						if (maxPriority < SERVER_KNOBS->PRIORITY_TEAM_FAILED) {
-							std::pair<std::vector<ShardsAffectedByTeamFailure::Team>,
-							          std::vector<ShardsAffectedByTeamFailure::Team>>
-							    teams = self->shardsAffectedByTeamFailure->getTeamsFor(shards[i]);
-							for (int j = 0; j < teams.first.size() + teams.second.size(); j++) {
-								// t is the team in primary DC or the remote DC
-								auto& t =
-								    j < teams.first.size() ? teams.first[j] : teams.second[j - teams.first.size()];
-								if (!t.servers.size()) {
-									maxPriority = std::max(maxPriority, SERVER_KNOBS->PRIORITY_POPULATE_REGION);
-									break;
-								}
-
-								auto tc = self->teamCollections[t.primary ? 0 : 1];
-								if (tc == nullptr) {
-									// teamTracker only works when all teamCollections are valid.
-									// Always check if all teamCollections are valid, and throw error if any
-									// teamCollection has been destructed, because the teamTracker can be triggered
-									// after a DDTeamCollection was destroyed and before the other DDTeamCollection is
-									// destroyed. Do not throw actor_cancelled() because flow treat it differently.
-									throw dd_cancelled();
-								}
-								ASSERT(tc->primary == t.primary);
-								// tc->traceAllInfo();
-								if (tc->server_info.count(t.servers[0])) {
-									auto& info = tc->server_info[t.servers[0]];
-
-									bool found = false;
-									for (int k = 0; k < info->teams.size(); k++) {
-										if (info->teams[k]->getServerIDs() == t.servers) {
-											maxPriority = std::max(maxPriority, info->teams[k]->getPriority());
-											found = true;
-
-											break;
-										}
-									}
-
-									// If we cannot find the team, it could be a bad team so assume unhealthy priority
-									if (!found) {
-										// If the input team (in function parameters) is a redundant team, found will be
-										// false We want to differentiate the redundant_team from unhealthy_team in
-										// terms of relocate priority
-										maxPriority =
-										    std::max<int>(maxPriority,
-										                  redundantTeam ? SERVER_KNOBS->PRIORITY_TEAM_REDUNDANT
-										                                : SERVER_KNOBS->PRIORITY_TEAM_UNHEALTHY);
-									}
-								} else {
-									TEST(true); // A removed server is still associated with a team in
-									            // ShardsAffectedByTeamFailure
-								}
-							}
-						}
-
-						RelocateShard rs;
-						rs.keys = shards[i];
-						rs.priority = maxPriority;
-
-						self->output.send(rs);
-						TraceEvent("SendRelocateToDDQueue", self->distributorId)
-						    .suppressFor(1.0)
-						    .detail("ServerPrimary", self->primary)
-						    .detail("ServerTeam", team->getDesc())
-						    .detail("KeyBegin", rs.keys.begin)
-						    .detail("KeyEnd", rs.keys.end)
-						    .detail("Priority", rs.priority)
-						    .detail("ServerTeamFailedMachines", team->size() - serversLeft)
-						    .detail("ServerTeamOKMachines", serversLeft);
-					}
-				} else {
-					if (logTeamEvents) {
-						TraceEvent("ServerTeamHealthNotReady", self->distributorId)
-						    .detail("HealthyServerTeamCount", self->healthyTeamCount)
-						    .detail("ServerTeamID", team->getTeamID());
-					}
-				}
-			}
-
-			// Wait for any of the machines to change status
-			wait(quorum(change, 1));
-			wait(yield());
-		}
-	} catch (Error& e) {
-		if (logTeamEvents) {
-			TraceEvent("TeamTrackerStopping", self->distributorId)
-			    .detail("ServerPrimary", self->primary)
-			    .detail("Team", team->getDesc())
-			    .detail("Priority", team->getPriority());
-		}
-		self->priority_teams[team->getPriority()]--;
-		if (team->isHealthy()) {
-			self->healthyTeamCount--;
-			ASSERT(self->healthyTeamCount >= 0);
-
-			if (self->healthyTeamCount == 0) {
-				TraceEvent(SevWarn, "ZeroTeamsHealthySignalling", self->distributorId)
-				    .detail("ServerPrimary", self->primary)
-				    .detail("SignallingServerTeam", team->getDesc());
-				self->zeroHealthyTeams->set(true);
-			}
-		}
-		if (lastOptimal) {
-			self->optimalTeamCount--;
-			ASSERT(self->optimalTeamCount >= 0);
-			self->zeroOptimalTeams.set(self->optimalTeamCount == 0);
-		}
-		throw;
-	}
-}
-
-ACTOR Future<Void> trackExcludedServers(DDTeamCollection* self) {
-	// Fetch the list of excluded servers
-	state ReadYourWritesTransaction tr(self->cx);
-	loop {
-		try {
-			tr.setOption(FDBTransactionOptions::ACCESS_SYSTEM_KEYS);
-			state Future<RangeResult> fresultsExclude = tr.getRange(excludedServersKeys, CLIENT_KNOBS->TOO_MANY);
-			state Future<RangeResult> fresultsFailed = tr.getRange(failedServersKeys, CLIENT_KNOBS->TOO_MANY);
-			state Future<RangeResult> flocalitiesExclude = tr.getRange(excludedLocalityKeys, CLIENT_KNOBS->TOO_MANY);
-			state Future<RangeResult> flocalitiesFailed = tr.getRange(failedLocalityKeys, CLIENT_KNOBS->TOO_MANY);
-			state Future<std::vector<ProcessData>> fworkers = getWorkers(self->cx);
-			wait(success(fresultsExclude) && success(fresultsFailed) && success(flocalitiesExclude) &&
-			     success(flocalitiesFailed));
-
-			state RangeResult excludedResults = fresultsExclude.get();
-			ASSERT(!excludedResults.more && excludedResults.size() < CLIENT_KNOBS->TOO_MANY);
-
-			state RangeResult failedResults = fresultsFailed.get();
-			ASSERT(!failedResults.more && failedResults.size() < CLIENT_KNOBS->TOO_MANY);
-
-			state RangeResult excludedLocalityResults = flocalitiesExclude.get();
-			ASSERT(!excludedLocalityResults.more && excludedLocalityResults.size() < CLIENT_KNOBS->TOO_MANY);
-
-			state RangeResult failedLocalityResults = flocalitiesFailed.get();
-			ASSERT(!failedLocalityResults.more && failedLocalityResults.size() < CLIENT_KNOBS->TOO_MANY);
-
-			state std::set<AddressExclusion> excluded;
-			state std::set<AddressExclusion> failed;
-			for (const auto& r : excludedResults) {
-				AddressExclusion addr = decodeExcludedServersKey(r.key);
-				if (addr.isValid()) {
-					excluded.insert(addr);
-				}
-			}
-			for (const auto& r : failedResults) {
-				AddressExclusion addr = decodeFailedServersKey(r.key);
-				if (addr.isValid()) {
-					failed.insert(addr);
-				}
-			}
-
-			wait(success(fworkers));
-			std::vector<ProcessData> workers = fworkers.get();
-			for (const auto& r : excludedLocalityResults) {
-				std::string locality = decodeExcludedLocalityKey(r.key);
-				std::set<AddressExclusion> localityExcludedAddresses = getAddressesByLocality(workers, locality);
-				excluded.insert(localityExcludedAddresses.begin(), localityExcludedAddresses.end());
-			}
-			for (const auto& r : failedLocalityResults) {
-				std::string locality = decodeFailedLocalityKey(r.key);
-				std::set<AddressExclusion> localityFailedAddresses = getAddressesByLocality(workers, locality);
-				failed.insert(localityFailedAddresses.begin(), localityFailedAddresses.end());
-			}
-
-			// Reset and reassign self->excludedServers based on excluded, but we only
-			// want to trigger entries that are different
-			// Do not retrigger and double-overwrite failed or wiggling servers
-			auto old = self->excludedServers.getKeys();
-			for (const auto& o : old) {
-				if (!excluded.count(o) && !failed.count(o) &&
-				    !(self->excludedServers.count(o) &&
-				      self->excludedServers.get(o) == DDTeamCollection::Status::WIGGLING)) {
-					self->excludedServers.set(o, DDTeamCollection::Status::NONE);
-				}
-			}
-			for (const auto& n : excluded) {
-				if (!failed.count(n)) {
-					self->excludedServers.set(n, DDTeamCollection::Status::EXCLUDED);
-				}
-			}
-
-			for (const auto& f : failed) {
-				self->excludedServers.set(f, DDTeamCollection::Status::FAILED);
-			}
-
-			TraceEvent("DDExcludedServersChanged", self->distributorId)
-			    .detail("AddressesExcluded", excludedResults.size())
-			    .detail("AddressesFailed", failedResults.size())
-			    .detail("LocalitiesExcluded", excludedLocalityResults.size())
-			    .detail("LocalitiesFailed", failedLocalityResults.size());
-
-			self->restartRecruiting.trigger();
-			state Future<Void> watchFuture = tr.watch(excludedServersVersionKey) || tr.watch(failedServersVersionKey) ||
-			                                 tr.watch(excludedLocalityVersionKey) || tr.watch(failedLocalityVersionKey);
-			wait(tr.commit());
-			wait(watchFuture);
-			tr.reset();
-		} catch (Error& e) {
-			wait(tr.onError(e));
-		}
-	}
-}
-
-ACTOR Future<std::vector<std::pair<StorageServerInterface, ProcessClass>>> getServerListAndProcessClasses(
-    Transaction* tr) {
-	state Future<std::vector<ProcessData>> workers = getWorkers(tr);
-	state Future<RangeResult> serverList = tr->getRange(serverListKeys, CLIENT_KNOBS->TOO_MANY);
-	wait(success(workers) && success(serverList));
-	ASSERT(!serverList.get().more && serverList.get().size() < CLIENT_KNOBS->TOO_MANY);
-
-	std::map<Optional<Standalone<StringRef>>, ProcessData> id_data;
-	for (int i = 0; i < workers.get().size(); i++)
-		id_data[workers.get()[i].locality.processId()] = workers.get()[i];
-
-	std::vector<std::pair<StorageServerInterface, ProcessClass>> results;
-	for (int i = 0; i < serverList.get().size(); i++) {
-		auto ssi = decodeServerListValue(serverList.get()[i].value);
-		results.emplace_back(ssi, id_data[ssi.locality.processId()].processClass);
-	}
-
-	return results;
-}
-
-// return the next ServerID in storageWiggler
-ACTOR Future<UID> getNextWigglingServerID(DDTeamCollection* teamCollection) {
-	state Optional<Value> localityKey;
-	state Optional<Value> localityValue;
-
-	// NOTE: because normal \xff/conf change through `changeConfig` now will cause DD throw `movekeys_conflict()` then
-	// recruit a new DD, we only need to read current configuration once
-	if (teamCollection->configuration.perpetualStorageWiggleLocality != "0") {
-		// parsing format is like "datahall:0"
-		std::string& localityKeyValue = teamCollection->configuration.perpetualStorageWiggleLocality;
-		ASSERT(isValidPerpetualStorageWiggleLocality(localityKeyValue));
-		// get key and value from perpetual_storage_wiggle_locality.
-		int split = localityKeyValue.find(':');
-		localityKey = Optional<Value>(ValueRef((uint8_t*)localityKeyValue.c_str(), split));
-		localityValue = Optional<Value>(
-		    ValueRef((uint8_t*)localityKeyValue.c_str() + split + 1, localityKeyValue.size() - split - 1));
-	}
-
-	loop {
-		// wait until the wiggle queue is not empty
-		if (teamCollection->storageWiggler->empty()) {
-			wait(teamCollection->storageWiggler->nonEmpty.onChange());
-		}
-
-		// if perpetual_storage_wiggle_locality has value and not 0(disabled).
-		if (localityKey.present()) {
-			// Whether the selected server matches the locality
-			auto id = teamCollection->storageWiggler->getNextServerId();
-			if (!id.present())
-				continue;
-			auto server = teamCollection->server_info.at(id.get());
-
-			// TraceEvent("PerpetualLocality").detail("Server", server->lastKnownInterface.locality.get(localityKey)).detail("Desire", localityValue);
-			if (server->lastKnownInterface.locality.get(localityKey.get()) == localityValue) {
-				return id.get();
-			} else {
-				if (teamCollection->storageWiggler->empty()) {
-					// None of the entries in wiggle queue matches the given locality.
-					TraceEvent("PerpetualStorageWiggleEmptyQueue", teamCollection->distributorId)
-					    .detail("WriteValue", "No process matched the given perpetualStorageWiggleLocality")
-					    .detail("PerpetualStorageWiggleLocality",
-					            teamCollection->configuration.perpetualStorageWiggleLocality);
-				}
-				continue;
-			}
-		} else {
-			auto id = teamCollection->storageWiggler->getNextServerId();
-			if (!id.present())
-				continue;
-			return id.get();
-		}
-	}
-}
-
-// Create a transaction updating `perpetualStorageWiggleIDPrefix` to the next serverID according to a sorted wiggle_pq
-// maintained by the wiggler.
-ACTOR Future<Void> updateNextWigglingStorageID(DDTeamCollection* teamCollection) {
-	state Key writeKey =
-	    perpetualStorageWiggleIDPrefix.withSuffix(teamCollection->primary ? "primary/"_sr : "remote/"_sr);
-	state KeyBackedObjectMap<UID, StorageWiggleValue, decltype(IncludeVersion())> metadataMap(writeKey,
-	                                                                                          IncludeVersion());
-	state UID nextId = wait(getNextWigglingServerID(teamCollection));
-	state StorageWiggleValue value(nextId);
-	state Reference<ReadYourWritesTransaction> tr(new ReadYourWritesTransaction(teamCollection->cx));
-	loop {
-		// write the next server id
-		try {
-			tr->setOption(FDBTransactionOptions::ACCESS_SYSTEM_KEYS);
-			metadataMap.set(tr, nextId, value);
-			wait(tr->commit());
-			break;
-		} catch (Error& e) {
-			wait(tr->onError(e));
-		}
-	}
-
-	teamCollection->nextWiggleInfo.send(value);
-	TraceEvent(SevDebug, "PerpetualStorageWiggleNextID", teamCollection->distributorId)
-	    .detail("Primary", teamCollection->primary)
-	    .detail("WriteID", nextId);
-
-	return Void();
-}
-
-// Iterate over each storage process to do storage wiggle. After initializing the first Process ID, it waits a signal
-// from `perpetualStorageWiggler` indicating the wiggling of current process is finished. Then it writes the next
-// Process ID to a system key: `perpetualStorageWiggleIDPrefix` to show the next process to wiggle.
-ACTOR Future<Void> perpetualStorageWiggleIterator(AsyncVar<bool>* stopSignal,
-                                                  FutureStream<Void> finishStorageWiggleSignal,
-                                                  DDTeamCollection* teamCollection) {
-	loop {
-		choose {
-			when(wait(stopSignal->onChange())) {}
-			when(waitNext(finishStorageWiggleSignal)) {
-				state bool takeRest = true; // delay to avoid delete and update ServerList too frequently
-				while (takeRest) {
-					wait(delayJittered(SERVER_KNOBS->PERPETUAL_WIGGLE_DELAY));
-					// there must not have other teams to place wiggled data
-					takeRest = teamCollection->server_info.size() <= teamCollection->configuration.storageTeamSize ||
-					           teamCollection->machine_info.size() < teamCollection->configuration.storageTeamSize;
-					if (takeRest &&
-					    teamCollection->configuration.storageMigrationType == StorageMigrationType::GRADUAL) {
-						TraceEvent(SevWarn, "PerpetualWiggleSleep", teamCollection->distributorId)
-						    .suppressFor(SERVER_KNOBS->PERPETUAL_WIGGLE_DELAY * 4)
-						    .detail("ServerSize", teamCollection->server_info.size())
-						    .detail("MachineSize", teamCollection->machine_info.size())
-						    .detail("StorageTeamSize", teamCollection->configuration.storageTeamSize);
-					}
-				}
-				wait(updateNextWigglingStorageID(teamCollection));
-			}
-		}
-		if (stopSignal->get()) {
-			break;
-		}
-	}
-
-	return Void();
-}
-
-// read the current map of `perpetualStorageWiggleIDPrefix`, then restore wigglingId.
-ACTOR Future<Void> readStorageWiggleMap(DDTeamCollection* self) {
-
-	state const Key readKey = perpetualStorageWiggleIDPrefix.withSuffix(self->primary ? "primary/"_sr : "remote/"_sr);
-	state KeyBackedObjectMap<UID, StorageWiggleValue, decltype(IncludeVersion())> metadataMap(readKey,
-	                                                                                          IncludeVersion());
-	state Reference<ReadYourWritesTransaction> tr(new ReadYourWritesTransaction(self->cx));
-	state std::vector<std::pair<UID, StorageWiggleValue>> res;
-	// read the wiggling pairs
-	loop {
-		try {
-			tr->setOption(FDBTransactionOptions::READ_SYSTEM_KEYS);
-			tr->setOption(FDBTransactionOptions::READ_LOCK_AWARE);
-			wait(store(res, metadataMap.getRange(tr, UID(0, 0), Optional<UID>(), CLIENT_KNOBS->TOO_MANY)));
-			wait(tr->commit());
-			break;
-		} catch (Error& e) {
-			wait(tr->onError(e));
-		}
-	}
-	if (res.size() > 0) {
-		// SOMEDAY: support wiggle multiple SS at once
-		ASSERT(!self->wigglingId.present()); // only single process wiggle is allowed
-		self->wigglingId = res.begin()->first;
-	}
-	return Void();
-}
-
-auto eraseStorageWiggleMap(DDTeamCollection* self,
-                           KeyBackedObjectMap<UID, StorageWiggleValue, decltype(IncludeVersion())>* metadataMap,
-                           UID id) {
-	return runRYWTransaction(self->cx, [metadataMap, id](Reference<ReadYourWritesTransaction> tr) -> Future<Void> {
-		tr->setOption(FDBTransactionOptions::LOCK_AWARE);
-		tr->setOption(FDBTransactionOptions::ACCESS_SYSTEM_KEYS);
-		metadataMap->erase(tr, id);
-		return Void();
-	});
-}
-
-// periodically check whether the cluster is healthy if we continue perpetual wiggle
-ACTOR Future<Void> clusterHealthCheckForPerpetualWiggle(DDTeamCollection* self, int* extraTeamCount) {
-	state int pausePenalty = 1;
-	loop {
-		Promise<int> countp;
-		self->getUnhealthyRelocationCount.send(countp);
-		int count = wait(countp.getFuture());
-		// pause wiggle when
-		// a. DDQueue is busy with unhealthy relocation request
-		// b. healthy teams are not enough
-		// c. the overall disk space is not enough
-		if (count >= SERVER_KNOBS->DD_STORAGE_WIGGLE_PAUSE_THRESHOLD || self->healthyTeamCount <= *extraTeamCount ||
-		    self->bestTeamKeepStuckCount > SERVER_KNOBS->DD_STORAGE_WIGGLE_STUCK_THRESHOLD) {
-			// if we pause wiggle not because the reason a, increase extraTeamCount. This helps avoid oscillation
-			// between pause and non-pause status.
-			if ((self->healthyTeamCount <= *extraTeamCount ||
-			     self->bestTeamKeepStuckCount > SERVER_KNOBS->DD_STORAGE_WIGGLE_PAUSE_THRESHOLD) &&
-			    !self->pauseWiggle->get()) {
-				*extraTeamCount = std::min(*extraTeamCount + pausePenalty, (int)self->teams.size());
-				pausePenalty = std::min(pausePenalty * 2, (int)self->teams.size());
-			}
-			self->pauseWiggle->set(true);
-		} else {
-			self->pauseWiggle->set(false);
-		}
-		wait(delay(SERVER_KNOBS->CHECK_TEAM_DELAY, TaskPriority::DataDistributionLow));
-	}
-}
-// Watches the value change of `perpetualStorageWiggleIDPrefix`, and adds the storage server into excludeServers which
-// prevent recruiting the wiggling storage servers and let teamTracker start to move data off the affected teams. The
-// wiggling process of current storage servers will be paused if the cluster is unhealthy and restarted once the cluster
-// is healthy again.
-ACTOR Future<Void> perpetualStorageWiggler(AsyncVar<bool>* stopSignal,
-                                           PromiseStream<Void> finishStorageWiggleSignal,
-                                           DDTeamCollection* self) {
-	state KeyBackedObjectMap<UID, StorageWiggleValue, decltype(IncludeVersion())> metadataMap(
-	    perpetualStorageWiggleIDPrefix.withSuffix(self->primary ? "primary/"_sr : "remote/"_sr), IncludeVersion());
-
-	state Future<StorageWiggleValue> nextFuture = Never();
-	state Future<Void> moveFinishFuture = Never();
-	state int extraTeamCount = 0;
-	state Future<Void> ddQueueCheck = clusterHealthCheckForPerpetualWiggle(self, &extraTeamCount);
-	state FutureStream<StorageWiggleValue> nextStream = self->nextWiggleInfo.getFuture();
-
-	wait(readStorageWiggleMap(self));
-
-	if (!self->wigglingId.present()) {
-		// skip to the next valid ID
-		nextFuture = waitAndForward(nextStream);
-		finishStorageWiggleSignal.send(Void());
-	}
-
-	loop {
-		if (self->wigglingId.present()) {
-			state UID id = self->wigglingId.get();
-			if (self->pauseWiggle->get()) {
-				TEST(true); // paused because cluster is unhealthy
-				moveFinishFuture = Never();
-				self->includeStorageServersForWiggle();
-				TraceEvent(self->configuration.storageMigrationType == StorageMigrationType::AGGRESSIVE ? SevInfo
-				                                                                                        : SevWarn,
-				           "PerpetualStorageWigglePause",
-				           self->distributorId)
-				    .detail("Primary", self->primary)
-				    .detail("ProcessId", id)
-				    .detail("BestTeamKeepStuckCount", self->bestTeamKeepStuckCount)
-				    .detail("ExtraHealthyTeamCount", extraTeamCount)
-				    .detail("HealthyTeamCount", self->healthyTeamCount);
-			} else {
-				choose {
-					when(wait(waitUntilHealthy(self))) {
-						TEST(true); // start wiggling
-						wait(self->storageWiggler->startWiggle());
-						auto fv = self->excludeStorageServersForWiggle(id);
-						moveFinishFuture = fv;
-						TraceEvent("PerpetualStorageWiggleStart", self->distributorId)
-						    .detail("Primary", self->primary)
-						    .detail("ProcessId", id)
-						    .detail("ExtraHealthyTeamCount", extraTeamCount)
-						    .detail("HealthyTeamCount", self->healthyTeamCount);
-					}
-					when(wait(self->pauseWiggle->onChange())) { continue; }
-				}
-			}
-		}
-
-		choose {
-			when(StorageWiggleValue value = wait(nextFuture)) {
-				ASSERT(!self->wigglingId.present()); // the previous wiggle must be finished
-				nextFuture = Never();
-				self->wigglingId = value.id;
-				// random delay
-				wait(delayJittered(5.0, TaskPriority::DataDistributionLow));
-			}
-			when(wait(moveFinishFuture)) {
-				ASSERT(self->wigglingId.present());
-				self->waitUntilRecruited.set(true);
-				self->restartTeamBuilder.trigger();
-
-				moveFinishFuture = Never();
-				self->includeStorageServersForWiggle();
-				TraceEvent("PerpetualStorageWiggleFinish", self->distributorId)
-				    .detail("Primary", self->primary)
-				    .detail("ProcessId", self->wigglingId.get());
-
-				wait(eraseStorageWiggleMap(self, &metadataMap, self->wigglingId.get()) &&
-				     self->storageWiggler->finishWiggle());
-				self->wigglingId.reset();
-				nextFuture = waitAndForward(nextStream);
-				finishStorageWiggleSignal.send(Void());
-				extraTeamCount = std::max(0, extraTeamCount - 1);
-			}
-			when(wait(ddQueueCheck || self->pauseWiggle->onChange() || stopSignal->onChange())) {}
-		}
-
-		if (stopSignal->get()) {
-			break;
-		}
-	}
-
-	if (self->wigglingId.present()) {
-		self->includeStorageServersForWiggle();
-		TraceEvent("PerpetualStorageWiggleExitingPause", self->distributorId)
-		    .detail("Primary", self->primary)
-		    .detail("ProcessId", self->wigglingId.get());
-		self->wigglingId.reset();
-	}
-
-	return Void();
-}
-
-// This coroutine sets a watch to monitor the value change of `perpetualStorageWiggleKey` which is controlled by command
-// `configure perpetual_storage_wiggle=$value` if the value is 1, this actor start 2 actors,
-// `perpetualStorageWiggleIterator` and `perpetualStorageWiggler`. Otherwise, it sends stop signal to them.
-ACTOR Future<Void> monitorPerpetualStorageWiggle(DDTeamCollection* teamCollection) {
-	state int speed = 0;
-	state AsyncVar<bool> stopWiggleSignal(true);
-	state PromiseStream<Void> finishStorageWiggleSignal;
-	state SignalableActorCollection collection;
-	teamCollection->pauseWiggle = makeReference<AsyncVar<bool>>(true);
-
-	loop {
-		state ReadYourWritesTransaction tr(teamCollection->cx);
-		loop {
-			try {
-				tr.setOption(FDBTransactionOptions::READ_SYSTEM_KEYS);
-				Optional<Standalone<StringRef>> value = wait(tr.get(perpetualStorageWiggleKey));
-
-				if (value.present()) {
-					speed = std::stoi(value.get().toString());
-				}
-				state Future<Void> watchFuture = tr.watch(perpetualStorageWiggleKey);
-				wait(tr.commit());
-
-				ASSERT(speed == 1 || speed == 0);
-				if (speed == 1 && stopWiggleSignal.get()) { // avoid duplicated start
-					wait(teamCollection->storageWiggler->restoreStats());
-					stopWiggleSignal.set(false);
-					collection.add(perpetualStorageWiggleIterator(
-					    &stopWiggleSignal, finishStorageWiggleSignal.getFuture(), teamCollection));
-					collection.add(
-					    perpetualStorageWiggler(&stopWiggleSignal, finishStorageWiggleSignal, teamCollection));
-					TraceEvent("PerpetualStorageWiggleOpen", teamCollection->distributorId)
-					    .detail("Primary", teamCollection->primary);
-				} else if (speed == 0) {
-					wait(teamCollection->storageWiggler->resetStats());
-					if (!stopWiggleSignal.get()) {
-						stopWiggleSignal.set(true);
-						teamCollection->pauseWiggle->set(true);
-						wait(collection.signalAndReset());
-					}
-					TraceEvent("PerpetualStorageWiggleClose", teamCollection->distributorId)
-					    .detail("Primary", teamCollection->primary);
-				}
-				wait(watchFuture);
-				break;
-			} catch (Error& e) {
-				wait(tr.onError(e));
-			}
-		}
-	}
-}
-// The serverList system keyspace keeps the StorageServerInterface for each serverID. Storage server's storeType
-// and serverID are decided by the server's filename. By parsing storage server file's filename on each disk, process on
-// each machine creates the TCServer with the correct serverID and StorageServerInterface.
-ACTOR Future<Void> waitServerListChange(DDTeamCollection* self,
-                                        FutureStream<Void> serverRemoved,
-                                        const DDEnabledState* ddEnabledState) {
-	state Future<Void> checkSignal = delay(SERVER_KNOBS->SERVER_LIST_DELAY, TaskPriority::DataDistributionLaunch);
-	state Future<std::vector<std::pair<StorageServerInterface, ProcessClass>>> serverListAndProcessClasses = Never();
-	state bool isFetchingResults = false;
-	state Transaction tr(self->cx);
-	loop {
-		try {
-			choose {
-				when(wait(checkSignal)) {
-					checkSignal = Never();
-					isFetchingResults = true;
-					serverListAndProcessClasses = getServerListAndProcessClasses(&tr);
-				}
-				when(state std::vector<std::pair<StorageServerInterface, ProcessClass>> results =
-				         wait(serverListAndProcessClasses)) {
-					serverListAndProcessClasses = Never();
-					isFetchingResults = false;
-
-					state int i = 0;
-					for (; i < results.size(); i++) {
-						UID serverId = results[i].first.id();
-						StorageServerInterface const& ssi = results[i].first;
-						ProcessClass const& processClass = results[i].second;
-						if (!self->shouldHandleServer(ssi)) {
-							continue;
-						} else if (self->server_and_tss_info.count(serverId)) {
-							auto& serverInfo = self->server_and_tss_info[serverId];
-							if (ssi.getValue.getEndpoint() != serverInfo->lastKnownInterface.getValue.getEndpoint() ||
-							    processClass != serverInfo->lastKnownClass.classType()) {
-								Promise<std::pair<StorageServerInterface, ProcessClass>> currentInterfaceChanged =
-								    serverInfo->interfaceChanged;
-								serverInfo->interfaceChanged =
-								    Promise<std::pair<StorageServerInterface, ProcessClass>>();
-								serverInfo->onInterfaceChanged =
-								    Future<std::pair<StorageServerInterface, ProcessClass>>(
-								        serverInfo->interfaceChanged.getFuture());
-								currentInterfaceChanged.send(std::make_pair(ssi, processClass));
-							}
-						} else if (!self->recruitingIds.count(ssi.id())) {
-							self->addServer(ssi,
-							                processClass,
-							                self->serverTrackerErrorOut,
-							                tr.getReadVersion().get(),
-							                ddEnabledState);
-						}
-					}
-
-					tr = Transaction(self->cx);
-					checkSignal = delay(SERVER_KNOBS->SERVER_LIST_DELAY, TaskPriority::DataDistributionLaunch);
-				}
-				when(waitNext(serverRemoved)) {
-					if (isFetchingResults) {
-						tr = Transaction(self->cx);
-						serverListAndProcessClasses = getServerListAndProcessClasses(&tr);
-					}
-				}
-			}
-		} catch (Error& e) {
-			wait(tr.onError(e));
-			serverListAndProcessClasses = Never();
-			isFetchingResults = false;
-			checkSignal = Void();
-		}
-	}
-}
-
-ACTOR Future<Void> waitHealthyZoneChange(DDTeamCollection* self) {
-	state ReadYourWritesTransaction tr(self->cx);
-	loop {
-		try {
-			tr.setOption(FDBTransactionOptions::READ_SYSTEM_KEYS);
-			tr.setOption(FDBTransactionOptions::LOCK_AWARE);
-			Optional<Value> val = wait(tr.get(healthyZoneKey));
-			state Future<Void> healthyZoneTimeout = Never();
-			if (val.present()) {
-				auto p = decodeHealthyZoneValue(val.get());
-				if (p.first == ignoreSSFailuresZoneString) {
-					// healthyZone is now overloaded for DD diabling purpose, which does not timeout
-					TraceEvent("DataDistributionDisabledForStorageServerFailuresStart", self->distributorId).log();
-					healthyZoneTimeout = Never();
-				} else if (p.second > tr.getReadVersion().get()) {
-					double timeoutSeconds =
-					    (p.second - tr.getReadVersion().get()) / (double)SERVER_KNOBS->VERSIONS_PER_SECOND;
-					healthyZoneTimeout = delay(timeoutSeconds, TaskPriority::DataDistribution);
-					if (self->healthyZone.get() != p.first) {
-						TraceEvent("MaintenanceZoneStart", self->distributorId)
-						    .detail("ZoneID", printable(p.first))
-						    .detail("EndVersion", p.second)
-						    .detail("Duration", timeoutSeconds);
-						self->healthyZone.set(p.first);
-					}
-				} else if (self->healthyZone.get().present()) {
-					// maintenance hits timeout
-					TraceEvent("MaintenanceZoneEndTimeout", self->distributorId).log();
-					self->healthyZone.set(Optional<Key>());
-				}
-			} else if (self->healthyZone.get().present()) {
-				// `healthyZone` has been cleared
-				if (self->healthyZone.get().get() == ignoreSSFailuresZoneString) {
-					TraceEvent("DataDistributionDisabledForStorageServerFailuresEnd", self->distributorId).log();
-				} else {
-					TraceEvent("MaintenanceZoneEndManualClear", self->distributorId).log();
-				}
-				self->healthyZone.set(Optional<Key>());
-			}
-
-			state Future<Void> watchFuture = tr.watch(healthyZoneKey);
-			wait(tr.commit());
-			wait(watchFuture || healthyZoneTimeout);
-			tr.reset();
-		} catch (Error& e) {
-			wait(tr.onError(e));
-		}
-	}
-}
-
-ACTOR Future<Void> serverMetricsPolling(TCServerInfo* server) {
-	state double lastUpdate = now();
-	loop {
-		wait(updateServerMetrics(server));
-		wait(delayUntil(lastUpdate + SERVER_KNOBS->STORAGE_METRICS_POLLING_DELAY +
-		                    SERVER_KNOBS->STORAGE_METRICS_RANDOM_DELAY * deterministicRandom()->random01(),
-		                TaskPriority::DataDistributionLaunch));
-		lastUpdate = now();
-	}
-}
-
-// Set the server's storeType; Error is catched by the caller
-ACTOR Future<Void> keyValueStoreTypeTracker(DDTeamCollection* self, TCServerInfo* server) {
-	// Update server's storeType, especially when it was created
-	state KeyValueStoreType type =
-	    wait(brokenPromiseToNever(server->lastKnownInterface.getKeyValueStoreType.getReplyWithTaskID<KeyValueStoreType>(
-	        TaskPriority::DataDistribution)));
-	server->storeType = type;
-	if (type != self->configuration.storageServerStoreType) {
-		if (self->wrongStoreTypeRemover.isReady()) {
-			self->wrongStoreTypeRemover = removeWrongStoreType(self);
-			self->addActor.send(self->wrongStoreTypeRemover);
-		}
-	}
-	return Never();
-}
-
-// Read storage metadata from database; Error(s) are expected to be handled by the caller
-ACTOR Future<Void> readOrCreateStorageMetadata(DDTeamCollection* self, TCServerInfo* server) {
-	state KeyBackedObjectMap<UID, StorageMetadataType, decltype(IncludeVersion())> metadataMap(serverMetadataKeys.begin,
-	                                                                                           IncludeVersion());
-	state Reference<ReadYourWritesTransaction> tr = makeReference<ReadYourWritesTransaction>(self->cx);
-	state StorageMetadataType data(timer_int());
-	// printf("------ read metadata %s\n", server->id.toString().c_str());
-	// read storage metadata
-	loop {
-		try {
-			tr->setOption(FDBTransactionOptions::ACCESS_SYSTEM_KEYS);
-			auto property = metadataMap.getProperty(server->id);
-			Optional<StorageMetadataType> metadata = wait(property.get(tr));
-			// NOTE: in upgrade testing, there may not be any metadata
-			if (metadata.present()) {
-				data = metadata.get();
-			} else {
-				metadataMap.set(tr, server->id, data);
-			}
-			wait(tr->commit());
-			break;
-		} catch (Error& e) {
-			wait(tr->onError(e));
-		}
-	}
-
-	// add server to wiggler
-	if (self->storageWiggler->contains(server->id)) {
-		self->storageWiggler->updateMetadata(server->id, data);
-	} else {
-		self->storageWiggler->addServer(server->id, data);
-	}
-
-	return Never();
-}
-
-ACTOR Future<Void> waitForAllDataRemoved(Database cx, UID serverID, Version addedVersion, DDTeamCollection* teams) {
-	state Reference<ReadYourWritesTransaction> tr = makeReference<ReadYourWritesTransaction>(cx);
-	loop {
-		try {
-			tr->setOption(FDBTransactionOptions::PRIORITY_SYSTEM_IMMEDIATE);
-			tr->setOption(FDBTransactionOptions::ACCESS_SYSTEM_KEYS);
-			Version ver = wait(tr->getReadVersion());
-
-			// we cannot remove a server immediately after adding it, because a perfectly timed cluster recovery could
-			// cause us to not store the mutations sent to the short lived storage server.
-			if (ver > addedVersion + SERVER_KNOBS->MAX_READ_TRANSACTION_LIFE_VERSIONS) {
-				bool canRemove = wait(canRemoveStorageServer(tr, serverID));
-				// TraceEvent("WaitForAllDataRemoved")
-				//     .detail("Server", serverID)
-				//     .detail("CanRemove", canRemove)
-				//     .detail("Shards", teams->shardsAffectedByTeamFailure->getNumberOfShards(serverID));
-				ASSERT(teams->shardsAffectedByTeamFailure->getNumberOfShards(serverID) >= 0);
-				if (canRemove && teams->shardsAffectedByTeamFailure->getNumberOfShards(serverID) == 0) {
-					return Void();
-				}
-			}
-
-			// Wait for any change to the serverKeys for this server
-			wait(delay(SERVER_KNOBS->ALL_DATA_REMOVED_DELAY, TaskPriority::DataDistribution));
-			tr->reset();
-		} catch (Error& e) {
-			wait(tr->onError(e));
-		}
-	}
-}
-
-ACTOR Future<Void> storageServerFailureTracker(DDTeamCollection* self,
-                                               TCServerInfo* server,
-                                               Database cx,
-                                               ServerStatus* status,
-                                               Version addedVersion) {
-	state StorageServerInterface interf = server->lastKnownInterface;
-	state int targetTeamNumPerServer =
-	    (SERVER_KNOBS->DESIRED_TEAMS_PER_SERVER * (self->configuration.storageTeamSize + 1)) / 2;
-	loop {
-		state bool inHealthyZone = false; // healthChanged actor will be Never() if this flag is true
-		if (self->healthyZone.get().present()) {
-			if (interf.locality.zoneId() == self->healthyZone.get()) {
-				status->isFailed = false;
-				inHealthyZone = true;
-			} else if (self->healthyZone.get().get() == ignoreSSFailuresZoneString) {
-				// Ignore all SS failures
-				status->isFailed = false;
-				inHealthyZone = true;
-				TraceEvent("SSFailureTracker", self->distributorId)
-				    .suppressFor(1.0)
-				    .detail("IgnoredFailure", "BeforeChooseWhen")
-				    .detail("ServerID", interf.id())
-				    .detail("Status", status->toString());
-			}
-		}
-
-		if (!interf.isTss()) {
-			if (self->server_status.get(interf.id()).initialized) {
-				bool unhealthy = self->server_status.get(interf.id()).isUnhealthy();
-				if (unhealthy && !status->isUnhealthy()) {
-					self->unhealthyServers--;
-				}
-				if (!unhealthy && status->isUnhealthy()) {
-					self->unhealthyServers++;
-				}
-			} else if (status->isUnhealthy()) {
-				self->unhealthyServers++;
-			}
-		}
-
-		self->server_status.set(interf.id(), *status);
-		if (status->isFailed) {
-			self->restartRecruiting.trigger();
-		}
-
-		Future<Void> healthChanged = Never();
-		if (status->isFailed) {
-			ASSERT(!inHealthyZone);
-			healthChanged =
-			    IFailureMonitor::failureMonitor().onStateEqual(interf.waitFailure.getEndpoint(), FailureStatus(false));
-		} else if (!inHealthyZone) {
-			healthChanged = waitFailureClientStrict(interf.waitFailure,
-			                                        SERVER_KNOBS->DATA_DISTRIBUTION_FAILURE_REACTION_TIME,
-			                                        TaskPriority::DataDistribution);
-		}
-		choose {
-			when(wait(healthChanged)) {
-				status->isFailed = !status->isFailed;
-				if (status->isFailed && self->healthyZone.get().present()) {
-					if (self->healthyZone.get().get() == ignoreSSFailuresZoneString) {
-						// Ignore the failed storage server
-						TraceEvent("SSFailureTracker", self->distributorId)
-						    .detail("IgnoredFailure", "InsideChooseWhen")
-						    .detail("ServerID", interf.id())
-						    .detail("Status", status->toString());
-						status->isFailed = false;
-					} else if (self->clearHealthyZoneFuture.isReady()) {
-						self->clearHealthyZoneFuture = clearHealthyZone(self->cx);
-						TraceEvent("MaintenanceZoneCleared", self->distributorId).log();
-						self->healthyZone.set(Optional<Key>());
-					}
-				}
-				if (!status->isUnhealthy()) {
-					// On server transistion from unhealthy -> healthy, trigger buildTeam check,
-					// handles scenario when team building failed due to insufficient healthy servers.
-					// Operaton cost is minimal if currentTeamCount == desiredTeamCount/maxTeamCount.
-					self->doBuildTeams = true;
-				}
-
-				TraceEvent(SevDebug, "StatusMapChange", self->distributorId)
-				    .detail("ServerID", interf.id())
-				    .detail("Status", status->toString())
-				    .detail("Available",
-				            IFailureMonitor::failureMonitor().getState(interf.waitFailure.getEndpoint()).isAvailable());
-			}
-			when(wait(status->isUnhealthy() ? waitForAllDataRemoved(cx, interf.id(), addedVersion, self) : Never())) {
-				break;
-			}
-			when(wait(self->healthyZone.onChange())) {}
-		}
-	}
-
-	return Void(); // Don't ignore failures
-}
-
-// Check the status of a storage server.
-// Apply all requirements to the server and mark it as excluded if it fails to satisfies these requirements
-ACTOR Future<Void> storageServerTracker(
-    DDTeamCollection* self,
-    Database cx,
-    TCServerInfo* server, // This actor is owned by this TCServerInfo, point to server_info[id]
-    Promise<Void> errorOut,
-    Version addedVersion,
-    const DDEnabledState* ddEnabledState,
-    bool isTss) {
-
-	state Future<Void> failureTracker;
-	state ServerStatus status(false, false, false, server->lastKnownInterface.locality);
-	state bool lastIsUnhealthy = false;
-	state Future<Void> metricsTracker = serverMetricsPolling(server);
-
-	state Future<std::pair<StorageServerInterface, ProcessClass>> interfaceChanged = server->onInterfaceChanged;
-
-	state Future<Void> storeTypeTracker = (isTss) ? Never() : keyValueStoreTypeTracker(self, server);
-	state bool hasWrongDC = !isCorrectDC(self, server);
-	state bool hasInvalidLocality =
-	    !self->isValidLocality(self->configuration.storagePolicy, server->lastKnownInterface.locality);
-	state int targetTeamNumPerServer =
-	    (SERVER_KNOBS->DESIRED_TEAMS_PER_SERVER * (self->configuration.storageTeamSize + 1)) / 2;
-	state Future<Void> storageMetadataTracker = (isTss) ? Never() : readOrCreateStorageMetadata(self, server);
-	try {
-		loop {
-			status.isUndesired = !self->disableFailingLaggingServers.get() && server->ssVersionTooFarBehind.get();
-			status.isWrongConfiguration = false;
-			status.isWiggling = false;
-			hasWrongDC = !isCorrectDC(self, server);
-			hasInvalidLocality =
-			    !self->isValidLocality(self->configuration.storagePolicy, server->lastKnownInterface.locality);
-
-			// If there is any other server on this exact NetworkAddress, this server is undesired and will eventually
-			// be eliminated. This samAddress checking must be redo whenever the server's state (e.g., storeType,
-			// dcLocation, interface) is changed.
-			state std::vector<Future<Void>> otherChanges;
-			std::vector<Promise<Void>> wakeUpTrackers;
-			for (const auto& i : self->server_and_tss_info) {
-				if (i.second.getPtr() != server &&
-				    i.second->lastKnownInterface.address() == server->lastKnownInterface.address()) {
-					auto& statusInfo = self->server_status.get(i.first);
-					TraceEvent("SameAddress", self->distributorId)
-					    .detail("Failed", statusInfo.isFailed)
-					    .detail("Undesired", statusInfo.isUndesired)
-					    .detail("Server", server->id)
-					    .detail("OtherServer", i.second->id)
-					    .detail("Address", server->lastKnownInterface.address())
-					    .detail("NumShards", self->shardsAffectedByTeamFailure->getNumberOfShards(server->id))
-					    .detail("OtherNumShards", self->shardsAffectedByTeamFailure->getNumberOfShards(i.second->id))
-					    .detail("OtherHealthy", !self->server_status.get(i.second->id).isUnhealthy());
-					// wait for the server's ip to be changed
-					otherChanges.push_back(self->server_status.onChange(i.second->id));
-					if (!self->server_status.get(i.second->id).isUnhealthy()) {
-						if (self->shardsAffectedByTeamFailure->getNumberOfShards(i.second->id) >=
-						    self->shardsAffectedByTeamFailure->getNumberOfShards(server->id)) {
-							TraceEvent(SevWarn, "UndesiredStorageServer", self->distributorId)
-							    .detail("Server", server->id)
-							    .detail("Address", server->lastKnownInterface.address())
-							    .detail("OtherServer", i.second->id)
-							    .detail("NumShards", self->shardsAffectedByTeamFailure->getNumberOfShards(server->id))
-							    .detail("OtherNumShards",
-							            self->shardsAffectedByTeamFailure->getNumberOfShards(i.second->id));
-
-							status.isUndesired = true;
-						} else
-							wakeUpTrackers.push_back(i.second->wakeUpTracker);
-					}
-				}
-			}
-
-			for (auto& p : wakeUpTrackers) {
-				if (!p.isSet())
-					p.send(Void());
-			}
-
-			if (server->lastKnownClass.machineClassFitness(ProcessClass::Storage) > ProcessClass::UnsetFit) {
-				// NOTE: Should not use self->healthyTeamCount > 0 in if statement, which will cause status bouncing
-				// between healthy and unhealthy and result in OOM (See PR#2228).
-
-				if (self->optimalTeamCount > 0) {
-					TraceEvent(SevWarn, "UndesiredStorageServer", self->distributorId)
-					    .detail("Server", server->id)
-					    .detail("OptimalTeamCount", self->optimalTeamCount)
-					    .detail("Fitness", server->lastKnownClass.machineClassFitness(ProcessClass::Storage));
-					status.isUndesired = true;
-				}
-				otherChanges.push_back(self->zeroOptimalTeams.onChange());
-			}
-
-			// If this storage server has the wrong key-value store type, then mark it undesired so it will be replaced
-			// with a server having the correct type
-			if (hasWrongDC || hasInvalidLocality) {
-				TraceEvent(SevWarn, "UndesiredDCOrLocality", self->distributorId)
-				    .detail("Server", server->id)
-				    .detail("WrongDC", hasWrongDC)
-				    .detail("InvalidLocality", hasInvalidLocality);
-				status.isUndesired = true;
-				status.isWrongConfiguration = true;
-			}
-			if (server->wrongStoreTypeToRemove.get()) {
-				TraceEvent(SevWarn, "WrongStoreTypeToRemove", self->distributorId)
-				    .detail("Server", server->id)
-				    .detail("StoreType", "?");
-				status.isUndesired = true;
-				status.isWrongConfiguration = true;
-			}
-
-			// An invalid wiggle server should set itself the right status. Otherwise, it cannot be re-included by
-			// wiggler.
-			auto invalidWiggleServer =
-			    [](const AddressExclusion& addr, const DDTeamCollection* tc, const TCServerInfo* server) {
-				    return !tc->wigglingId.present() || server->id != tc->wigglingId.get();
-			    };
-			// If the storage server is in the excluded servers list, it is undesired
-			NetworkAddress a = server->lastKnownInterface.address();
-			AddressExclusion worstAddr(a.ip, a.port);
-			DDTeamCollection::Status worstStatus = self->excludedServers.get(worstAddr);
-
-			if (worstStatus == DDTeamCollection::Status::WIGGLING && invalidWiggleServer(worstAddr, self, server)) {
-				TraceEvent(SevInfo, "InvalidWiggleServer", self->distributorId)
-				    .detail("Address", worstAddr.toString())
-				    .detail("ProcessId", server->lastKnownInterface.locality.processId())
-				    .detail("WigglingId", self->wigglingId.present());
-				self->excludedServers.set(worstAddr, DDTeamCollection::Status::NONE);
-				worstStatus = DDTeamCollection::Status::NONE;
-			}
-			otherChanges.push_back(self->excludedServers.onChange(worstAddr));
-
-			for (int i = 0; i < 3; i++) {
-				if (i > 0 && !server->lastKnownInterface.secondaryAddress().present()) {
-					break;
-				}
-				AddressExclusion testAddr;
-				if (i == 0)
-					testAddr = AddressExclusion(a.ip);
-				else if (i == 1)
-					testAddr = AddressExclusion(server->lastKnownInterface.secondaryAddress().get().ip,
-					                            server->lastKnownInterface.secondaryAddress().get().port);
-				else if (i == 2)
-					testAddr = AddressExclusion(server->lastKnownInterface.secondaryAddress().get().ip);
-				DDTeamCollection::Status testStatus = self->excludedServers.get(testAddr);
-
-				if (testStatus == DDTeamCollection::Status::WIGGLING && invalidWiggleServer(testAddr, self, server)) {
-					TraceEvent(SevInfo, "InvalidWiggleServer", self->distributorId)
-					    .detail("Address", testAddr.toString())
-					    .detail("ProcessId", server->lastKnownInterface.locality.processId())
-					    .detail("ValidWigglingId", self->wigglingId.present());
-					self->excludedServers.set(testAddr, DDTeamCollection::Status::NONE);
-					testStatus = DDTeamCollection::Status::NONE;
-				}
-
-				if (testStatus > worstStatus) {
-					worstStatus = testStatus;
-					worstAddr = testAddr;
-				}
-				otherChanges.push_back(self->excludedServers.onChange(testAddr));
-			}
-
-			if (worstStatus != DDTeamCollection::Status::NONE) {
-				TraceEvent(SevWarn, "UndesiredStorageServer", self->distributorId)
-				    .detail("Server", server->id)
-				    .detail("Excluded", worstAddr.toString());
-				status.isUndesired = true;
-				status.isWrongConfiguration = true;
-
-				if (worstStatus == DDTeamCollection::Status::WIGGLING && !isTss) {
-					status.isWiggling = true;
-					TraceEvent("PerpetualStorageWiggleSS", self->distributorId)
-					    .detail("Primary", self->primary)
-					    .detail("Server", server->id)
-					    .detail("ProcessId", server->lastKnownInterface.locality.processId())
-					    .detail("Address", worstAddr.toString());
-				} else if (worstStatus == DDTeamCollection::Status::FAILED && !isTss) {
-					TraceEvent(SevWarn, "FailedServerRemoveKeys", self->distributorId)
-					    .detail("Server", server->id)
-					    .detail("Excluded", worstAddr.toString());
-					wait(delay(0.0)); // Do not throw an error while still inside trackExcludedServers
-					while (!ddEnabledState->isDDEnabled()) {
-						wait(delay(1.0));
-					}
-					if (self->removeFailedServer.canBeSet()) {
-						self->removeFailedServer.send(server->id);
-					}
-					throw movekeys_conflict();
-				}
-			}
-
-			failureTracker = storageServerFailureTracker(self, server, cx, &status, addedVersion);
-			// We need to recruit new storage servers if the key value store type has changed
-			if (hasWrongDC || hasInvalidLocality || server->wrongStoreTypeToRemove.get()) {
-				self->restartRecruiting.trigger();
-			}
-
-			if (lastIsUnhealthy && !status.isUnhealthy() && !isTss &&
-			    (server->teams.size() < targetTeamNumPerServer || self->lastBuildTeamsFailed)) {
-				self->doBuildTeams = true;
-				self->restartTeamBuilder.trigger(); // This does not trigger building teams if there exist healthy teams
-			}
-			lastIsUnhealthy = status.isUnhealthy();
-
-			state bool recordTeamCollectionInfo = false;
-			choose {
-				when(wait(failureTracker || server->onTSSPairRemoved || server->killTss.getFuture())) {
-					// The server is failed AND all data has been removed from it, so permanently remove it.
-					TraceEvent("StatusMapChange", self->distributorId)
-					    .detail("ServerID", server->id)
-					    .detail("Status", "Removing");
-
-					if (server->updated.canBeSet()) {
-						server->updated.send(Void());
-					}
-
-					// Remove server from FF/serverList
-					storageMetadataTracker.cancel();
-					wait(removeStorageServer(
-					    cx, server->id, server->lastKnownInterface.tssPairID, self->lock, ddEnabledState));
-
-					TraceEvent("StatusMapChange", self->distributorId)
-					    .detail("ServerID", server->id)
-					    .detail("Status", "Removed");
-					// Sets removeSignal (alerting dataDistributionTeamCollection to remove the storage server from its
-					// own data structures)
-					server->removed.send(Void());
-					if (isTss) {
-						self->removedTSS.send(server->id);
-					} else {
-						self->removedServers.send(server->id);
-					}
-					return Void();
-				}
-				when(std::pair<StorageServerInterface, ProcessClass> newInterface = wait(interfaceChanged)) {
-					bool restartRecruiting = newInterface.first.waitFailure.getEndpoint().getPrimaryAddress() !=
-					                         server->lastKnownInterface.waitFailure.getEndpoint().getPrimaryAddress();
-					bool localityChanged = server->lastKnownInterface.locality != newInterface.first.locality;
-					bool machineLocalityChanged = server->lastKnownInterface.locality.zoneId().get() !=
-					                              newInterface.first.locality.zoneId().get();
-					TraceEvent("StorageServerInterfaceChanged", self->distributorId)
-					    .detail("ServerID", server->id)
-					    .detail("NewWaitFailureToken", newInterface.first.waitFailure.getEndpoint().token)
-					    .detail("OldWaitFailureToken", server->lastKnownInterface.waitFailure.getEndpoint().token)
-					    .detail("LocalityChanged", localityChanged)
-					    .detail("MachineLocalityChanged", machineLocalityChanged);
-
-					server->lastKnownInterface = newInterface.first;
-					server->lastKnownClass = newInterface.second;
-					if (localityChanged && !isTss) {
-						TEST(true); // Server locality changed
-
-						// The locality change of a server will affect machine teams related to the server if
-						// the server's machine locality is changed
-						if (machineLocalityChanged) {
-							// First handle the impact on the machine of the server on the old locality
-							Reference<TCMachineInfo> machine = server->machine;
-							ASSERT(machine->serversOnMachine.size() >= 1);
-							if (machine->serversOnMachine.size() == 1) {
-								// When server is the last server on the machine,
-								// remove the machine and the related machine team
-								self->removeMachine(machine);
-								server->machine = Reference<TCMachineInfo>();
-							} else {
-								// we remove the server from the machine, and
-								// update locality entry for the machine and the global machineLocalityMap
-								int serverIndex = -1;
-								for (int i = 0; i < machine->serversOnMachine.size(); ++i) {
-									if (machine->serversOnMachine[i].getPtr() == server) {
-										// NOTE: now the machine's locality is wrong. Need update it whenever uses it.
-										serverIndex = i;
-										machine->serversOnMachine[i] = machine->serversOnMachine.back();
-										machine->serversOnMachine.pop_back();
-										break; // Invariant: server only appear on the machine once
-									}
-								}
-								ASSERT(serverIndex != -1);
-								// NOTE: we do not update the machine's locality map even when
-								// its representative server is changed.
-							}
-
-							// Second handle the impact on the destination machine where the server's new locality is;
-							// If the destination machine is new, create one; otherwise, add server to an existing one
-							// Update server's machine reference to the destination machine
-							Reference<TCMachineInfo> destMachine =
-							    self->checkAndCreateMachine(self->server_info[server->id]);
-							ASSERT(destMachine.isValid());
-						}
-
-						// Ensure the server's server team belong to a machine team, and
-						// Get the newBadTeams due to the locality change
-						std::vector<Reference<TCTeamInfo>> newBadTeams;
-						for (auto& serverTeam : server->teams) {
-							if (!self->satisfiesPolicy(serverTeam->getServers())) {
-								newBadTeams.push_back(serverTeam);
-								continue;
-							}
-							if (machineLocalityChanged) {
-								Reference<TCMachineTeamInfo> machineTeam = self->checkAndCreateMachineTeam(serverTeam);
-								ASSERT(machineTeam.isValid());
-								serverTeam->machineTeam = machineTeam;
-							}
-						}
-
-						server->inDesiredDC =
-						    (self->includedDCs.empty() ||
-						     std::find(self->includedDCs.begin(),
-						               self->includedDCs.end(),
-						               server->lastKnownInterface.locality.dcId()) != self->includedDCs.end());
-						self->resetLocalitySet();
-
-						bool addedNewBadTeam = false;
-						for (auto it : newBadTeams) {
-							if (self->removeTeam(it)) {
-								self->addTeam(it->getServers(), true);
-								addedNewBadTeam = true;
-							}
-						}
-						if (addedNewBadTeam && self->badTeamRemover.isReady()) {
-							TEST(true); // Server locality change created bad teams
-							self->doBuildTeams = true;
-							self->badTeamRemover = removeBadTeams(self);
-							self->addActor.send(self->badTeamRemover);
-							// The team number changes, so we need to update the team number info
-							// self->traceTeamCollectionInfo();
-							recordTeamCollectionInfo = true;
-						}
-						// The locality change of the server will invalid the server's old teams,
-						// so we need to rebuild teams for the server
-						self->doBuildTeams = true;
-					}
-
-					interfaceChanged = server->onInterfaceChanged;
-					// Old failureTracker for the old interface will be actorCancelled since the handler of the old
-					// actor now points to the new failure monitor actor.
-					status = ServerStatus(
-					    status.isFailed, status.isUndesired, status.isWiggling, server->lastKnownInterface.locality);
-
-					// self->traceTeamCollectionInfo();
-					recordTeamCollectionInfo = true;
-					// Restart the storeTracker for the new interface. This will cancel the previous
-					// keyValueStoreTypeTracker
-					storeTypeTracker = (isTss) ? Never() : keyValueStoreTypeTracker(self, server);
-					storageMetadataTracker = (isTss) ? Never() : readOrCreateStorageMetadata(self, server);
-					hasWrongDC = !isCorrectDC(self, server);
-					hasInvalidLocality =
-					    !self->isValidLocality(self->configuration.storagePolicy, server->lastKnownInterface.locality);
-					self->restartTeamBuilder.trigger();
-
-					if (restartRecruiting)
-						self->restartRecruiting.trigger();
-				}
-				when(wait(otherChanges.empty() ? Never() : quorum(otherChanges, 1))) {
-					TraceEvent("SameAddressChangedStatus", self->distributorId).detail("ServerID", server->id);
-				}
-				when(wait(server->wrongStoreTypeToRemove.onChange())) {
-					TraceEvent("UndesiredStorageServerTriggered", self->distributorId)
-					    .detail("Server", server->id)
-					    .detail("StoreType", server->storeType)
-					    .detail("ConfigStoreType", self->configuration.storageServerStoreType)
-					    .detail("WrongStoreTypeRemoved", server->wrongStoreTypeToRemove.get());
-				}
-				when(wait(server->wakeUpTracker.getFuture())) { server->wakeUpTracker = Promise<Void>(); }
-				when(wait(storageMetadataTracker || storeTypeTracker)) {}
-				when(wait(server->ssVersionTooFarBehind.onChange())) {}
-				when(wait(self->disableFailingLaggingServers.onChange())) {}
-			}
-
-			if (recordTeamCollectionInfo) {
-				self->traceTeamCollectionInfo();
-			}
-		}
-	} catch (Error& e) {
-		state Error err = e;
-		TraceEvent("StorageServerTrackerCancelled", self->distributorId)
-		    .suppressFor(1.0)
-		    .detail("Primary", self->primary)
-		    .detail("Server", server->id)
-		    .error(e, /*includeCancelled*/ true);
-		if (e.code() != error_code_actor_cancelled && errorOut.canBeSet()) {
-			errorOut.sendError(e);
-			wait(delay(0)); // Check for cancellation, since errorOut.sendError(e) could delete self
-		}
-		throw err;
-	}
-}
-
-// Monitor whether or not storage servers are being recruited.  If so, then a database cannot be considered quiet
-ACTOR Future<Void> monitorStorageServerRecruitment(DDTeamCollection* self) {
-	state bool recruiting = false;
-	state bool lastIsTss = false;
-	TraceEvent("StorageServerRecruitment", self->distributorId)
-	    .detail("State", "Idle")
-	    .trackLatest(self->storageServerRecruitmentEventHolder->trackingKey);
-	loop {
-		if (!recruiting) {
-			while (self->recruitingStream.get() == 0) {
-				wait(self->recruitingStream.onChange());
-			}
-			TraceEvent("StorageServerRecruitment", self->distributorId)
-			    .detail("State", "Recruiting")
-			    .detail("IsTSS", self->isTssRecruiting ? "True" : "False")
-			    .trackLatest(self->storageServerRecruitmentEventHolder->trackingKey);
-			recruiting = true;
-			lastIsTss = self->isTssRecruiting;
-		} else {
-			loop {
-				choose {
-					when(wait(self->recruitingStream.onChange())) {
-						if (lastIsTss != self->isTssRecruiting) {
-							TraceEvent("StorageServerRecruitment", self->distributorId)
-							    .detail("State", "Recruiting")
-							    .detail("IsTSS", self->isTssRecruiting ? "True" : "False")
-							    .trackLatest(self->storageServerRecruitmentEventHolder->trackingKey);
-							lastIsTss = self->isTssRecruiting;
-						}
-					}
-					when(wait(self->recruitingStream.get() == 0
-					              ? delay(SERVER_KNOBS->RECRUITMENT_IDLE_DELAY, TaskPriority::DataDistribution)
-					              : Future<Void>(Never()))) {
-						break;
-					}
-				}
-			}
-			TraceEvent("StorageServerRecruitment", self->distributorId)
-			    .detail("State", "Idle")
-			    .trackLatest(self->storageServerRecruitmentEventHolder->trackingKey);
-			recruiting = false;
-		}
-	}
-}
-
-ACTOR Future<Void> checkAndRemoveInvalidLocalityAddr(DDTeamCollection* self) {
-	state double start = now();
-	state bool hasCorrectedLocality = false;
-
-	loop {
-		try {
-			wait(delay(SERVER_KNOBS->DD_CHECK_INVALID_LOCALITY_DELAY, TaskPriority::DataDistribution));
-
-			// Because worker's processId can be changed when its locality is changed, we cannot watch on the old
-			// processId; This actor is inactive most time, so iterating all workers incurs little performance overhead.
-			state std::vector<ProcessData> workers = wait(getWorkers(self->cx));
-			state std::set<AddressExclusion> existingAddrs;
-			for (int i = 0; i < workers.size(); i++) {
-				const ProcessData& workerData = workers[i];
-				AddressExclusion addr(workerData.address.ip, workerData.address.port);
-				existingAddrs.insert(addr);
-				if (self->invalidLocalityAddr.count(addr) &&
-				    self->isValidLocality(self->configuration.storagePolicy, workerData.locality)) {
-					// The locality info on the addr has been corrected
-					self->invalidLocalityAddr.erase(addr);
-					hasCorrectedLocality = true;
-					TraceEvent("InvalidLocalityCorrected").detail("Addr", addr.toString());
-				}
-			}
-
-			wait(yield(TaskPriority::DataDistribution));
-
-			// In case system operator permanently excludes workers on the address with invalid locality
-			for (auto addr = self->invalidLocalityAddr.begin(); addr != self->invalidLocalityAddr.end();) {
-				if (!existingAddrs.count(*addr)) {
-					// The address no longer has a worker
-					addr = self->invalidLocalityAddr.erase(addr);
-					hasCorrectedLocality = true;
-					TraceEvent("InvalidLocalityNoLongerExists").detail("Addr", addr->toString());
-				} else {
-					++addr;
-				}
-			}
-
-			if (hasCorrectedLocality) {
-				// Recruit on address who locality has been corrected
-				self->restartRecruiting.trigger();
-				hasCorrectedLocality = false;
-			}
-
-			if (self->invalidLocalityAddr.empty()) {
-				break;
-			}
-
-			if (now() - start > 300) { // Report warning if invalid locality is not corrected within 300 seconds
-				// The incorrect locality info has not been properly corrected in a reasonable time
-				TraceEvent(SevWarn, "PersistentInvalidLocality").detail("Addresses", self->invalidLocalityAddr.size());
-				start = now();
-			}
-		} catch (Error& e) {
-			TraceEvent("CheckAndRemoveInvalidLocalityAddrRetry", self->distributorId).detail("Error", e.what());
-		}
-	}
-
-	return Void();
-}
-
-int numExistingSSOnAddr(DDTeamCollection* self, const AddressExclusion& addr) {
-	int numExistingSS = 0;
-	for (auto& server : self->server_and_tss_info) {
-		const NetworkAddress& netAddr = server.second->lastKnownInterface.stableAddress();
-		AddressExclusion usedAddr(netAddr.ip, netAddr.port);
-		if (usedAddr == addr) {
-			++numExistingSS;
-		}
-	}
-
-	return numExistingSS;
-}
-
-// All state that represents an ongoing tss pair recruitment
-struct TSSPairState : ReferenceCounted<TSSPairState>, NonCopyable {
-	Promise<Optional<std::pair<UID, Version>>>
-	    ssPairInfo; // if set, for ss to pass its id to tss pair once it is successfully recruited
-	Promise<bool> tssPairDone; // if set, for tss to pass ss that it was successfully recruited
-	Promise<Void> complete;
-
-	Optional<Key> dcId; // dc
-	Optional<Key> dataHallId; // data hall
-
-	bool active;
-
-	TSSPairState() : active(false) {}
-
-	TSSPairState(const LocalityData& locality)
-	  : dcId(locality.dcId()), dataHallId(locality.dataHallId()), active(true) {}
-
-	bool inDataZone(const LocalityData& locality) {
-		return locality.dcId() == dcId && locality.dataHallId() == dataHallId;
-	}
-
-	void cancel() {
-		// only cancel if both haven't been set, otherwise one half of pair could think it was successful but the other
-		// half would think it failed
-		if (active && ssPairInfo.canBeSet() && tssPairDone.canBeSet()) {
-			ssPairInfo.send(Optional<std::pair<UID, Version>>());
-			// callback of ssPairInfo could have cancelled tssPairDone already, so double check before cancelling
-			if (tssPairDone.canBeSet()) {
-				tssPairDone.send(false);
-			}
-			if (complete.canBeSet()) {
-				complete.send(Void());
-			}
-		}
-	}
-
-	bool tssRecruitSuccess() {
-		if (active && tssPairDone.canBeSet()) {
-			tssPairDone.send(true);
-			return true;
-		}
-		return false;
-	}
-
-	bool tssRecruitFailed() {
-		if (active && tssPairDone.canBeSet()) {
-			tssPairDone.send(false);
-			return true;
-		}
-		return false;
-	}
-
-	bool ssRecruitSuccess(std::pair<UID, Version> ssInfo) {
-		if (active && ssPairInfo.canBeSet()) {
-			ssPairInfo.send(Optional<std::pair<UID, Version>>(ssInfo));
-			return true;
-		}
-		return false;
-	}
-
-	bool ssRecruitFailed() {
-		if (active && ssPairInfo.canBeSet()) {
-			ssPairInfo.send(Optional<std::pair<UID, Version>>());
-			return true;
-		}
-		return false;
-	}
-
-	bool markComplete() {
-		if (active && complete.canBeSet()) {
-			complete.send(Void());
-			return true;
-		}
-		return false;
-	}
-
-	Future<Optional<std::pair<UID, Version>>> waitOnSS() { return ssPairInfo.getFuture(); }
-
-	Future<bool> waitOnTSS() { return tssPairDone.getFuture(); }
-
-	Future<Void> waitComplete() { return complete.getFuture(); }
-};
-
-ACTOR Future<UID> getClusterId(DDTeamCollection* self) {
->>>>>>> 6dc59215
-	state ReadYourWritesTransaction tr(self->cx);
-	loop {
-		try {
-			tr.setOption(FDBTransactionOptions::ACCESS_SYSTEM_KEYS);
-			state Future<Void> watchFuture = tr.watch(triggerDDTeamInfoPrintKey);
-			wait(tr.commit());
-			wait(self->printDetailedTeamsInfo.onTrigger() || watchFuture);
-			tr.reset();
-			if (now() - lastPrintTime < SERVER_KNOBS->DD_TEAMS_INFO_PRINT_INTERVAL) {
-				continue;
-			}
-			lastPrintTime = now();
-
-			traceEventsPrinted = 0;
-
-			double snapshotStart = now();
-
-<<<<<<< HEAD
-			configuration = self->configuration;
-			server_info = self->server_info;
-			teams = self->teams;
-			// Perform deep copy so we have a consistent snapshot, even if yields are performed
-			for (const auto& [machineId, info] : self->machine_info) {
-				machine_info.emplace(machineId, info->clone());
-=======
-		TraceEvent("DDRecruiting", self->distributorId)
-		    .detail("Primary", self->primary)
-		    .detail("State", "Sending request to worker")
-		    .detail("WorkerID", candidateWorker.worker.id())
-		    .detail("WorkerLocality", candidateWorker.worker.locality.toString())
-		    .detail("Interf", interfaceId)
-		    .detail("Addr", candidateWorker.worker.address())
-		    .detail("TSS", recruitTss ? "true" : "false")
-		    .detail("RecruitingStream", self->recruitingStream.get());
-
-		Future<ErrorOr<InitializeStorageReply>> fRecruit =
-		    doRecruit ? candidateWorker.worker.storage.tryGetReply(isr, TaskPriority::DataDistribution)
-		              : Future<ErrorOr<InitializeStorageReply>>(ErrorOr<InitializeStorageReply>(recruitment_failed()));
-
-		state ErrorOr<InitializeStorageReply> newServer = wait(fRecruit);
-
-		if (doRecruit && newServer.isError()) {
-			TraceEvent(SevWarn, "DDRecruitmentError").error(newServer.getError());
-			if (!newServer.isError(error_code_recruitment_failed) &&
-			    !newServer.isError(error_code_request_maybe_delivered)) {
-				tssState->markComplete();
-				throw newServer.getError();
->>>>>>> 6dc59215
-			}
-			machineTeams = self->machineTeams;
-			// internedLocalityRecordKeyNameStrings = self->machineLocalityMap._keymap->_lookuparray;
-			// machineLocalityMapEntryArraySize = self->machineLocalityMap.size();
-			// machineLocalityMapRecordArray = self->machineLocalityMap.getRecordArray();
-			std::vector<const UID*> _uids = self->machineLocalityMap.getObjects();
-			serverIDs = _uids;
-
-			auto const& keys = self->server_status.getKeys();
-			for (auto const& key : keys) {
-				// Add to or update the local server_status map
-				server_status[key] = self->server_status.get(key);
-			}
-
-<<<<<<< HEAD
-			TraceEvent("DDPrintSnapshotTeasmInfo", self->distributorId)
-			    .detail("SnapshotSpeed", now() - snapshotStart)
-			    .detail("Primary", self->primary);
-=======
-		self->recruitingIds.erase(interfaceId);
-		self->recruitingLocalities.erase(candidateWorker.worker.stableAddress());
-
-		TraceEvent("DDRecruiting", self->distributorId)
-		    .detail("Primary", self->primary)
-		    .detail("State", "Finished request")
-		    .detail("WorkerID", candidateWorker.worker.id())
-		    .detail("WorkerLocality", candidateWorker.worker.locality.toString())
-		    .detail("Interf", interfaceId)
-		    .detail("Addr", candidateWorker.worker.address())
-		    .detail("RecruitingStream", self->recruitingStream.get());
-
-		if (newServer.present()) {
-			UID id = newServer.get().interf.id();
-			if (!self->server_and_tss_info.count(id)) {
-				if (!recruitTss || tssState->tssRecruitSuccess()) {
-					// signal all done after adding tss to tracking info
-					self->addServer(newServer.get().interf,
-					                candidateWorker.processClass,
-					                self->serverTrackerErrorOut,
-					                newServer.get().addedVersion,
-					                ddEnabledState);
-					tssState->markComplete();
-					// signal the teamBuilder a new SS is recruited
-					if (!recruitTss)
-						self->waitUntilRecruited.set(false);
-				}
-			} else {
-				TraceEvent(SevWarn, "DDRecruitmentError")
-				    .detail("Reason", "Server ID already recruited")
-				    .detail("ServerID", id);
-			}
-		}
-	}
->>>>>>> 6dc59215
-
-			// Print to TraceEvents
-			TraceEvent("DDConfig", self->distributorId)
-			    .detail("StorageTeamSize", configuration.storageTeamSize)
-			    .detail("DesiredTeamsPerServer", SERVER_KNOBS->DESIRED_TEAMS_PER_SERVER)
-			    .detail("MaxTeamsPerServer", SERVER_KNOBS->MAX_TEAMS_PER_SERVER)
-			    .detail("Primary", self->primary);
-
-			TraceEvent("ServerInfo", self->distributorId)
-			    .detail("Size", server_info.size())
-			    .detail("Primary", self->primary);
-			state int i;
-			state std::map<UID, Reference<TCServerInfo>>::iterator server = server_info.begin();
-			for (i = 0; i < server_info.size(); i++) {
-				TraceEvent("ServerInfo", self->distributorId)
-				    .detail("ServerInfoIndex", i)
-				    .detail("ServerID", server->first.toString())
-				    .detail("ServerTeamOwned", server->second->teams.size())
-				    .detail("MachineID", server->second->machine->machineID.contents().toString())
-				    .detail("Primary", self->primary);
-				server++;
-				if (++traceEventsPrinted % SERVER_KNOBS->DD_TEAMS_INFO_PRINT_YIELD_COUNT == 0) {
-					wait(yield());
-				}
-			}
-
-			server = server_info.begin();
-			for (i = 0; i < server_info.size(); i++) {
-				const UID& uid = server->first;
-
-				TraceEvent e("ServerStatus", self->distributorId);
-				e.detail("ServerUID", uid)
-				    .detail("MachineIsValid", server_info[uid]->machine.isValid())
-				    .detail("MachineTeamSize",
-				            server_info[uid]->machine.isValid() ? server_info[uid]->machine->machineTeams.size() : -1)
-				    .detail("Primary", self->primary);
-
-<<<<<<< HEAD
-				// ServerStatus might not be known if server was very recently added and storageServerFailureTracker()
-				// has not yet updated self->server_status
-				// If the UID is not found, do not assume the server is healthy or unhealthy
-				auto it = server_status.find(uid);
-				if (it != server_status.end()) {
-					e.detail("Healthy", !it->second.isUnhealthy());
-=======
-	loop {
-		try {
-			// Divide TSS evenly in each DC if there are multiple
-			// TODO would it be better to put all of them in primary DC?
-			targetTSSInDC = self->configuration.desiredTSSCount;
-			if (self->configuration.usableRegions > 1) {
-				targetTSSInDC /= self->configuration.usableRegions;
-				if (self->primary) {
-					// put extras in primary DC if it's uneven
-					targetTSSInDC += (self->configuration.desiredTSSCount % self->configuration.usableRegions);
-				}
-			}
-			int newTssToRecruit = targetTSSInDC - self->tss_info_by_pair.size() - inProgressTSSCount;
-			// FIXME: Should log this if the recruit count stays the same but the other numbers update?
-			if (newTssToRecruit != tssToRecruit) {
-				TraceEvent("TSS_RecruitUpdated", self->distributorId)
-				    .detail("Desired", targetTSSInDC)
-				    .detail("Existing", self->tss_info_by_pair.size())
-				    .detail("InProgress", inProgressTSSCount)
-				    .detail("NotStarted", newTssToRecruit);
-				tssToRecruit = newTssToRecruit;
-
-				// if we need to get rid of some TSS processes, signal to either cancel recruitment or kill existing TSS
-				// processes
-				if (!pendingTSSCheck && (tssToRecruit < 0 || self->zeroHealthyTeams->get()) &&
-				    (self->isTssRecruiting || (self->zeroHealthyTeams->get() && self->tss_info_by_pair.size() > 0))) {
-					checkTss = self->initialFailureReactionDelay;
-				}
-			}
-			numSSPerAddr.clear();
-			hasHealthyTeam = (self->healthyTeamCount != 0);
-			RecruitStorageRequest rsr;
-			std::set<AddressExclusion> exclusions;
-			for (auto s = self->server_and_tss_info.begin(); s != self->server_and_tss_info.end(); ++s) {
-				auto serverStatus = self->server_status.get(s->second->lastKnownInterface.id());
-				if (serverStatus.excludeOnRecruit()) {
-					TraceEvent(SevDebug, "DDRecruitExcl1", self->distributorId)
-					    .detail("Primary", self->primary)
-					    .detail("Excluding", s->second->lastKnownInterface.address());
-					auto addr = s->second->lastKnownInterface.stableAddress();
-					AddressExclusion addrExcl(addr.ip, addr.port);
-					exclusions.insert(addrExcl);
-					numSSPerAddr[addrExcl]++; // increase from 0
->>>>>>> 6dc59215
-				}
-
-<<<<<<< HEAD
-				server++;
-				if (++traceEventsPrinted % SERVER_KNOBS->DD_TEAMS_INFO_PRINT_YIELD_COUNT == 0) {
-					wait(yield());
-				}
-			}
-
-			TraceEvent("ServerTeamInfo", self->distributorId)
-			    .detail("Size", teams.size())
-			    .detail("Primary", self->primary);
-			for (i = 0; i < teams.size(); i++) {
-				const auto& team = teams[i];
-				TraceEvent("ServerTeamInfo", self->distributorId)
-				    .detail("TeamIndex", i)
-				    .detail("Healthy", team->isHealthy())
-				    .detail("TeamSize", team->size())
-				    .detail("MemberIDs", team->getServerIDsStr())
-				    .detail("Primary", self->primary);
-				if (++traceEventsPrinted % SERVER_KNOBS->DD_TEAMS_INFO_PRINT_YIELD_COUNT == 0) {
-					wait(yield());
-				}
-=======
-			auto excl = self->excludedServers.getKeys();
-			for (const auto& s : excl) {
-				if (self->excludedServers.get(s) != DDTeamCollection::Status::NONE) {
-					TraceEvent(SevDebug, "DDRecruitExcl2", self->distributorId)
-					    .detail("Primary", self->primary)
-					    .detail("Excluding", s.toString());
-					exclusions.insert(s);
-				}
-			}
-
-			// Exclude workers that have invalid locality
-			for (auto& addr : self->invalidLocalityAddr) {
-				TraceEvent(SevDebug, "DDRecruitExclInvalidAddr", self->distributorId)
-				    .detail("Excluding", addr.toString());
-				exclusions.insert(addr);
-			}
-
-			rsr.criticalRecruitment = !hasHealthyTeam;
-			for (auto it : exclusions) {
-				rsr.excludeAddresses.push_back(it);
->>>>>>> 6dc59215
-			}
-
-			TraceEvent("MachineInfo", self->distributorId)
-			    .detail("Size", machine_info.size())
-			    .detail("Primary", self->primary);
-			state std::map<Standalone<StringRef>, Reference<TCMachineInfo>>::iterator machine = machine_info.begin();
-			state bool isMachineHealthy = false;
-			for (i = 0; i < machine_info.size(); i++) {
-				Reference<TCMachineInfo> _machine = machine->second;
-				if (!_machine.isValid() || machine_info.find(_machine->machineID) == machine_info.end() ||
-				    _machine->serversOnMachine.empty()) {
-					isMachineHealthy = false;
-				}
-
-<<<<<<< HEAD
-				// Healthy machine has at least one healthy server
-				for (auto& server : _machine->serversOnMachine) {
-					// ServerStatus might not be known if server was very recently added and
-					// storageServerFailureTracker() has not yet updated self->server_status If the UID is not found, do
-					// not assume the server is healthy
-					auto it = server_status.find(server->id);
-					if (it != server_status.end() && !it->second.isUnhealthy()) {
-						isMachineHealthy = true;
-					}
-				}
-=======
-			TraceEvent(rsr.criticalRecruitment ? SevWarn : SevInfo, "DDRecruiting", self->distributorId)
-			    .detail("Primary", self->primary)
-			    .detail("State", "Sending request to CC")
-			    .detail("Exclusions", rsr.excludeAddresses.size())
-			    .detail("Critical", rsr.criticalRecruitment)
-			    .detail("IncludedDCsSize", rsr.includeDCs.size());
->>>>>>> 6dc59215
-
-				isMachineHealthy = false;
-				TraceEvent("MachineInfo", self->distributorId)
-				    .detail("MachineInfoIndex", i)
-				    .detail("Healthy", isMachineHealthy)
-				    .detail("MachineID", machine->first.contents().toString())
-				    .detail("MachineTeamOwned", machine->second->machineTeams.size())
-				    .detail("ServerNumOnMachine", machine->second->serversOnMachine.size())
-				    .detail("ServersID", machine->second->getServersIDStr())
-				    .detail("Primary", self->primary);
-				machine++;
-				if (++traceEventsPrinted % SERVER_KNOBS->DD_TEAMS_INFO_PRINT_YIELD_COUNT == 0) {
-					wait(yield());
-				}
-			}
-
-			TraceEvent("MachineTeamInfo", self->distributorId)
-			    .detail("Size", machineTeams.size())
-			    .detail("Primary", self->primary);
-			for (i = 0; i < machineTeams.size(); i++) {
-				const auto& team = machineTeams[i];
-				TraceEvent("MachineTeamInfo", self->distributorId)
-				    .detail("TeamIndex", i)
-				    .detail("MachineIDs", team->getMachineIDsStr())
-				    .detail("ServerTeams", team->serverTeams.size())
-				    .detail("Primary", self->primary);
-				if (++traceEventsPrinted % SERVER_KNOBS->DD_TEAMS_INFO_PRINT_YIELD_COUNT == 0) {
-					wait(yield());
-				}
-			}
-
-			// TODO: re-enable the following logging or remove them.
-			// TraceEvent("LocalityRecordKeyName", self->distributorId)
-			//     .detail("Size", internedLocalityRecordKeyNameStrings.size())
-			//     .detail("Primary", self->primary);
-			// for (i = 0; i < internedLocalityRecordKeyNameStrings.size(); i++) {
-			// 	TraceEvent("LocalityRecordKeyIndexName", self->distributorId)
-			// 	    .detail("KeyIndex", i)
-			// 	    .detail("KeyName", internedLocalityRecordKeyNameStrings[i])
-			// 	    .detail("Primary", self->primary);
-			// 	if (++traceEventsPrinted % SERVER_KNOBS->DD_TEAMS_INFO_PRINT_YIELD_COUNT == 0) {
-			// 		wait(yield());
-			// 	}
-			// }
-
-			// TraceEvent("MachineLocalityMap", self->distributorId)
-			//     .detail("Size", machineLocalityMapEntryArraySize)
-			//     .detail("Primary", self->primary);
-			// for (i = 0; i < serverIDs.size(); i++) {
-			// 	const auto& serverID = serverIDs[i];
-			// 	Reference<LocalityRecord> record = machineLocalityMapRecordArray[i];
-			// 	if (record.isValid()) {
-			// 		TraceEvent("MachineLocalityMap", self->distributorId)
-			// 		    .detail("LocalityIndex", i)
-			// 		    .detail("UID", serverID->toString())
-			// 		    .detail("LocalityRecord", record->toString())
-			// 		    .detail("Primary", self->primary);
-			// 	} else {
-			// 		TraceEvent("MachineLocalityMap", self->distributorId)
-			// 		    .detail("LocalityIndex", i)
-			// 		    .detail("UID", serverID->toString())
-			// 		    .detail("LocalityRecord", "[NotFound]")
-			// 		    .detail("Primary", self->primary);
-			// 	}
-			// 	if (++traceEventsPrinted % SERVER_KNOBS->DD_TEAMS_INFO_PRINT_YIELD_COUNT == 0) {
-			// 		wait(yield());
-			// 	}
-			// }
-		} catch (Error& e) {
-<<<<<<< HEAD
-			wait(tr.onError(e));
-=======
-			if (e.code() != error_code_timed_out) {
-				throw;
-			}
-			TEST(true); // Storage recruitment timed out
-			wait(delay(FLOW_KNOBS->PREVENT_FAST_SPIN_DELAY, TaskPriority::DataDistribution));
->>>>>>> 6dc59215
 		}
 	}
 }
