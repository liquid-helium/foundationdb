/*
 * DataDistribution.actor.cpp
 *
 * This source file is part of the FoundationDB open source project
 *
 * Copyright 2013-2018 Apple Inc. and the FoundationDB project authors
 *
 * Licensed under the Apache License, Version 2.0 (the "License");
 * you may not use this file except in compliance with the License.
 * You may obtain a copy of the License at
 *
 *     http://www.apache.org/licenses/LICENSE-2.0
 *
 * Unless required by applicable law or agreed to in writing, software
 * distributed under the License is distributed on an "AS IS" BASIS,
 * WITHOUT WARRANTIES OR CONDITIONS OF ANY KIND, either express or implied.
 * See the License for the specific language governing permissions and
 * limitations under the License.
 */

#include <set>
#include <sstream>
#include "fdbclient/FDBOptions.g.h"
#include "fdbclient/FDBTypes.h"
#include "fdbclient/Knobs.h"
#include "fdbclient/StorageServerInterface.h"
#include "fdbclient/SystemData.h"
#include "fdbclient/DatabaseContext.h"
#include "fdbclient/ManagementAPI.actor.h"
#include "fdbclient/RunTransaction.actor.h"
#include "fdbrpc/Replication.h"
#include "fdbserver/DataDistribution.actor.h"
#include "fdbserver/FDBExecHelper.actor.h"
#include "fdbserver/IKeyValueStore.h"
#include "fdbserver/Knobs.h"
#include "fdbserver/MoveKeys.actor.h"
#include "fdbserver/QuietDatabase.h"
#include "fdbserver/ServerDBInfo.h"
#include "fdbserver/TLogInterface.h"
#include "fdbserver/WaitFailure.h"
#include "flow/ActorCollection.h"
#include "flow/Arena.h"
#include "flow/Trace.h"
#include "flow/UnitTest.h"
#include "flow/actorcompiler.h"  // This must be the last #include.
#include "flow/serialize.h"

class TCTeamInfo;
struct TCMachineInfo;
class TCMachineTeamInfo;

ACTOR Future<Void> checkAndRemoveInvalidLocalityAddr(DDTeamCollection* self);
ACTOR Future<Void> removeWrongStoreType(DDTeamCollection* self);


struct TCServerInfo : public ReferenceCounted<TCServerInfo> {
	UID id;
	DDTeamCollection* collection;
	StorageServerInterface lastKnownInterface;
	ProcessClass lastKnownClass;
	vector<Reference<TCTeamInfo>> teams;
	Reference<TCMachineInfo> machine;
	Future<Void> tracker;
	int64_t dataInFlightToServer;
	ErrorOr<GetStorageMetricsReply> serverMetrics;
	Promise<std::pair<StorageServerInterface, ProcessClass>> interfaceChanged;
	Future<std::pair<StorageServerInterface, ProcessClass>> onInterfaceChanged;
	Promise<Void> removed;
	Future<Void> onRemoved;
	Promise<Void> wakeUpTracker;
	bool inDesiredDC;
	LocalityEntry localityEntry;
	Promise<Void> updated;
	AsyncVar<bool> wrongStoreTypeToRemove;
	AsyncVar<bool> ssVersionTooFarBehind;
	// A storage server's StoreType does not change.
	// To change storeType for an ip:port, we destroy the old one and create a new one.
	KeyValueStoreType storeType; // Storage engine type

	TCServerInfo(StorageServerInterface ssi, DDTeamCollection* collection, ProcessClass processClass, bool inDesiredDC,
	             Reference<LocalitySet> storageServerSet)
	  : id(ssi.id()), collection(collection), lastKnownInterface(ssi), lastKnownClass(processClass), dataInFlightToServer(0),
	    onInterfaceChanged(interfaceChanged.getFuture()), onRemoved(removed.getFuture()), inDesiredDC(inDesiredDC),
	    storeType(KeyValueStoreType::END) {
		localityEntry = ((LocalityMap<UID>*) storageServerSet.getPtr())->add(ssi.locality, &id);
	}

	bool isCorrectStoreType(KeyValueStoreType configStoreType) {
		// A new storage server's store type may not be set immediately.
		// If a storage server does not reply its storeType, it will be tracked by failure monitor and removed.
		return (storeType == configStoreType || storeType == KeyValueStoreType::END);
	}
	~TCServerInfo();
};

struct TCMachineInfo : public ReferenceCounted<TCMachineInfo> {
	std::vector<Reference<TCServerInfo>> serversOnMachine; // SOMEDAY: change from vector to set
	Standalone<StringRef> machineID;
	std::vector<Reference<TCMachineTeamInfo>> machineTeams; // SOMEDAY: split good and bad machine teams.
	LocalityEntry localityEntry;

	explicit TCMachineInfo(Reference<TCServerInfo> server, const LocalityEntry& entry) : localityEntry(entry) {
		ASSERT(serversOnMachine.empty());
		serversOnMachine.push_back(server);

		LocalityData& locality = server->lastKnownInterface.locality;
		ASSERT(locality.zoneId().present());
		machineID = locality.zoneId().get();
	}

	std::string getServersIDStr() {
		std::stringstream ss;
		if (serversOnMachine.empty()) return "[unset]";

		for (auto& server : serversOnMachine) {
			ss << server->id.toString() << " ";
		}

		return ss.str();
	}
};

ACTOR Future<Void> updateServerMetrics( Reference<TCServerInfo> server);

// TeamCollection's machine team information
class TCMachineTeamInfo : public ReferenceCounted<TCMachineTeamInfo> {
public:
	vector<Reference<TCMachineInfo>> machines;
	vector<Standalone<StringRef>> machineIDs;
	vector<Reference<TCTeamInfo>> serverTeams;

	explicit TCMachineTeamInfo(vector<Reference<TCMachineInfo>> const& machines) : machines(machines) {
		machineIDs.reserve(machines.size());
		for (int i = 0; i < machines.size(); i++) {
			machineIDs.push_back(machines[i]->machineID);
		}
		sort(machineIDs.begin(), machineIDs.end());
	}

	int size() {
		ASSERT(machines.size() == machineIDs.size());
		return machineIDs.size();
	}

	std::string getMachineIDsStr() {
		std::stringstream ss;

		if (machineIDs.empty()) return "[unset]";

		for (auto& id : machineIDs) {
			ss << id.contents().toString() << " ";
		}

		return ss.str();
	}

	bool operator==(TCMachineTeamInfo& rhs) const { return this->machineIDs == rhs.machineIDs; }
};

// TeamCollection's server team info.
class TCTeamInfo final : public ReferenceCounted<TCTeamInfo>, public IDataDistributionTeam {
	vector< Reference<TCServerInfo> > servers;
	vector<UID> serverIDs;
	bool healthy;
	bool wrongConfiguration; //True if any of the servers in the team have the wrong configuration
	int priority;

public:
	Reference<TCMachineTeamInfo> machineTeam;
	Future<Void> tracker;

	explicit TCTeamInfo(vector<Reference<TCServerInfo>> const& servers)
	  : servers(servers), healthy(true), priority(SERVER_KNOBS->PRIORITY_TEAM_HEALTHY), wrongConfiguration(false) {
		if (servers.empty()) {
			TraceEvent(SevInfo, "ConstructTCTeamFromEmptyServers");
		}
		serverIDs.reserve(servers.size());
		for (int i = 0; i < servers.size(); i++) {
			serverIDs.push_back(servers[i]->id);
		}
	}

	vector<StorageServerInterface> getLastKnownServerInterfaces() const override {
		vector<StorageServerInterface> v;
		v.reserve(servers.size());
		for (const auto& server : servers) {
			v.push_back(server->lastKnownInterface);
		}
		return v;
	}
	int size() const override {
		ASSERT(servers.size() == serverIDs.size());
		return servers.size();
	}
	vector<UID> const& getServerIDs() const override { return serverIDs; }
	const vector<Reference<TCServerInfo>>& getServers() { return servers; }

	std::string getServerIDsStr() const {
		std::stringstream ss;

		if (serverIDs.empty()) return "[unset]";

		for (auto& id : serverIDs) {
			ss << id.toString() << " ";
		}

		return ss.str();
	}

	void addDataInFlightToTeam(int64_t delta) override {
		for(int i=0; i<servers.size(); i++)
			servers[i]->dataInFlightToServer += delta;
	}
	int64_t getDataInFlightToTeam() const override {
		int64_t dataInFlight = 0.0;
		for(int i=0; i<servers.size(); i++)
			dataInFlight += servers[i]->dataInFlightToServer;
		return dataInFlight;
	}

	int64_t getLoadBytes(bool includeInFlight = true, double inflightPenalty = 1.0) const override {
		int64_t physicalBytes = getLoadAverage();
		double minAvailableSpaceRatio = getMinAvailableSpaceRatio(includeInFlight);
		int64_t inFlightBytes = includeInFlight ? getDataInFlightToTeam() / servers.size() : 0;
		double availableSpaceMultiplier = SERVER_KNOBS->AVAILABLE_SPACE_RATIO_CUTOFF / ( std::max( std::min( SERVER_KNOBS->AVAILABLE_SPACE_RATIO_CUTOFF, minAvailableSpaceRatio ), 0.000001 ) );
		if(servers.size()>2) {
			//make sure in triple replication the penalty is high enough that you will always avoid a team with a member at 20% free space
			availableSpaceMultiplier = availableSpaceMultiplier * availableSpaceMultiplier;
		}

		if(minAvailableSpaceRatio < SERVER_KNOBS->TARGET_AVAILABLE_SPACE_RATIO) {
			TraceEvent(SevWarn, "DiskNearCapacity").suppressFor(1.0).detail("AvailableSpaceRatio", minAvailableSpaceRatio);
		}

		return (physicalBytes + (inflightPenalty*inFlightBytes)) * availableSpaceMultiplier;
	}

	int64_t getMinAvailableSpace(bool includeInFlight = true) const override {
		int64_t minAvailableSpace = std::numeric_limits<int64_t>::max();
		for (const auto& server : servers) {
			if (server->serverMetrics.present()) {
				auto& replyValue = server->serverMetrics.get();

				ASSERT(replyValue.available.bytes >= 0);
				ASSERT(replyValue.capacity.bytes >= 0);

				int64_t bytesAvailable = replyValue.available.bytes;
				if(includeInFlight) {
					bytesAvailable -= server->dataInFlightToServer;
				}

				minAvailableSpace = std::min(bytesAvailable, minAvailableSpace);
			}
		}

		return minAvailableSpace; // Could be negative
	}

	double getMinAvailableSpaceRatio(bool includeInFlight = true) const override {
		double minRatio = 1.0;
		for (const auto& server : servers) {
			if (server->serverMetrics.present()) {
				auto& replyValue = server->serverMetrics.get();

				ASSERT(replyValue.available.bytes >= 0);
				ASSERT(replyValue.capacity.bytes >= 0);

				int64_t bytesAvailable = replyValue.available.bytes;
				if(includeInFlight) {
					bytesAvailable = std::max((int64_t)0, bytesAvailable - server->dataInFlightToServer);
				}

				if(replyValue.capacity.bytes == 0)
					minRatio = 0;
				else
					minRatio = std::min( minRatio, ((double)bytesAvailable) / replyValue.capacity.bytes );
			}
		}

		return minRatio;
	}

	bool hasHealthyAvailableSpace(double minRatio) const override {
		return getMinAvailableSpaceRatio() >= minRatio && getMinAvailableSpace() > SERVER_KNOBS->MIN_AVAILABLE_SPACE;
	}

	Future<Void> updateStorageMetrics() override { return doUpdateStorageMetrics(this); }

	bool isOptimal() const override {
		for (const auto& server : servers) {
			if (server->lastKnownClass.machineClassFitness(ProcessClass::Storage) > ProcessClass::UnsetFit) {
				return false;
			}
		}
		return true;
	}

	bool isWrongConfiguration() const override { return wrongConfiguration; }
	void setWrongConfiguration(bool wrongConfiguration) override { this->wrongConfiguration = wrongConfiguration; }
	bool isHealthy() const override { return healthy; }
	void setHealthy(bool h) override { healthy = h; }
	int getPriority() const override { return priority; }
	void setPriority(int p) override { priority = p; }
	void addref() override { ReferenceCounted<TCTeamInfo>::addref(); }
	void delref() override { ReferenceCounted<TCTeamInfo>::delref(); }

	void addServers(const vector<UID>& servers) override {
		serverIDs.reserve(servers.size());
		for (int i = 0; i < servers.size(); i++) {
			serverIDs.push_back(servers[i]);
		}
	}

private:
	// Calculate an "average" of the metrics replies that we received.  Penalize teams from which we did not receive all replies.
	int64_t getLoadAverage() const {
		int64_t bytesSum = 0;
		int added = 0;
		for(int i=0; i<servers.size(); i++)
			if( servers[i]->serverMetrics.present() ) {
				added++;
				bytesSum += servers[i]->serverMetrics.get().load.bytes;
			}

		if( added < servers.size() )
			bytesSum *= 2;

		return added == 0 ? 0 : bytesSum / added;
	}

	// Calculate the max of the metrics replies that we received.


	ACTOR Future<Void> doUpdateStorageMetrics( TCTeamInfo* self ) {
		std::vector<Future<Void>> updates;
		for( int i = 0; i< self->servers.size(); i++ )
			updates.push_back( updateServerMetrics( self->servers[i] ) );
		wait( waitForAll( updates ) );
		return Void();
	}
};

struct ServerStatus {
	bool isFailed;
	bool isUndesired;
	bool isWrongConfiguration;
	bool initialized; //AsyncMap erases default constructed objects
	LocalityData locality;
	ServerStatus() : isFailed(true), isUndesired(false), isWrongConfiguration(false), initialized(false) {}
	ServerStatus( bool isFailed, bool isUndesired, LocalityData const& locality ) : isFailed(isFailed), isUndesired(isUndesired), locality(locality), isWrongConfiguration(false), initialized(true) {}
	bool isUnhealthy() const { return isFailed || isUndesired; }
	const char* toString() const { return isFailed ? "Failed" : isUndesired ? "Undesired" : "Healthy"; }

	bool operator == (ServerStatus const& r) const { return isFailed == r.isFailed && isUndesired == r.isUndesired && isWrongConfiguration == r.isWrongConfiguration && locality == r.locality && initialized == r.initialized; }
	bool operator!=(ServerStatus const& r) const { return !(*this == r); }

	//If a process has reappeared without the storage server that was on it (isFailed == true), we don't need to exclude it
	//We also don't need to exclude processes who are in the wrong configuration (since those servers will be removed)
	bool excludeOnRecruit() { return !isFailed && !isWrongConfiguration; }
};
typedef AsyncMap<UID, ServerStatus> ServerStatusMap;

// Read keyservers, return unique set of teams
ACTOR Future<Reference<InitialDataDistribution>> getInitialDataDistribution(Database cx, UID distributorId,
                                                                            MoveKeysLock moveKeysLock,
                                                                            std::vector<Optional<Key>> remoteDcIds,
                                                                            const DDEnabledState* ddEnabledState) {
	state Reference<InitialDataDistribution> result = Reference<InitialDataDistribution>(new InitialDataDistribution);
	state Key beginKey = allKeys.begin;

	state bool succeeded;

	state Transaction tr( cx );

	state std::map<UID, Optional<Key>> server_dc;
	state std::map<vector<UID>, std::pair<vector<UID>, vector<UID>>> team_cache;

	//Get the server list in its own try/catch block since it modifies result.  We don't want a subsequent failure causing entries to be duplicated
	loop {
		server_dc.clear();
		succeeded = false;
		try {

			// Read healthyZone value which is later used to determine on/off of failure triggered DD
			tr.setOption(FDBTransactionOptions::READ_SYSTEM_KEYS);
			tr.setOption(FDBTransactionOptions::READ_LOCK_AWARE);
			Optional<Value> val = wait(tr.get(healthyZoneKey));
			if (val.present()) {
				auto p = decodeHealthyZoneValue(val.get());
				if (p.second > tr.getReadVersion().get() || p.first == ignoreSSFailuresZoneString) {
					result->initHealthyZoneValue = Optional<Key>(p.first);
				} else {
					result->initHealthyZoneValue = Optional<Key>();
				}
			} else {
				result->initHealthyZoneValue = Optional<Key>();
			}

			result->mode = 1;
			tr.setOption(FDBTransactionOptions::PRIORITY_SYSTEM_IMMEDIATE);
			Optional<Value> mode = wait( tr.get( dataDistributionModeKey ) );
			if (mode.present()) {
				BinaryReader rd( mode.get(), Unversioned() );
				rd >> result->mode;
			}
			if (!result->mode || !ddEnabledState->isDDEnabled()) {
				// DD can be disabled persistently (result->mode = 0) or transiently (isDDEnabled() = 0)
				TraceEvent(SevDebug, "GetInitialDataDistribution_DisabledDD");
				return result;
			}

			state Future<vector<ProcessData>> workers = getWorkers(&tr);
			state Future<Standalone<RangeResultRef>> serverList = tr.getRange( serverListKeys, CLIENT_KNOBS->TOO_MANY );
			wait( success(workers) && success(serverList) );
			ASSERT( !serverList.get().more && serverList.get().size() < CLIENT_KNOBS->TOO_MANY );

			std::map<Optional<Standalone<StringRef>>, ProcessData> id_data;
			for( int i = 0; i < workers.get().size(); i++ )
				id_data[workers.get()[i].locality.processId()] = workers.get()[i];

			succeeded = true;

			for( int i = 0; i < serverList.get().size(); i++ ) {
				auto ssi = decodeServerListValue( serverList.get()[i].value );
				result->allServers.push_back(std::make_pair(ssi, id_data[ssi.locality.processId()].processClass));
				server_dc[ssi.id()] = ssi.locality.dcId();
			}

			break;
		}
		catch(Error &e) {
			wait( tr.onError(e) );

			ASSERT(!succeeded); //We shouldn't be retrying if we have already started modifying result in this loop
			TraceEvent("GetInitialTeamsRetry", distributorId);
		}
	}

	//If keyServers is too large to read in a single transaction, then we will have to break this process up into multiple transactions.
	//In that case, each iteration should begin where the previous left off
	while(beginKey < allKeys.end) {
		TEST(beginKey > allKeys.begin); //Multi-transactional getInitialDataDistribution
		loop {
			succeeded = false;
			try {
				tr.setOption(FDBTransactionOptions::PRIORITY_SYSTEM_IMMEDIATE);
				wait(checkMoveKeysLockReadOnly(&tr, moveKeysLock, ddEnabledState));
				state Standalone<RangeResultRef> UIDtoTagMap = wait(tr.getRange(serverTagKeys, CLIENT_KNOBS->TOO_MANY));
				ASSERT( !UIDtoTagMap.more && UIDtoTagMap.size() < CLIENT_KNOBS->TOO_MANY );
				Standalone<RangeResultRef> keyServers = wait(krmGetRanges(&tr, keyServersPrefix, KeyRangeRef(beginKey, allKeys.end), SERVER_KNOBS->MOVE_KEYS_KRM_LIMIT, SERVER_KNOBS->MOVE_KEYS_KRM_LIMIT_BYTES));
				succeeded = true;

				vector<UID> src, dest, last;

				// for each range
				for(int i = 0; i < keyServers.size() - 1; i++) {
					DDShardInfo info( keyServers[i].key );
					decodeKeyServersValue( UIDtoTagMap, keyServers[i].value, src, dest );
					if(remoteDcIds.size()) {
						auto srcIter = team_cache.find(src);
						if(srcIter == team_cache.end()) {
							for(auto& id : src) {
								auto& dc = server_dc[id];
								if(std::find(remoteDcIds.begin(), remoteDcIds.end(), dc) != remoteDcIds.end()) {
									info.remoteSrc.push_back(id);
								} else {
									info.primarySrc.push_back(id);
								}
							}
							result->primaryTeams.insert( info.primarySrc );
							result->remoteTeams.insert( info.remoteSrc );
							team_cache[src] = std::make_pair(info.primarySrc, info.remoteSrc);
						} else {
							info.primarySrc = srcIter->second.first;
							info.remoteSrc = srcIter->second.second;
						}
						if(dest.size()) {
							info.hasDest = true;
							auto destIter = team_cache.find(dest);
							if(destIter == team_cache.end()) {
								for(auto& id : dest) {
									auto& dc = server_dc[id];
									if(std::find(remoteDcIds.begin(), remoteDcIds.end(), dc) != remoteDcIds.end()) {
										info.remoteDest.push_back(id);
									} else {
										info.primaryDest.push_back(id);
									}
								}
								result->primaryTeams.insert( info.primaryDest );
								result->remoteTeams.insert( info.remoteDest );
								team_cache[dest] = std::make_pair(info.primaryDest, info.remoteDest);
							} else {
								info.primaryDest = destIter->second.first;
								info.remoteDest = destIter->second.second;
							}
						}
					} else {
						info.primarySrc = src;
						auto srcIter = team_cache.find(src);
						if(srcIter == team_cache.end()) {
							result->primaryTeams.insert( src );
							team_cache[src] = std::pair<vector<UID>, vector<UID>>();
						}
						if (dest.size()) {
							info.hasDest = true;
							info.primaryDest = dest;
							auto destIter = team_cache.find(dest);
							if(destIter == team_cache.end()) {
								result->primaryTeams.insert( dest );
								team_cache[dest] = std::pair<vector<UID>, vector<UID>>();
							}
						}
					}
					result->shards.push_back( info );
				}

				ASSERT(keyServers.size() > 0);
				beginKey = keyServers.end()[-1].key;
				break;
			} catch (Error& e) {
				TraceEvent("GetInitialTeamsKeyServersRetry", distributorId).error(e);

				wait(tr.onError(e));
				ASSERT(!succeeded); //We shouldn't be retrying if we have already started modifying result in this loop
			}
		}

		tr.reset();
	}

	// a dummy shard at the end with no keys or servers makes life easier for trackInitialShards()
	result->shards.push_back( DDShardInfo(allKeys.end) );

	return result;
}

ACTOR Future<Void> storageServerTracker(struct DDTeamCollection* self, Database cx, TCServerInfo* server,
                                        Promise<Void> errorOut, Version addedVersion,
                                        const DDEnabledState* ddEnabledState);

Future<Void> teamTracker(struct DDTeamCollection* const& self, Reference<TCTeamInfo> const& team, bool const& badTeam, bool const& redundantTeam);

struct DDTeamCollection : ReferenceCounted<DDTeamCollection> {
	// clang-format off
	enum { REQUESTING_WORKER = 0, GETTING_WORKER = 1, GETTING_STORAGE = 2 };
	enum class Status { NONE = 0, EXCLUDED = 1, FAILED = 2 };

	// addActor: add to actorCollection so that when an actor has error, the ActorCollection can catch the error.
	// addActor is used to create the actorCollection when the dataDistributionTeamCollection is created
	PromiseStream<Future<Void>> addActor;
	Database cx;
	UID distributorId;
	DatabaseConfiguration configuration;

	bool doBuildTeams;
	bool lastBuildTeamsFailed;
	Future<Void> teamBuilder;
	AsyncTrigger restartTeamBuilder;

	MoveKeysLock lock;
	PromiseStream<RelocateShard> output;
	vector<UID> allServers;
	ServerStatusMap server_status;
	int64_t unhealthyServers;
	std::map<int,int> priority_teams;
	std::map<UID, Reference<TCServerInfo>> server_info;
	std::map<Key, int> lagging_zones; // zone to number of storage servers lagging
	AsyncVar<bool> disableFailingLaggingServers;

	// machine_info has all machines info; key must be unique across processes on the same machine
	std::map<Standalone<StringRef>, Reference<TCMachineInfo>> machine_info;
	std::vector<Reference<TCMachineTeamInfo>> machineTeams; // all machine teams
	LocalityMap<UID> machineLocalityMap; // locality info of machines

	vector<Reference<TCTeamInfo>> teams;
	vector<Reference<TCTeamInfo>> badTeams;
	Reference<ShardsAffectedByTeamFailure> shardsAffectedByTeamFailure;
	PromiseStream<UID> removedServers;
	std::set<UID> recruitingIds; // The IDs of the SS which are being recruited
	std::set<NetworkAddress> recruitingLocalities;
	Future<Void> initialFailureReactionDelay;
	Future<Void> initializationDoneActor;
	Promise<Void> serverTrackerErrorOut;
	AsyncVar<int> recruitingStream;
	Debouncer restartRecruiting;

	int healthyTeamCount;
	Reference<AsyncVar<bool>> zeroHealthyTeams;

	int optimalTeamCount;
	AsyncVar<bool> zeroOptimalTeams;

	// EXCLUDED if an address is in the excluded list in the database.
	// FAILED if an address is permanently failed.
	// NONE by default.  Updated asynchronously (eventually)
	AsyncMap< AddressExclusion, Status > excludedServers;

	std::set<AddressExclusion> invalidLocalityAddr; // These address have invalidLocality for the configured storagePolicy

	std::vector<Optional<Key>> includedDCs;
	Optional<std::vector<Optional<Key>>> otherTrackedDCs;
	bool primary;
	Reference<AsyncVar<bool>> processingUnhealthy;
	Future<Void> readyToStart;
	Future<Void> checkTeamDelay;
	Promise<Void> addSubsetComplete;
	Future<Void> badTeamRemover;
	Future<Void> checkInvalidLocalities;

	Future<Void> wrongStoreTypeRemover;

	Reference<LocalitySet> storageServerSet;
	std::vector<LocalityEntry> forcedEntries, resultEntries;

	std::vector<DDTeamCollection*> teamCollections;
	AsyncVar<Optional<Key>> healthyZone;
	Future<bool> clearHealthyZoneFuture;
	double medianAvailableSpace;
	double lastMedianAvailableSpaceUpdate;
	// clang-format on

	int lowestUtilizationTeam;
	int highestUtilizationTeam;

	void resetLocalitySet() {
		storageServerSet = Reference<LocalitySet>(new LocalityMap<UID>());
		LocalityMap<UID>* storageServerMap = (LocalityMap<UID>*) storageServerSet.getPtr();

		for( auto& it : server_info ) {
			it.second->localityEntry = storageServerMap->add(it.second->lastKnownInterface.locality, &it.second->id);
		}
	}

	bool satisfiesPolicy(const std::vector<Reference<TCServerInfo>>& team, int amount = -1) {
		forcedEntries.clear();
		resultEntries.clear();
		if(amount == -1) {
			amount = team.size();
		}

		for(int i = 0; i < amount; i++) {
			forcedEntries.push_back(team[i]->localityEntry);
		}

		bool result = storageServerSet->selectReplicas(configuration.storagePolicy, forcedEntries, resultEntries);
		return result && resultEntries.size() == 0;
	}

	DDTeamCollection(Database const& cx, UID distributorId, MoveKeysLock const& lock,
	                 PromiseStream<RelocateShard> const& output,
	                 Reference<ShardsAffectedByTeamFailure> const& shardsAffectedByTeamFailure,
	                 DatabaseConfiguration configuration, std::vector<Optional<Key>> includedDCs,
	                 Optional<std::vector<Optional<Key>>> otherTrackedDCs, Future<Void> readyToStart,
	                 Reference<AsyncVar<bool>> zeroHealthyTeams, bool primary,
	                 Reference<AsyncVar<bool>> processingUnhealthy)
	  : cx(cx), distributorId(distributorId), lock(lock), output(output),
	    shardsAffectedByTeamFailure(shardsAffectedByTeamFailure), doBuildTeams(true), lastBuildTeamsFailed(false),
	    teamBuilder(Void()), badTeamRemover(Void()), checkInvalidLocalities(Void()), wrongStoreTypeRemover(Void()), configuration(configuration),
	    readyToStart(readyToStart), clearHealthyZoneFuture(true),
	    checkTeamDelay(delay(SERVER_KNOBS->CHECK_TEAM_DELAY, TaskPriority::DataDistribution)),
	    initialFailureReactionDelay(
	        delayed(readyToStart, SERVER_KNOBS->INITIAL_FAILURE_REACTION_DELAY, TaskPriority::DataDistribution)),
	    healthyTeamCount(0), storageServerSet(new LocalityMap<UID>()),
	    initializationDoneActor(logOnCompletion(readyToStart && initialFailureReactionDelay, this)),
	    optimalTeamCount(0), recruitingStream(0), restartRecruiting(SERVER_KNOBS->DEBOUNCE_RECRUITING_DELAY),
	    unhealthyServers(0), includedDCs(includedDCs), otherTrackedDCs(otherTrackedDCs),
	    zeroHealthyTeams(zeroHealthyTeams), zeroOptimalTeams(true), primary(primary), medianAvailableSpace(SERVER_KNOBS->MIN_AVAILABLE_SPACE_RATIO),
		lastMedianAvailableSpaceUpdate(0), processingUnhealthy(processingUnhealthy), lowestUtilizationTeam(0), highestUtilizationTeam(0) {
		if(!primary || configuration.usableRegions == 1) {
			TraceEvent("DDTrackerStarting", distributorId)
				.detail( "State", "Inactive" )
				.trackLatest( "DDTrackerStarting" );
		}
	}

	~DDTeamCollection() {
		TraceEvent("DDTeamCollectionDestructed", distributorId).detail("Primary", primary);
		// Other teamCollections also hold pointer to this teamCollection;
		// TeamTracker may access the destructed DDTeamCollection if we do not reset the pointer
		for (int i = 0; i < teamCollections.size(); i++) {
			if (teamCollections[i] != nullptr && teamCollections[i] != this) {
				for (int j = 0; j < teamCollections[i]->teamCollections.size(); ++j) {
					if (teamCollections[i]->teamCollections[j] == this) {
						teamCollections[i]->teamCollections[j] = nullptr;
					}
				}
			}
		}
		// Team tracker has pointers to DDTeamCollections both in primary and remote.
		// The following kills a reference cycle between the teamTracker actor and the TCTeamInfo that both holds and is
		// held by the actor It also ensures that the trackers are done fiddling with healthyTeamCount before we free
		// this
		for(int i=0; i < teams.size(); i++) {
			teams[i]->tracker.cancel();
		}
		// The commented TraceEvent log is useful in detecting what is running during the destruction
		// TraceEvent("DDTeamCollectionDestructed", distributorId)
		//     .detail("Primary", primary)
		//     .detail("TeamTrackerDestroyed", teams.size());
		for(int i=0; i < badTeams.size(); i++) {
			badTeams[i]->tracker.cancel();
		}
		// TraceEvent("DDTeamCollectionDestructed", distributorId)
		//     .detail("Primary", primary)
		//     .detail("BadTeamTrackerDestroyed", badTeams.size());
		// The following makes sure that, even if a reference to a team is held in the DD Queue, the tracker will be
		// stopped
		//  before the server_status map to which it has a pointer, is destroyed.
		for(auto it = server_info.begin(); it != server_info.end(); ++it) {
			it->second->tracker.cancel();
			it->second->collection = nullptr;
		}
		// TraceEvent("DDTeamCollectionDestructed", distributorId)
		//     .detail("Primary", primary)
		//     .detail("ServerTrackerDestroyed", server_info.size());
		teamBuilder.cancel();
		// TraceEvent("DDTeamCollectionDestructed", distributorId)
		//     .detail("Primary", primary)
		//     .detail("TeamBuilderDestroyed", server_info.size());
	}

	void addLaggingStorageServer(Key zoneId) {
		lagging_zones[zoneId]++;
		if (lagging_zones.size() > std::max(1, configuration.storageTeamSize - 1) && !disableFailingLaggingServers.get())
			disableFailingLaggingServers.set(true);
	}

	void removeLaggingStorageServer(Key zoneId) {
		auto iter = lagging_zones.find(zoneId);
		ASSERT(iter != lagging_zones.end());
		iter->second--;
		ASSERT(iter->second >= 0);
		if (iter->second == 0)
			lagging_zones.erase(iter);
		if (lagging_zones.size() <= std::max(1, configuration.storageTeamSize - 1) && disableFailingLaggingServers.get())
			disableFailingLaggingServers.set(false);
	}

	ACTOR static Future<Void> logOnCompletion( Future<Void> signal, DDTeamCollection* self ) {
		wait(signal);
		wait(delay(SERVER_KNOBS->LOG_ON_COMPLETION_DELAY, TaskPriority::DataDistribution));

		if(!self->primary || self->configuration.usableRegions == 1) {
			TraceEvent("DDTrackerStarting", self->distributorId)
				.detail( "State", "Active" )
				.trackLatest( "DDTrackerStarting" );
		}

		return Void();
	}

	ACTOR static Future<Void> interruptableBuildTeams( DDTeamCollection* self ) {
		if(!self->addSubsetComplete.isSet()) {
			wait( addSubsetOfEmergencyTeams(self) );
			self->addSubsetComplete.send(Void());
		}

		loop {
			choose {
				when( wait( self->buildTeams( self ) ) ) {
					return Void();
				}
				when( wait( self->restartTeamBuilder.onTrigger() ) ) {}
			}
		}
	}

	ACTOR static Future<Void> checkBuildTeams( DDTeamCollection* self ) {
		wait( self->checkTeamDelay );
		while( !self->teamBuilder.isReady() )
			wait( self->teamBuilder );

		if( self->doBuildTeams && self->readyToStart.isReady() ) {
			self->doBuildTeams = false;
			self->teamBuilder = self->interruptableBuildTeams( self );
			wait( self->teamBuilder );
		}

		return Void();
	}

	// SOMEDAY: Make bestTeam better about deciding to leave a shard where it is (e.g. in PRIORITY_TEAM_HEALTHY case)
	//		    use keys, src, dest, metrics, priority, system load, etc.. to decide...
	ACTOR static Future<Void> getTeam( DDTeamCollection* self, GetTeamRequest req ) {
		try {
			wait( self->checkBuildTeams( self ) );
			if(now() - self->lastMedianAvailableSpaceUpdate > SERVER_KNOBS->AVAILABLE_SPACE_UPDATE_DELAY) {
				self->lastMedianAvailableSpaceUpdate = now();
				std::vector<double> teamAvailableSpace;
				teamAvailableSpace.reserve(self->teams.size());
				for( int i = 0; i < self->teams.size(); i++ ) {
					if (self->teams[i]->isHealthy()) {
						teamAvailableSpace.push_back(self->teams[i]->getMinAvailableSpaceRatio());
					}
				}

				size_t pivot = teamAvailableSpace.size()/2;
				if (teamAvailableSpace.size() > 1) {
					std::nth_element(teamAvailableSpace.begin(), teamAvailableSpace.begin()+pivot, teamAvailableSpace.end());
					self->medianAvailableSpace = std::max(SERVER_KNOBS->MIN_AVAILABLE_SPACE_RATIO, std::min(SERVER_KNOBS->TARGET_AVAILABLE_SPACE_RATIO, teamAvailableSpace[pivot]));
				} else {
					self->medianAvailableSpace = SERVER_KNOBS->MIN_AVAILABLE_SPACE_RATIO;
				}
			}

			bool foundSrc = false;
			for( int i = 0; i < req.src.size(); i++ ) {
				if( self->server_info.count( req.src[i] ) ) {
					foundSrc = true;
					break;
				}
			}

			// Select the best team
			// Currently the metric is minimum used disk space (adjusted for data in flight)
			// Only healthy teams may be selected. The team has to be healthy at the moment we update
			//   shardsAffectedByTeamFailure or we could be dropping a shard on the floor (since team
			//   tracking is "edge triggered")
			// SOMEDAY: Account for capacity, load (when shardMetrics load is high)

			// self->teams.size() can be 0 under the ConfigureTest.txt test when we change configurations
			// The situation happens rarely. We may want to eliminate this situation someday
			if( !self->teams.size() ) {
				req.reply.send( std::make_pair(Optional<Reference<IDataDistributionTeam>>(), foundSrc) );
				return Void();
			}

			int64_t bestLoadBytes = 0;
			Optional<Reference<IDataDistributionTeam>> bestOption;
			std::vector<Reference<IDataDistributionTeam>> randomTeams;
			const std::set<UID> completeSources(req.completeSources.begin(), req.completeSources.end());

			// Note: this block does not apply any filters from the request
			if( !req.wantsNewServers ) {
				for( int i = 0; i < req.completeSources.size(); i++ ) {
					if( !self->server_info.count( req.completeSources[i] ) ) {
						continue;
					}
					auto& teamList = self->server_info[ req.completeSources[i] ]->teams;
					for( int j = 0; j < teamList.size(); j++ ) {
						bool found = true;
						auto serverIDs = teamList[j]->getServerIDs();
						for( int k = 0; k < teamList[j]->size(); k++ ) {
							if( !completeSources.count( serverIDs[k] ) ) {
								found = false;
								break;
							}
						}
						if(found && teamList[j]->isHealthy()) {
							bestOption = teamList[j];
							req.reply.send( std::make_pair(bestOption, foundSrc) );
							return Void();
						}
					}
				}
			}

			if( req.wantsTrueBest ) {
				ASSERT( !bestOption.present() );
				auto &startIndex = req.preferLowerUtilization ? self->lowestUtilizationTeam : self->highestUtilizationTeam;
				if(startIndex >= self->teams.size()) {
					startIndex = 0;
				}

				int bestIndex = startIndex;
				for( int i = 0; i < self->teams.size(); i++ ) {
					int currentIndex = (startIndex + i) % self->teams.size();
					if (self->teams[currentIndex]->isHealthy() &&
					    (!req.preferLowerUtilization || self->teams[currentIndex]->hasHealthyAvailableSpace(self->medianAvailableSpace)))
					{
						int64_t loadBytes = self->teams[currentIndex]->getLoadBytes(true, req.inflightPenalty);
						if((!bestOption.present() || (req.preferLowerUtilization && loadBytes < bestLoadBytes) || (!req.preferLowerUtilization && loadBytes > bestLoadBytes)) &&
						    (!req.teamMustHaveShards || self->shardsAffectedByTeamFailure->hasShards(ShardsAffectedByTeamFailure::Team(self->teams[currentIndex]->getServerIDs(), self->primary)))) 
						{
							bestLoadBytes = loadBytes;
							bestOption = self->teams[currentIndex];
							bestIndex = currentIndex;
						}
					}
				}

				startIndex = bestIndex;
			}
			else {
				int nTries = 0;
				while( randomTeams.size() < SERVER_KNOBS->BEST_TEAM_OPTION_COUNT && nTries < SERVER_KNOBS->BEST_TEAM_MAX_TEAM_TRIES ) {
					// If unhealthy team is majority, we may not find an ok dest in this while loop
					Reference<IDataDistributionTeam> dest = deterministicRandom()->randomChoice(self->teams);

					bool ok = dest->isHealthy() && (!req.preferLowerUtilization ||
					                                dest->hasHealthyAvailableSpace(self->medianAvailableSpace));

					for(int i=0; ok && i<randomTeams.size(); i++) {
						if (randomTeams[i]->getServerIDs() == dest->getServerIDs()) {
							ok = false;
							break;
						}
					}

					ok = ok && (!req.teamMustHaveShards || self->shardsAffectedByTeamFailure->hasShards(ShardsAffectedByTeamFailure::Team(dest->getServerIDs(), self->primary)));

					if (ok)
						randomTeams.push_back( dest );
					else
						nTries++;
				}

				// Log BestTeamStuck reason when we have healthy teams but they do not have healthy free space
				if (g_network->isSimulated() && randomTeams.empty() && !self->zeroHealthyTeams->get()) {
					TraceEvent(SevWarn, "GetTeamReturnEmpty").detail("HealthyTeams", self->healthyTeamCount);
				}

				for( int i = 0; i < randomTeams.size(); i++ ) {
					int64_t loadBytes = randomTeams[i]->getLoadBytes(true, req.inflightPenalty);
					if( !bestOption.present() || ( req.preferLowerUtilization && loadBytes < bestLoadBytes ) || ( !req.preferLowerUtilization && loadBytes > bestLoadBytes ) ) {
						bestLoadBytes = loadBytes;
						bestOption = randomTeams[i];
					}
				}
			}

			// Note: req.completeSources can be empty and all servers (and server teams) can be unhealthy.
			// We will get stuck at this! This only happens when a DC fails. No need to consider it right now.
			// Note: this block does not apply any filters from the request
			if(!bestOption.present() && self->zeroHealthyTeams->get()) {
				//Attempt to find the unhealthy source server team and return it
				for( int i = 0; i < req.completeSources.size(); i++ ) {
					if( !self->server_info.count( req.completeSources[i] ) ) {
						continue;
					}
					auto& teamList = self->server_info[ req.completeSources[i] ]->teams;
					for( int j = 0; j < teamList.size(); j++ ) {
						bool found = true;
						auto serverIDs = teamList[j]->getServerIDs();
						for( int k = 0; k < teamList[j]->size(); k++ ) {
							if( !completeSources.count( serverIDs[k] ) ) {
								found = false;
								break;
							}
						}
						if(found) {
							bestOption = teamList[j];
							req.reply.send( std::make_pair(bestOption, foundSrc) );
							return Void();
						}
					}
				}
			}
			// if (!bestOption.present()) {
			// 	TraceEvent("GetTeamRequest").detail("Request", req.getDesc());
			// 	self->traceAllInfo(true);
			// }

			req.reply.send( std::make_pair(bestOption, foundSrc) );

			return Void();
		} catch( Error &e ) {
			if( e.code() != error_code_actor_cancelled)
				req.reply.sendError( e );
			throw;
		}
	}

	int64_t getDebugTotalDataInFlight() {
		int64_t total = 0;
		for(auto itr = server_info.begin(); itr != server_info.end(); ++itr)
			total += itr->second->dataInFlightToServer;
		return total;
	}

	ACTOR static Future<Void> addSubsetOfEmergencyTeams( DDTeamCollection* self ) {
		state int idx = 0;
		state std::vector<Reference<TCServerInfo>> servers;
		state std::vector<UID> serverIds;
		state Reference<LocalitySet> tempSet = Reference<LocalitySet>(new LocalityMap<UID>());
		state LocalityMap<UID>* tempMap = (LocalityMap<UID>*) tempSet.getPtr();

		for(; idx < self->badTeams.size(); idx++ ) {
			servers.clear();
			for(const auto& server : self->badTeams[idx]->getServers()) {
				if(server->inDesiredDC && !self->server_status.get(server->id).isUnhealthy()) {
					servers.push_back(server);
				}
			}

			// For the bad team that is too big (too many servers), we will try to find a subset of servers in the team
			// to construct a new healthy team, so that moving data to the new healthy team will not
			// cause too much data movement overhead
			// FIXME: This code logic can be simplified.
			if(servers.size() >= self->configuration.storageTeamSize) {
				bool foundTeam = false;
				for( int j = 0; j < servers.size() - self->configuration.storageTeamSize + 1 && !foundTeam; j++ ) {
					auto& serverTeams = servers[j]->teams;
					for( int k = 0; k < serverTeams.size(); k++ ) {
						auto &testTeam = serverTeams[k]->getServerIDs();
						bool allInTeam = true; // All servers in testTeam belong to the healthy servers
						for( int l = 0; l < testTeam.size(); l++ ) {
							bool foundServer = false;
							for( auto it : servers ) {
								if( it->id == testTeam[l] ) {
									foundServer = true;
									break;
								}
							}
							if(!foundServer) {
								allInTeam = false;
								break;
							}
						}
						if( allInTeam ) {
							foundTeam = true;
							break;
						}
					}
				}
				if( !foundTeam ) {
					if( self->satisfiesPolicy(servers) ) {
						if(servers.size() == self->configuration.storageTeamSize || self->satisfiesPolicy(servers, self->configuration.storageTeamSize)) {
							servers.resize(self->configuration.storageTeamSize);
							self->addTeam(servers, true);
							//self->traceTeamCollectionInfo(); // Trace at the end of the function
						} else {
							tempSet->clear();
							for( auto it : servers ) {
								tempMap->add(it->lastKnownInterface.locality, &it->id);
							}

							self->resultEntries.clear();
							self->forcedEntries.clear();
							bool result = tempSet->selectReplicas(self->configuration.storagePolicy, self->forcedEntries, self->resultEntries);
							ASSERT(result && self->resultEntries.size() == self->configuration.storageTeamSize);

							serverIds.clear();
							for(auto& it : self->resultEntries) {
								serverIds.push_back(*tempMap->getObject(it));
							}
							std::sort(serverIds.begin(), serverIds.end());
							self->addTeam(serverIds.begin(), serverIds.end(), true);
						}
					} else {
						serverIds.clear();
						for(auto it : servers) {
							serverIds.push_back(it->id);
						}
						TraceEvent(SevWarnAlways, "CannotAddSubset", self->distributorId).detail("Servers", describe(serverIds));
					}
				}
			}
			wait( yield() );
		}

		// Trace and record the current number of teams for correctness test
		self->traceTeamCollectionInfo();

		return Void();
	}

	ACTOR static Future<Void> init(DDTeamCollection* self, Reference<InitialDataDistribution> initTeams,
	                               const DDEnabledState* ddEnabledState) {
		self->healthyZone.set(initTeams->initHealthyZoneValue);
		// SOMEDAY: If some servers have teams and not others (or some servers have more data than others) and there is an address/locality collision, should
		// we preferentially mark the least used server as undesirable?
		for (auto i = initTeams->allServers.begin(); i != initTeams->allServers.end(); ++i) {
			if (self->shouldHandleServer(i->first)) {
				if (!self->isValidLocality(self->configuration.storagePolicy, i->first.locality)) {
					TraceEvent(SevWarnAlways, "MissingLocality")
					    .detail("Server", i->first.uniqueID)
					    .detail("Locality", i->first.locality.toString());
					auto addr = i->first.stableAddress();
					self->invalidLocalityAddr.insert(AddressExclusion(addr.ip, addr.port));
					if (self->checkInvalidLocalities.isReady()) {
						self->checkInvalidLocalities = checkAndRemoveInvalidLocalityAddr(self);
						self->addActor.send(self->checkInvalidLocalities);
					}
				}
				self->addServer(i->first, i->second, self->serverTrackerErrorOut, 0, ddEnabledState);
			}
		}

		state std::set<std::vector<UID>>::iterator teamIter = self->primary ? initTeams->primaryTeams.begin() : initTeams->remoteTeams.begin();
		state std::set<std::vector<UID>>::iterator teamIterEnd = self->primary ? initTeams->primaryTeams.end() : initTeams->remoteTeams.end();
		for(; teamIter != teamIterEnd; ++teamIter) {
			self->addTeam(teamIter->begin(), teamIter->end(), true);
			wait( yield() );
		}

		return Void();
	}

	// Check if server or machine has a valid locality based on configured replication policy
	bool isValidLocality(Reference<IReplicationPolicy> storagePolicy, const LocalityData& locality) {
		// Future: Once we add simulation test that misconfigure a cluster, such as not setting some locality entries,
		// DD_VALIDATE_LOCALITY should always be true. Otherwise, simulation test may fail.
		if (!SERVER_KNOBS->DD_VALIDATE_LOCALITY) {
			// Disable the checking if locality is valid
			return true;
		}

		std::set<std::string> replicationPolicyKeys = storagePolicy->attributeKeys();
		for (auto& policy : replicationPolicyKeys) {
			if (!locality.isPresent(policy)) {
				return false;
			}
		}

		return true;
	}

	void evaluateTeamQuality() {
		int teamCount = teams.size(), serverCount = allServers.size();
		double teamsPerServer = (double)teamCount * configuration.storageTeamSize / serverCount;

		ASSERT( serverCount == server_info.size() );

		int minTeams = std::numeric_limits<int>::max();
		int maxTeams = std::numeric_limits<int>::min();
		double varTeams = 0;

		std::map<Optional<Standalone<StringRef>>, int> machineTeams;
		for(auto s = server_info.begin(); s != server_info.end(); ++s) {
			if(!server_status.get(s->first).isUnhealthy()) {
				int stc = s->second->teams.size();
				minTeams = std::min(minTeams, stc);
				maxTeams = std::max(maxTeams, stc);
				varTeams += (stc - teamsPerServer)*(stc - teamsPerServer);
				// Use zoneId as server's machine id
				machineTeams[s->second->lastKnownInterface.locality.zoneId()] += stc;
			}
		}
		varTeams /= teamsPerServer*teamsPerServer;

		int minMachineTeams = std::numeric_limits<int>::max();
		int maxMachineTeams = std::numeric_limits<int>::min();
		for( auto m = machineTeams.begin(); m != machineTeams.end(); ++m ) {
			minMachineTeams = std::min( minMachineTeams, m->second );
			maxMachineTeams = std::max( maxMachineTeams, m->second );
		}

		TraceEvent(
			minTeams>0 ? SevInfo : SevWarn,
			"DataDistributionTeamQuality", distributorId)
			.detail("Servers", serverCount)
			.detail("Teams", teamCount)
			.detail("TeamsPerServer", teamsPerServer)
			.detail("Variance", varTeams/serverCount)
			.detail("ServerMinTeams", minTeams)
			.detail("ServerMaxTeams", maxTeams)
			.detail("MachineMinTeams", minMachineTeams)
			.detail("MachineMaxTeams", maxMachineTeams);
	}

	int overlappingMembers( vector<UID> &team ) {
		if (team.empty()) {
			return 0;
		}

		int maxMatchingServers = 0;
		UID& serverID = team[0];
		for (auto& usedTeam : server_info[serverID]->teams) {
			auto used = usedTeam->getServerIDs();
			int teamIdx = 0;
			int usedIdx = 0;
			int matchingServers = 0;
			while(teamIdx < team.size() && usedIdx < used.size()) {
				if(team[teamIdx] == used[usedIdx]) {
					matchingServers++;
					teamIdx++;
					usedIdx++;
				} else if(team[teamIdx] < used[usedIdx]) {
					teamIdx++;
				} else {
					usedIdx++;
				}
			}
			ASSERT(matchingServers > 0);
			maxMatchingServers = std::max(maxMatchingServers, matchingServers);
			if(maxMatchingServers == team.size()) {
				return maxMatchingServers;
			}
		}

		return maxMatchingServers;
	}

	int overlappingMachineMembers( vector<Standalone<StringRef>>& team ) {
		if (team.empty()) {
			return 0;
		}

		int maxMatchingServers = 0;
		Standalone<StringRef>& serverID = team[0];
		for (auto& usedTeam : machine_info[serverID]->machineTeams) {
			auto used = usedTeam->machineIDs;
			int teamIdx = 0;
			int usedIdx = 0;
			int matchingServers = 0;
			while(teamIdx < team.size() && usedIdx < used.size()) {
				if(team[teamIdx] == used[usedIdx]) {
					matchingServers++;
					teamIdx++;
					usedIdx++;
				} else if(team[teamIdx] < used[usedIdx]) {
					teamIdx++;
				} else {
					usedIdx++;
				}
			}
			ASSERT(matchingServers > 0);
			maxMatchingServers = std::max(maxMatchingServers, matchingServers);
			if(maxMatchingServers == team.size()) {
				return maxMatchingServers;
			}
		}

		return maxMatchingServers;
	}

	Reference<TCMachineTeamInfo> findMachineTeam(vector<Standalone<StringRef>>& machineIDs) {
		if (machineIDs.empty()) {
			return Reference<TCMachineTeamInfo>();
		}

		Standalone<StringRef> machineID = machineIDs[0];
		for (auto& machineTeam : machine_info[machineID]->machineTeams) {
			if (machineTeam->machineIDs == machineIDs) {
				return machineTeam;
			}
		}

		return Reference<TCMachineTeamInfo>();
	}

	// Assume begin to end is sorted by std::sort
	// Assume InputIt is iterator to UID
	// Note: We must allow creating empty teams because empty team is created when a remote DB is initialized.
	// The empty team is used as the starting point to move data to the remote DB
	// begin : the start of the team member ID
	// end : end of the team member ID
	// isIntialTeam : False when the team is added by addTeamsBestOf(); True otherwise, e.g.,
	// when the team added at init() when we recreate teams by looking up DB
	template <class InputIt>
	void addTeam(InputIt begin, InputIt end, bool isInitialTeam) {
		vector<Reference<TCServerInfo>> newTeamServers;
		for (auto i = begin; i != end; ++i) {
			if (server_info.find(*i) != server_info.end()) {
				newTeamServers.push_back(server_info[*i]);
			}
		}

		addTeam(newTeamServers, isInitialTeam);
	}

	void addTeam(const vector<Reference<TCServerInfo>>& newTeamServers, bool isInitialTeam,
	             bool redundantTeam = false) {
		Reference<TCTeamInfo> teamInfo(new TCTeamInfo(newTeamServers));

		// Move satisfiesPolicy to the end for performance benefit
		bool badTeam = redundantTeam || teamInfo->size() != configuration.storageTeamSize
				|| !satisfiesPolicy(teamInfo->getServers());

		teamInfo->tracker = teamTracker(this, teamInfo, badTeam, redundantTeam);
		// ASSERT( teamInfo->serverIDs.size() > 0 ); //team can be empty at DB initialization
		if (badTeam) {
			badTeams.push_back(teamInfo);
			return;
		}

		// For a good team, we add it to teams and create machine team for it when necessary
		teams.push_back(teamInfo);
		for (int i = 0; i < newTeamServers.size(); ++i) {
			newTeamServers[i]->teams.push_back(teamInfo);
		}

		// Find or create machine team for the server team
		// Add the reference of machineTeam (with machineIDs) into process team
		vector<Standalone<StringRef>> machineIDs;
		for (auto server = newTeamServers.begin(); server != newTeamServers.end(); ++server) {
			ASSERT_WE_THINK((*server)->machine.isValid());
			machineIDs.push_back((*server)->machine->machineID);
		}
		sort(machineIDs.begin(), machineIDs.end());
		Reference<TCMachineTeamInfo> machineTeamInfo = findMachineTeam(machineIDs);

		// A team is not initial team if it is added by addTeamsBestOf() which always create a team with correct size
		// A non-initial team must have its machine team created and its size must be correct
		ASSERT(isInitialTeam || machineTeamInfo.isValid());

		// Create a machine team if it does not exist
		// Note an initial team may be added at init() even though the team size is not storageTeamSize
		if (!machineTeamInfo.isValid() && !machineIDs.empty()) {
			machineTeamInfo = addMachineTeam(machineIDs.begin(), machineIDs.end());
		}

		if (!machineTeamInfo.isValid()) {
			TraceEvent(SevWarn, "AddTeamWarning")
			    .detail("NotFoundMachineTeam", "OKIfTeamIsEmpty")
			    .detail("TeamInfo", teamInfo->getDesc());
		}

		teamInfo->machineTeam = machineTeamInfo;
		machineTeamInfo->serverTeams.push_back(teamInfo);
		if (g_network->isSimulated()) {
			// Update server team information for consistency check in simulation
			traceTeamCollectionInfo();
		}
	}

	void addTeam(std::set<UID> const& team, bool isInitialTeam) { addTeam(team.begin(), team.end(), isInitialTeam); }

	// Add a machine team specified by input machines
	Reference<TCMachineTeamInfo> addMachineTeam(vector<Reference<TCMachineInfo>> machines) {
		Reference<TCMachineTeamInfo> machineTeamInfo(new TCMachineTeamInfo(machines));
		machineTeams.push_back(machineTeamInfo);

		// Assign machine teams to machine
		for (auto machine : machines) {
			// A machine's machineTeams vector should not hold duplicate machineTeam members
			ASSERT_WE_THINK(std::count(machine->machineTeams.begin(), machine->machineTeams.end(), machineTeamInfo)==0);
			machine->machineTeams.push_back(machineTeamInfo);
		}

		return machineTeamInfo;
	}

	// Add a machine team by using the machineIDs from begin to end
	Reference<TCMachineTeamInfo> addMachineTeam(vector<Standalone<StringRef>>::iterator begin,
	                                            vector<Standalone<StringRef>>::iterator end) {
		vector<Reference<TCMachineInfo>> machines;

		for (auto i = begin; i != end; ++i) {
			if (machine_info.find(*i) != machine_info.end()) {
				machines.push_back(machine_info[*i]);
			} else {
				TraceEvent(SevWarn, "AddMachineTeamError").detail("MachineIDNotExist", i->contents().toString());
			}
		}

		return addMachineTeam(machines);
	}

	// Group storage servers (process) based on their machineId in LocalityData
	// All created machines are healthy
	// Return The number of healthy servers we grouped into machines
	int constructMachinesFromServers() {
		int totalServerIndex = 0;
		for(auto i = server_info.begin(); i != server_info.end(); ++i) {
			if (!server_status.get(i->first).isUnhealthy()) {
				checkAndCreateMachine(i->second);
				totalServerIndex++;
			}
		}

		return totalServerIndex;
	}

	void traceConfigInfo() {
		TraceEvent("DDConfig", distributorId)
		    .detail("StorageTeamSize", configuration.storageTeamSize)
		    .detail("DesiredTeamsPerServer", SERVER_KNOBS->DESIRED_TEAMS_PER_SERVER)
		    .detail("MaxTeamsPerServer", SERVER_KNOBS->MAX_TEAMS_PER_SERVER)
		    .detail("StoreType", configuration.storageServerStoreType);
	}

	void traceServerInfo() {
		int i = 0;

		TraceEvent("ServerInfo", distributorId).detail("Size", server_info.size());
		for (auto& server : server_info) {
			TraceEvent("ServerInfo", distributorId)
			    .detail("ServerInfoIndex", i++)
			    .detail("ServerID", server.first.toString())
			    .detail("ServerTeamOwned", server.second->teams.size())
			    .detail("MachineID", server.second->machine->machineID.contents().toString())
			    .detail("StoreType", server.second->storeType.toString())
			    .detail("InDesiredDC", server.second->inDesiredDC);
		}
		for (auto& server : server_info) {
			const UID& uid = server.first;
			TraceEvent("ServerStatus", distributorId)
			    .detail("ServerID", uid)
			    .detail("Healthy", !server_status.get(uid).isUnhealthy())
			    .detail("MachineIsValid", server_info[uid]->machine.isValid())
			    .detail("MachineTeamSize",
			            server_info[uid]->machine.isValid() ? server_info[uid]->machine->machineTeams.size() : -1);
		}
	}

	void traceServerTeamInfo() {
		int i = 0;

		TraceEvent("ServerTeamInfo", distributorId).detail("Size", teams.size());
		for (auto& team : teams) {
			TraceEvent("ServerTeamInfo", distributorId)
			    .detail("TeamIndex", i++)
			    .detail("Healthy", team->isHealthy())
			    .detail("TeamSize", team->size())
			    .detail("MemberIDs", team->getServerIDsStr());
		}
	}

	void traceMachineInfo() {
		int i = 0;

		TraceEvent("MachineInfo").detail("Size", machine_info.size());
		for (auto& machine : machine_info) {
			TraceEvent("MachineInfo", distributorId)
			    .detail("MachineInfoIndex", i++)
			    .detail("Healthy", isMachineHealthy(machine.second))
			    .detail("MachineID", machine.first.contents().toString())
			    .detail("MachineTeamOwned", machine.second->machineTeams.size())
			    .detail("ServerNumOnMachine", machine.second->serversOnMachine.size())
			    .detail("ServersID", machine.second->getServersIDStr());
		}
	}

	void traceMachineTeamInfo() {
		int i = 0;

		TraceEvent("MachineTeamInfo", distributorId).detail("Size", machineTeams.size());
		for (auto& team : machineTeams) {
			TraceEvent("MachineTeamInfo", distributorId)
			    .detail("TeamIndex", i++)
			    .detail("MachineIDs", team->getMachineIDsStr())
			    .detail("ServerTeams", team->serverTeams.size());
		}
	}

	// Locality string is hashed into integer, used as KeyIndex
	// For better understand which KeyIndex is used for locality, we print this info in trace.
	void traceLocalityArrayIndexName() {
		TraceEvent("LocalityRecordKeyName").detail("Size", machineLocalityMap._keymap->_lookuparray.size());
		for (int i = 0; i < machineLocalityMap._keymap->_lookuparray.size(); ++i) {
			TraceEvent("LocalityRecordKeyIndexName")
			    .detail("KeyIndex", i)
			    .detail("KeyName", machineLocalityMap._keymap->_lookuparray[i]);
		}
	}

	void traceMachineLocalityMap() {
		int i = 0;

		TraceEvent("MachineLocalityMap", distributorId).detail("Size", machineLocalityMap.size());
		for (auto& uid : machineLocalityMap.getObjects()) {
			Reference<LocalityRecord> record = machineLocalityMap.getRecord(i);
			if (record.isValid()) {
				TraceEvent("MachineLocalityMap", distributorId)
				    .detail("LocalityIndex", i++)
				    .detail("UID", uid->toString())
				    .detail("LocalityRecord", record->toString());
			} else {
				TraceEvent("MachineLocalityMap")
				    .detail("LocalityIndex", i++)
				    .detail("UID", uid->toString())
				    .detail("LocalityRecord", "[NotFound]");
			}
		}
	}

	// To enable verbose debug info, set shouldPrint to true
	void traceAllInfo(bool shouldPrint = false) {

		if (!shouldPrint) return;
		// Record all team collections IDs
		for (int i = 0; i < teamCollections.size(); ++i) {
			if (teamCollections[i] != nullptr) {
				TraceEvent("TraceAllInfo", distributorId)
				    .detail("TeamCollectionIndex", i)
				    .detail("Primary", teamCollections[i]->primary);
			}
		}

		TraceEvent("TraceAllInfo", distributorId).detail("Primary", primary);
		traceConfigInfo();
		traceServerInfo();
		traceServerTeamInfo();
		traceMachineInfo();
		traceMachineTeamInfo();
		traceLocalityArrayIndexName();
		traceMachineLocalityMap();
	}

	// We must rebuild machine locality map whenever the entry in the map is inserted or removed
	void rebuildMachineLocalityMap() {
		machineLocalityMap.clear();
		int numHealthyMachine = 0;
		for (auto machine = machine_info.begin(); machine != machine_info.end(); ++machine) {
			if (machine->second->serversOnMachine.empty()) {
				TraceEvent(SevWarn, "RebuildMachineLocalityMapError")
				    .detail("Machine", machine->second->machineID.toString())
				    .detail("NumServersOnMachine", 0);
				continue;
			}
			if (!isMachineHealthy(machine->second)) {
				continue;
			}
			Reference<TCServerInfo> representativeServer = machine->second->serversOnMachine[0];
			auto& locality = representativeServer->lastKnownInterface.locality;
			if (!isValidLocality(configuration.storagePolicy, locality)) {
				TraceEvent(SevWarn, "RebuildMachineLocalityMapError")
				    .detail("Machine", machine->second->machineID.toString())
				    .detail("InvalidLocality", locality.toString());
				continue;
			}
			const LocalityEntry& localityEntry = machineLocalityMap.add(locality, &representativeServer->id);
			machine->second->localityEntry = localityEntry;
			++numHealthyMachine;
		}
	}

	// Create machineTeamsToBuild number of machine teams
	// No operation if machineTeamsToBuild is 0
	// Note: The creation of machine teams should not depend on server teams:
	// No matter how server teams will be created, we will create the same set of machine teams;
	// We should never use server team number in building machine teams.
	//
	// Five steps to create each machine team, which are document in the function
	// Reuse ReplicationPolicy selectReplicas func to select machine team
	// return number of added machine teams
	int addBestMachineTeams(int machineTeamsToBuild) {
		int addedMachineTeams = 0;

		ASSERT(machineTeamsToBuild >= 0);
		// The number of machines is always no smaller than the storageTeamSize in a correct configuration
		ASSERT(machine_info.size() >= configuration.storageTeamSize);
		// Future: Consider if we should overbuild more machine teams to
		// allow machineTeamRemover() to get a more balanced machine teams per machine

		// Step 1: Create machineLocalityMap which will be used in building machine team
		rebuildMachineLocalityMap();

		// Add a team in each iteration
		while (addedMachineTeams < machineTeamsToBuild || notEnoughMachineTeamsForAMachine()) {
			// Step 2: Get least used machines from which we choose machines as a machine team
			std::vector<Reference<TCMachineInfo>> leastUsedMachines; // A less used machine has less number of teams
			int minTeamCount = std::numeric_limits<int>::max();
			for (auto& machine : machine_info) {
				// Skip invalid machine whose representative server is not in server_info
				ASSERT_WE_THINK(server_info.find(machine.second->serversOnMachine[0]->id) != server_info.end());
				// Skip unhealthy machines
				if (!isMachineHealthy(machine.second)) continue;
				// Skip machine with incomplete locality
				if (!isValidLocality(configuration.storagePolicy,
				                     machine.second->serversOnMachine[0]->lastKnownInterface.locality)) {
					continue;
				}

				// Invariant: We only create correct size machine teams.
				// When configuration (e.g., team size) is changed, the DDTeamCollection will be destroyed and rebuilt
				// so that the invariant will not be violated.
				int teamCount = machine.second->machineTeams.size();

				if (teamCount < minTeamCount) {
					leastUsedMachines.clear();
					minTeamCount = teamCount;
				}
				if (teamCount == minTeamCount) {
					leastUsedMachines.push_back(machine.second);
				}
			}

			std::vector<UID*> team;
			std::vector<LocalityEntry> forcedAttributes;

			// Step 4: Reuse Policy's selectReplicas() to create team for the representative process.
			std::vector<UID*> bestTeam;
			int bestScore = std::numeric_limits<int>::max();
			int maxAttempts = SERVER_KNOBS->BEST_OF_AMT; // BEST_OF_AMT = 4
			for (int i = 0; i < maxAttempts && i < 100; ++i) {
				// Step 3: Create a representative process for each machine.
				// Construct forcedAttribute from leastUsedMachines.
				// We will use forcedAttribute to call existing function to form a team
				if (leastUsedMachines.size()) {
					forcedAttributes.clear();
					// Randomly choose 1 least used machine
					Reference<TCMachineInfo> tcMachineInfo = deterministicRandom()->randomChoice(leastUsedMachines);
					ASSERT(!tcMachineInfo->serversOnMachine.empty());
					LocalityEntry process = tcMachineInfo->localityEntry;
					forcedAttributes.push_back(process);
					TraceEvent("ChosenMachine")
					    .detail("MachineInfo", tcMachineInfo->machineID)
					    .detail("LeaseUsedMachinesSize", leastUsedMachines.size())
					    .detail("ForcedAttributesSize", forcedAttributes.size());
				} else {
					// when leastUsedMachine is empty, we will never find a team later, so we can simply return.
					return addedMachineTeams;
				}

				// Choose a team that balances the # of teams per server among the teams
				// that have the least-utilized server
				team.clear();
				ASSERT_WE_THINK(forcedAttributes.size() == 1);
				auto success = machineLocalityMap.selectReplicas(configuration.storagePolicy, forcedAttributes, team);
				// NOTE: selectReplicas() should always return success when storageTeamSize = 1
				ASSERT_WE_THINK(configuration.storageTeamSize > 1 || (configuration.storageTeamSize == 1 && success));
				if (!success) {
					continue; // Try up to maxAttempts, since next time we may choose a different forcedAttributes
				}
				ASSERT(forcedAttributes.size() > 0);
				team.push_back((UID*)machineLocalityMap.getObject(forcedAttributes[0]));

				// selectReplicas() may NEVER return server not in server_info.
				for (auto& pUID : team) {
					ASSERT_WE_THINK(server_info.find(*pUID) != server_info.end());
				}

				// selectReplicas() should always return a team with correct size. otherwise, it has a bug
				ASSERT(team.size() == configuration.storageTeamSize);

				int score = 0;
				vector<Standalone<StringRef>> machineIDs;
				for (auto process = team.begin(); process != team.end(); process++) {
					Reference<TCServerInfo> server = server_info[**process];
					score += server->machine->machineTeams.size();
					Standalone<StringRef> machine_id = server->lastKnownInterface.locality.zoneId().get();
					machineIDs.push_back(machine_id);
				}

				// Only choose healthy machines into machine team
				ASSERT_WE_THINK(isMachineTeamHealthy(machineIDs));

				std::sort(machineIDs.begin(), machineIDs.end());
				int overlap = overlappingMachineMembers(machineIDs);
				if (overlap == machineIDs.size()) {
					maxAttempts += 1;
					continue;
				}
				score += SERVER_KNOBS->DD_OVERLAP_PENALTY*overlap;

				// SOMEDAY: randomly pick one from teams with the lowest score
				if (score < bestScore) {
					// bestTeam is the team which has the smallest number of teams its team members belong to.
					bestTeam = team;
					bestScore = score;
				}
			}

			// bestTeam should be a new valid team to be added into machine team now
			// Step 5: Restore machine from its representative process team and get the machine team
			if (bestTeam.size() == configuration.storageTeamSize) {
				// machineIDs is used to quickly check if the machineIDs belong to an existed team
				// machines keep machines reference for performance benefit by avoiding looking up machine by machineID
				vector<Reference<TCMachineInfo>> machines;
				for (auto process = bestTeam.begin(); process < bestTeam.end(); process++) {
					Reference<TCMachineInfo> machine = server_info[**process]->machine;
					machines.push_back(machine);
				}

				addMachineTeam(machines);
				addedMachineTeams++;
			} else {
				traceAllInfo(true);
				TraceEvent(SevWarn, "DataDistributionBuildTeams", distributorId)
				    .detail("Primary", primary)
				    .detail("Reason", "Unable to make desired machine Teams");
				lastBuildTeamsFailed = true;
				break;
			}
		}

		return addedMachineTeams;
	}

	bool isMachineTeamHealthy(vector<Standalone<StringRef>> const& machineIDs) {
		int healthyNum = 0;

		// A healthy machine team should have the desired number of machines
		if (machineIDs.size() != configuration.storageTeamSize) return false;

		for (auto& id : machineIDs) {
			auto& machine = machine_info[id];
			if (isMachineHealthy(machine)) {
				healthyNum++;
			}
		}
		return (healthyNum == machineIDs.size());
	}

	bool isMachineTeamHealthy(Reference<TCMachineTeamInfo> const& machineTeam) {
		int healthyNum = 0;

		// A healthy machine team should have the desired number of machines
		if (machineTeam->size() != configuration.storageTeamSize) return false;

		for (auto& machine : machineTeam->machines) {
			if (isMachineHealthy(machine)) {
				healthyNum++;
			}
		}
		return (healthyNum == machineTeam->machines.size());
	}

	bool isMachineHealthy(Reference<TCMachineInfo> const& machine) {
		if (!machine.isValid() || machine_info.find(machine->machineID) == machine_info.end() ||
		    machine->serversOnMachine.empty()) {
			return false;
		}

		// Healthy machine has at least one healthy server
		for (auto& server : machine->serversOnMachine) {
			if (!server_status.get(server->id).isUnhealthy()) {
				return true;
			}
		}

		return false;
	}

	// Return the healthy server with the least number of correct-size server teams
	Reference<TCServerInfo> findOneLeastUsedServer() {
		vector<Reference<TCServerInfo>> leastUsedServers;
		int minTeams = std::numeric_limits<int>::max();
		for (auto& server : server_info) {
			// Only pick healthy server, which is not failed or excluded.
			if (server_status.get(server.first).isUnhealthy()) continue;
			if (!isValidLocality(configuration.storagePolicy, server.second->lastKnownInterface.locality)) continue;

			int numTeams = server.second->teams.size();
			if (numTeams < minTeams) {
				minTeams = numTeams;
				leastUsedServers.clear();
			}
			if (minTeams == numTeams) {
				leastUsedServers.push_back(server.second);
			}
		}

		if (leastUsedServers.empty()) {
			// If we cannot find a healthy server with valid locality
			TraceEvent("NoHealthyAndValidLocalityServers")
				.detail("Servers", server_info.size())
				.detail("UnhealthyServers", unhealthyServers);
			return Reference<TCServerInfo>();
		} else {
			return deterministicRandom()->randomChoice(leastUsedServers);
		}
	}

	// Randomly choose one machine team that has chosenServer and has the correct size
	// When configuration is changed, we may have machine teams with old storageTeamSize
	Reference<TCMachineTeamInfo> findOneRandomMachineTeam(Reference<TCServerInfo> chosenServer) {
		if (!chosenServer->machine->machineTeams.empty()) {
			std::vector<Reference<TCMachineTeamInfo>> healthyMachineTeamsForChosenServer;
			for (auto& mt : chosenServer->machine->machineTeams) {
				if (isMachineTeamHealthy(mt)) {
					healthyMachineTeamsForChosenServer.push_back(mt);
				}
			}
			if (!healthyMachineTeamsForChosenServer.empty()) {
				return deterministicRandom()->randomChoice(healthyMachineTeamsForChosenServer);
			}
		}

		// If we cannot find a healthy machine team
		TraceEvent("NoHealthyMachineTeamForServer")
		    .detail("ServerID", chosenServer->id)
		    .detail("MachineTeams", chosenServer->machine->machineTeams.size());
		return Reference<TCMachineTeamInfo>();
	}

	// A server team should always come from servers on a machine team
	// Check if it is true
	bool isOnSameMachineTeam(Reference<TCTeamInfo>& team) {
		std::vector<Standalone<StringRef>> machineIDs;
		for (const auto& server : team->getServers()) {
			if (!server->machine.isValid()) return false;
			machineIDs.push_back(server->machine->machineID);
		}
		std::sort(machineIDs.begin(), machineIDs.end());

		int numExistance = 0;
		for (const auto& server : team->getServers()) {
			for (const auto& candidateMachineTeam : server->machine->machineTeams) {
				std::sort(candidateMachineTeam->machineIDs.begin(), candidateMachineTeam->machineIDs.end());
				if (machineIDs == candidateMachineTeam->machineIDs) {
					numExistance++;
					break;
				}
			}
		}
		return (numExistance == team->size());
	}

	// Sanity check the property of teams in unit test
	// Return true if all server teams belong to machine teams
	bool sanityCheckTeams() {
		for (auto& team : teams) {
			if (isOnSameMachineTeam(team) == false) {
				return false;
			}
		}

		return true;
	}

	int calculateHealthyServerCount() {
		int serverCount = 0;
		for (auto i = server_info.begin(); i != server_info.end(); ++i) {
			if (!server_status.get(i->first).isUnhealthy()) {
				++serverCount;
			}
		}
		return serverCount;
	}

	int calculateHealthyMachineCount() {
		int totalHealthyMachineCount = 0;
		for (auto& m : machine_info) {
			if (isMachineHealthy(m.second)) {
				++totalHealthyMachineCount;
			}
		}

		return totalHealthyMachineCount;
	}

	std::pair<int64_t, int64_t> calculateMinMaxServerTeamsOnServer() {
		int64_t minTeams = std::numeric_limits<int64_t>::max();
		int64_t maxTeams = 0;
		for (auto& server : server_info) {
			if (server_status.get(server.first).isUnhealthy()) {
				continue;
			}
			minTeams = std::min((int64_t) server.second->teams.size(), minTeams);
			maxTeams = std::max((int64_t) server.second->teams.size(), maxTeams);
		}
		return std::make_pair(minTeams, maxTeams);
	}

	std::pair<int64_t, int64_t> calculateMinMaxMachineTeamsOnMachine() {
		int64_t minTeams = std::numeric_limits<int64_t>::max();
		int64_t maxTeams = 0;
		for (auto& machine : machine_info) {
			if (!isMachineHealthy(machine.second)) {
				continue;
			}
			minTeams = std::min<int64_t>((int64_t) machine.second->machineTeams.size(), minTeams);
			maxTeams = std::max<int64_t>((int64_t) machine.second->machineTeams.size(), maxTeams);
		}
		return std::make_pair(minTeams, maxTeams);
	}

	// Sanity check
	bool isServerTeamCountCorrect(Reference<TCMachineTeamInfo>& mt) {
		int num = 0;
		bool ret = true;
		for (auto& team : teams) {
			if (team->machineTeam->machineIDs == mt->machineIDs) {
				++num;
			}
		}
		if (num != mt->serverTeams.size()) {
			ret = false;
			TraceEvent(SevError, "ServerTeamCountOnMachineIncorrect")
			    .detail("MachineTeam", mt->getMachineIDsStr())
			    .detail("ServerTeamsSize", mt->serverTeams.size())
			    .detail("CountedServerTeams", num);
		}
		return ret;
	}

	// Find the machine team with the least number of server teams
	std::pair<Reference<TCMachineTeamInfo>, int> getMachineTeamWithLeastProcessTeams() {
		Reference<TCMachineTeamInfo> retMT;
		int minNumProcessTeams = std::numeric_limits<int>::max();

		for (auto& mt : machineTeams) {
			if (EXPENSIVE_VALIDATION) {
				ASSERT(isServerTeamCountCorrect(mt));
			}

			if (mt->serverTeams.size() < minNumProcessTeams) {
				minNumProcessTeams = mt->serverTeams.size();
				retMT = mt;
			}
		}

		return std::pair<Reference<TCMachineTeamInfo>, int>(retMT, minNumProcessTeams);
	}

	// Find the machine team whose members are on the most number of machine teams, same logic as serverTeamRemover
	std::pair<Reference<TCMachineTeamInfo>, int> getMachineTeamWithMostMachineTeams() {
		Reference<TCMachineTeamInfo> retMT;
		int maxNumMachineTeams = 0;
		int targetMachineTeamNumPerMachine =
		    (SERVER_KNOBS->DESIRED_TEAMS_PER_SERVER * (configuration.storageTeamSize + 1)) / 2;

		for (auto& mt : machineTeams) {
			// The representative team number for the machine team mt is
			// the minimum number of machine teams of a machine in the team mt
			int representNumMachineTeams = std::numeric_limits<int>::max();
			for (auto& m : mt->machines) {
				representNumMachineTeams = std::min<int>(representNumMachineTeams, m->machineTeams.size());
			}
			if (representNumMachineTeams > targetMachineTeamNumPerMachine &&
			    representNumMachineTeams > maxNumMachineTeams) {
				maxNumMachineTeams = representNumMachineTeams;
				retMT = mt;
			}
		}

		return std::pair<Reference<TCMachineTeamInfo>, int>(retMT, maxNumMachineTeams);
	}

	// Find the server team whose members are on the most number of server teams
	std::pair<Reference<TCTeamInfo>, int> getServerTeamWithMostProcessTeams() {
		Reference<TCTeamInfo> retST;
		int maxNumProcessTeams = 0;
		int targetTeamNumPerServer = (SERVER_KNOBS->DESIRED_TEAMS_PER_SERVER * (configuration.storageTeamSize + 1)) / 2;

		for (auto& t : teams) {
			// The minimum number of teams of a server in a team is the representative team number for the team t
			int representNumProcessTeams = std::numeric_limits<int>::max();
			for (auto& server : t->getServers()) {
				representNumProcessTeams = std::min<int>(representNumProcessTeams, server->teams.size());
			}
			// We only remove the team whose representNumProcessTeams is larger than the targetTeamNumPerServer number
			// otherwise, teamBuilder will build the to-be-removed team again
			if (representNumProcessTeams > targetTeamNumPerServer && representNumProcessTeams > maxNumProcessTeams) {
				maxNumProcessTeams = representNumProcessTeams;
				retST = t;
			}
		}

		return std::pair<Reference<TCTeamInfo>, int>(retST, maxNumProcessTeams);
	}

	int getHealthyMachineTeamCount() {
		int healthyTeamCount = 0;
		for (auto mt = machineTeams.begin(); mt != machineTeams.end(); ++mt) {
			ASSERT((*mt)->machines.size() == configuration.storageTeamSize);

			if (isMachineTeamHealthy(*mt)) {
				++healthyTeamCount;
			}
		}

		return healthyTeamCount;
	}

	// Each machine is expected to have targetMachineTeamNumPerMachine
	// Return true if there exists a machine that does not have enough teams.
	bool notEnoughMachineTeamsForAMachine() {
		// If we want to remove the machine team with most machine teams, we use the same logic as
		// notEnoughTeamsForAServer
		int targetMachineTeamNumPerMachine =
		    SERVER_KNOBS->TR_FLAG_REMOVE_MT_WITH_MOST_TEAMS
		        ? (SERVER_KNOBS->DESIRED_TEAMS_PER_SERVER * (configuration.storageTeamSize + 1)) / 2
		        : SERVER_KNOBS->DESIRED_TEAMS_PER_SERVER;
		for (auto& m : machine_info) {
			// If SERVER_KNOBS->TR_FLAG_REMOVE_MT_WITH_MOST_TEAMS is false,
			// The desired machine team number is not the same with the desired server team number
			// in notEnoughTeamsForAServer() below, because the machineTeamRemover() does not
			// remove a machine team with the most number of machine teams.
			if (m.second->machineTeams.size() < targetMachineTeamNumPerMachine && isMachineHealthy(m.second)) {
				return true;
			}
		}

		return false;
	}

	// Each server is expected to have targetTeamNumPerServer teams.
	// Return true if there exists a server that does not have enough teams.
	bool notEnoughTeamsForAServer() {
		// We build more teams than we finally want so that we can use serverTeamRemover() actor to remove the teams
		// whose member belong to too many teams. This allows us to get a more balanced number of teams per server.
		// We want to ensure every server has targetTeamNumPerServer teams.
		// The numTeamsPerServerFactor is calculated as
		// (SERVER_KNOBS->DESIRED_TEAMS_PER_SERVER + ideal_num_of_teams_per_server) / 2
		// ideal_num_of_teams_per_server is (#teams * storageTeamSize) / #servers, which is
		// (#servers * DESIRED_TEAMS_PER_SERVER * storageTeamSize) / #servers.
		int targetTeamNumPerServer = (SERVER_KNOBS->DESIRED_TEAMS_PER_SERVER * (configuration.storageTeamSize + 1)) / 2;
		ASSERT(targetTeamNumPerServer > 0);
		for (auto& s : server_info) {
			if (s.second->teams.size() < targetTeamNumPerServer && !server_status.get(s.first).isUnhealthy()) {
				return true;
			}
		}

		return false;
	}

	// Create server teams based on machine teams
	// Before the number of machine teams reaches the threshold, build a machine team for each server team
	// When it reaches the threshold, first try to build a server team with existing machine teams; if failed,
	// build an extra machine team and record the event in trace
	int addTeamsBestOf(int teamsToBuild, int desiredTeams, int maxTeams) {
		ASSERT(teamsToBuild >= 0);
		ASSERT_WE_THINK(machine_info.size() > 0 || server_info.size() == 0);
		ASSERT_WE_THINK(SERVER_KNOBS->DESIRED_TEAMS_PER_SERVER >= 1 && configuration.storageTeamSize >= 1);

		int addedMachineTeams = 0;
		int addedTeams = 0;

		// Exclude machine teams who have members in the wrong configuration.
		// When we change configuration, we may have machine teams with storageTeamSize in the old configuration.
		int healthyMachineTeamCount = getHealthyMachineTeamCount();
		int totalMachineTeamCount = machineTeams.size();
		int totalHealthyMachineCount = calculateHealthyMachineCount();

		int desiredMachineTeams = SERVER_KNOBS->DESIRED_TEAMS_PER_SERVER * totalHealthyMachineCount;
		int maxMachineTeams = SERVER_KNOBS->MAX_TEAMS_PER_SERVER * totalHealthyMachineCount;
		// machineTeamsToBuild mimics how the teamsToBuild is calculated in buildTeams()
		int machineTeamsToBuild = std::max(
		    0, std::min(desiredMachineTeams - healthyMachineTeamCount, maxMachineTeams - totalMachineTeamCount));

		TraceEvent("BuildMachineTeams")
		    .detail("TotalHealthyMachine", totalHealthyMachineCount)
		    .detail("HealthyMachineTeamCount", healthyMachineTeamCount)
		    .detail("DesiredMachineTeams", desiredMachineTeams)
		    .detail("MaxMachineTeams", maxMachineTeams)
		    .detail("MachineTeamsToBuild", machineTeamsToBuild);
		// Pre-build all machine teams until we have the desired number of machine teams
		if (machineTeamsToBuild > 0 || notEnoughMachineTeamsForAMachine()) {
			addedMachineTeams = addBestMachineTeams(machineTeamsToBuild);
		}

		while (addedTeams < teamsToBuild || notEnoughTeamsForAServer()) {
			// Step 1: Create 1 best machine team
			std::vector<UID> bestServerTeam;
			int bestScore = std::numeric_limits<int>::max();
			int maxAttempts = SERVER_KNOBS->BEST_OF_AMT; // BEST_OF_AMT = 4
			bool earlyQuitBuild = false;
			for (int i = 0; i < maxAttempts && i < 100; ++i) {
				// Step 2: Choose 1 least used server and then choose 1 least used machine team from the server
				Reference<TCServerInfo> chosenServer = findOneLeastUsedServer();
				if (!chosenServer.isValid()) {
					TraceEvent(SevWarn, "NoValidServer").detail("Primary", primary);
					earlyQuitBuild = true;
					break;
				}
				// Note: To avoid creating correlation of picked machine teams, we simply choose a random machine team
				// instead of choosing the least used machine team.
				// The correlation happens, for example, when we add two new machines, we may always choose the machine
				// team with these two new machines because they are typically less used.
				Reference<TCMachineTeamInfo> chosenMachineTeam = findOneRandomMachineTeam(chosenServer);

				if (!chosenMachineTeam.isValid()) {
					// We may face the situation that temporarily we have no healthy machine.
					TraceEvent(SevWarn, "MachineTeamNotFound")
					    .detail("Primary", primary)
					    .detail("MachineTeams", machineTeams.size());
					continue; // try randomly to find another least used server
				}

				// From here, chosenMachineTeam must have a healthy server team
				// Step 3: Randomly pick 1 server from each machine in the chosen machine team to form a server team
				vector<UID> serverTeam;
				int chosenServerCount = 0;
				for (auto& machine : chosenMachineTeam->machines) {
					UID serverID;
					if (machine == chosenServer->machine) {
						serverID = chosenServer->id;
						++chosenServerCount;
					} else {
						std::vector<Reference<TCServerInfo>> healthyProcesses;
						for (auto it : machine->serversOnMachine) {
							if (!server_status.get(it->id).isUnhealthy()) {
								healthyProcesses.push_back(it);
							}
						}
						serverID = deterministicRandom()->randomChoice(healthyProcesses)->id;
					}
					serverTeam.push_back(serverID);
				}

				ASSERT(chosenServerCount == 1); // chosenServer should be used exactly once
				ASSERT(serverTeam.size() == configuration.storageTeamSize);

				std::sort(serverTeam.begin(), serverTeam.end());
				int overlap = overlappingMembers(serverTeam);
				if (overlap == serverTeam.size()) {
					maxAttempts += 1;
					continue;
				}

				// Pick the server team with smallest score in all attempts
				// If we use different metric here, DD may oscillate infinitely in creating and removing teams.
				// SOMEDAY: Improve the code efficiency by using reservoir algorithm
				int score = SERVER_KNOBS->DD_OVERLAP_PENALTY*overlap;
				for (auto& server : serverTeam) {
					score += server_info[server]->teams.size();
				}
				TraceEvent(SevDebug, "BuildServerTeams")
				    .detail("Score", score)
				    .detail("BestScore", bestScore)
				    .detail("TeamSize", serverTeam.size())
				    .detail("StorageTeamSize", configuration.storageTeamSize);
				if (score < bestScore) {
					bestScore = score;
					bestServerTeam = serverTeam;
				}
			}

			if (earlyQuitBuild) {
				break;
			}
			if (bestServerTeam.size() != configuration.storageTeamSize) {
				// Not find any team and will unlikely find a team
				lastBuildTeamsFailed = true;
				break;
			}

			// Step 4: Add the server team
			addTeam(bestServerTeam.begin(), bestServerTeam.end(), false);
			addedTeams++;
		}

		healthyMachineTeamCount = getHealthyMachineTeamCount();

		std::pair<uint64_t, uint64_t> minMaxTeamsOnServer = calculateMinMaxServerTeamsOnServer();
		std::pair<uint64_t, uint64_t> minMaxMachineTeamsOnMachine = calculateMinMaxMachineTeamsOnMachine();

		TraceEvent("TeamCollectionInfo", distributorId)
		    .detail("Primary", primary)
		    .detail("AddedTeams", addedTeams)
		    .detail("TeamsToBuild", teamsToBuild)
		    .detail("CurrentTeams", teams.size())
		    .detail("DesiredTeams", desiredTeams)
		    .detail("MaxTeams", maxTeams)
		    .detail("StorageTeamSize", configuration.storageTeamSize)
		    .detail("CurrentMachineTeams", machineTeams.size())
		    .detail("CurrentHealthyMachineTeams", healthyMachineTeamCount)
		    .detail("DesiredMachineTeams", desiredMachineTeams)
		    .detail("MaxMachineTeams", maxMachineTeams)
		    .detail("TotalHealthyMachines", totalHealthyMachineCount)
		    .detail("MinTeamsOnServer", minMaxTeamsOnServer.first)
		    .detail("MaxTeamsOnServer", minMaxTeamsOnServer.second)
		    .detail("MinMachineTeamsOnMachine", minMaxMachineTeamsOnMachine.first)
		    .detail("MaxMachineTeamsOnMachine", minMaxMachineTeamsOnMachine.second)
		    .detail("DoBuildTeams", doBuildTeams)
		    .trackLatest("TeamCollectionInfo");

		return addedTeams;
	}

	// Check if the number of server (and machine teams) is larger than the maximum allowed number
	void traceTeamCollectionInfo() {
		int totalHealthyServerCount = calculateHealthyServerCount();
		int desiredServerTeams = SERVER_KNOBS->DESIRED_TEAMS_PER_SERVER * totalHealthyServerCount;
		int maxServerTeams = SERVER_KNOBS->MAX_TEAMS_PER_SERVER * totalHealthyServerCount;

		int totalHealthyMachineCount = calculateHealthyMachineCount();
		int desiredMachineTeams = SERVER_KNOBS->DESIRED_TEAMS_PER_SERVER * totalHealthyMachineCount;
		int maxMachineTeams = SERVER_KNOBS->MAX_TEAMS_PER_SERVER * totalHealthyMachineCount;
		int healthyMachineTeamCount = getHealthyMachineTeamCount();

		std::pair<uint64_t, uint64_t> minMaxTeamsOnServer = calculateMinMaxServerTeamsOnServer();
		std::pair<uint64_t, uint64_t> minMaxMachineTeamsOnMachine = calculateMinMaxMachineTeamsOnMachine();

		TraceEvent("TeamCollectionInfo", distributorId)
		    .detail("Primary", primary)
		    .detail("AddedTeams", 0)
		    .detail("TeamsToBuild", 0)
		    .detail("CurrentTeams", teams.size())
		    .detail("DesiredTeams", desiredServerTeams)
		    .detail("MaxTeams", maxServerTeams)
		    .detail("StorageTeamSize", configuration.storageTeamSize)
		    .detail("CurrentMachineTeams", machineTeams.size())
		    .detail("CurrentHealthyMachineTeams", healthyMachineTeamCount)
		    .detail("DesiredMachineTeams", desiredMachineTeams)
		    .detail("MaxMachineTeams", maxMachineTeams)
		    .detail("TotalHealthyMachines", totalHealthyMachineCount)
		    .detail("MinTeamsOnServer", minMaxTeamsOnServer.first)
		    .detail("MaxTeamsOnServer", minMaxTeamsOnServer.second)
		    .detail("MinMachineTeamsOnMachine", minMaxMachineTeamsOnMachine.first)
		    .detail("MaxMachineTeamsOnMachine", minMaxMachineTeamsOnMachine.second)
		    .detail("DoBuildTeams", doBuildTeams)
		    .trackLatest("TeamCollectionInfo");

		// Advance time so that we will not have multiple TeamCollectionInfo at the same time, otherwise
		// simulation test will randomly pick one TeamCollectionInfo trace, which could be the one before build teams
		// wait(delay(0.01));

		// Debug purpose
		// if (healthyMachineTeamCount > desiredMachineTeams || machineTeams.size() > maxMachineTeams) {
		// 	// When the number of machine teams is over the limit, print out the current team info.
		// 	traceAllInfo(true);
		// }
	}

	// Use the current set of known processes (from server_info) to compute an optimized set of storage server teams.
	// The following are guarantees of the process:
	//   - Each newly-built team will meet the replication policy
	//   - All newly-built teams will have exactly teamSize machines
	//
	// buildTeams() only ever adds teams to the list of teams. Teams are only removed from the list when all data has been removed.
	//
	// buildTeams will not count teams larger than teamSize against the desired teams.
	ACTOR static Future<Void> buildTeams( DDTeamCollection* self ) {
		state int desiredTeams;
		int serverCount = 0;
		int uniqueMachines = 0;
		std::set<Optional<Standalone<StringRef>>> machines;

		for (auto i = self->server_info.begin(); i != self->server_info.end(); ++i) {
			if (!self->server_status.get(i->first).isUnhealthy()) {
				++serverCount;
				LocalityData& serverLocation = i->second->lastKnownInterface.locality;
				machines.insert( serverLocation.zoneId() );
			}
		}
		uniqueMachines = machines.size();
		TraceEvent("BuildTeams")
			.detail("ServerCount", self->server_info.size())
			.detail("UniqueMachines", uniqueMachines)
			.detail("Primary", self->primary)
			.detail("StorageTeamSize", self->configuration.storageTeamSize);

		// If there are too few machines to even build teams or there are too few represented datacenters, build no new teams
		if( uniqueMachines >= self->configuration.storageTeamSize ) {
			desiredTeams = SERVER_KNOBS->DESIRED_TEAMS_PER_SERVER * serverCount;
			int maxTeams = SERVER_KNOBS->MAX_TEAMS_PER_SERVER * serverCount;

			// Exclude teams who have members in the wrong configuration, since we don't want these teams
			int teamCount = 0;
			int totalTeamCount = 0;
			for (int i = 0; i < self->teams.size(); ++i) {
				if (!self->teams[i]->isWrongConfiguration()) {
					if( self->teams[i]->isHealthy() ) {
						teamCount++;
					}
					totalTeamCount++;
				}
			}

			// teamsToBuild is calculated such that we will not build too many teams in the situation
			// when all (or most of) teams become unhealthy temporarily and then healthy again
			state int teamsToBuild = std::max(0, std::min(desiredTeams - teamCount, maxTeams - totalTeamCount));

			TraceEvent("BuildTeamsBegin", self->distributorId)
			    .detail("TeamsToBuild", teamsToBuild)
			    .detail("DesiredTeams", desiredTeams)
			    .detail("MaxTeams", maxTeams)
			    .detail("BadTeams", self->badTeams.size())
			    .detail("UniqueMachines", uniqueMachines)
			    .detail("TeamSize", self->configuration.storageTeamSize)
			    .detail("Servers", serverCount)
			    .detail("CurrentTrackedTeams", self->teams.size())
			    .detail("HealthyTeamCount", teamCount)
			    .detail("TotalTeamCount", totalTeamCount)
			    .detail("MachineTeamCount", self->machineTeams.size())
			    .detail("MachineCount", self->machine_info.size())
			    .detail("DesiredTeamsPerServer", SERVER_KNOBS->DESIRED_TEAMS_PER_SERVER);

			self->lastBuildTeamsFailed = false;
			if (teamsToBuild > 0 || self->notEnoughTeamsForAServer()) {
				state vector<std::vector<UID>> builtTeams;

				// addTeamsBestOf() will not add more teams than needed.
				// If the team number is more than the desired, the extra teams are added in the code path when
				// a team is added as an initial team
				int addedTeams = self->addTeamsBestOf(teamsToBuild, desiredTeams, maxTeams);

				if (addedTeams <= 0 && self->teams.size() == 0) {
					TraceEvent(SevWarn, "NoTeamAfterBuildTeam")
						.detail("TeamNum", self->teams.size())
						.detail("Debug", "Check information below");
					// Debug: set true for traceAllInfo() to print out more information
					self->traceAllInfo();
				}
			} else {
				int totalHealthyMachineCount = self->calculateHealthyMachineCount();

				int desiredMachineTeams = SERVER_KNOBS->DESIRED_TEAMS_PER_SERVER * totalHealthyMachineCount;
				int maxMachineTeams = SERVER_KNOBS->MAX_TEAMS_PER_SERVER * totalHealthyMachineCount;
				int healthyMachineTeamCount = self->getHealthyMachineTeamCount();

				std::pair<uint64_t, uint64_t> minMaxTeamsOnServer = self->calculateMinMaxServerTeamsOnServer();
				std::pair<uint64_t, uint64_t> minMaxMachineTeamsOnMachine = self->calculateMinMaxMachineTeamsOnMachine();

				TraceEvent("TeamCollectionInfo", self->distributorId)
				    .detail("Primary", self->primary)
				    .detail("AddedTeams", 0)
				    .detail("TeamsToBuild", teamsToBuild)
				    .detail("CurrentTeams", self->teams.size())
				    .detail("DesiredTeams", desiredTeams)
				    .detail("MaxTeams", maxTeams)
				    .detail("StorageTeamSize", self->configuration.storageTeamSize)
				    .detail("CurrentMachineTeams", self->machineTeams.size())
				    .detail("CurrentHealthyMachineTeams", healthyMachineTeamCount)
				    .detail("DesiredMachineTeams", desiredMachineTeams)
				    .detail("MaxMachineTeams", maxMachineTeams)
				    .detail("TotalHealthyMachines", totalHealthyMachineCount)
				    .detail("MinTeamsOnServer", minMaxTeamsOnServer.first)
				    .detail("MaxTeamsOnServer", minMaxTeamsOnServer.second)
				    .detail("MinMachineTeamsOnMachine", minMaxMachineTeamsOnMachine.first)
				    .detail("MaxMachineTeamsOnMachine", minMaxMachineTeamsOnMachine.second)
				    .detail("DoBuildTeams", self->doBuildTeams)
				    .trackLatest("TeamCollectionInfo");
			}
		} else {
			self->lastBuildTeamsFailed = true;
		}

		self->evaluateTeamQuality();

		//Building teams can cause servers to become undesired, which can make teams unhealthy.
		//Let all of these changes get worked out before responding to the get team request
		wait( delay(0, TaskPriority::DataDistributionLaunch) );

		return Void();
	}

	void noHealthyTeams() {
		std::set<UID> desiredServerSet;
		std::string desc;
		for (auto i = server_info.begin(); i != server_info.end(); ++i) {
			ASSERT(i->first == i->second->id);
			if (!server_status.get(i->first).isFailed) {
				desiredServerSet.insert(i->first);
				desc += i->first.shortString() + " (" + i->second->lastKnownInterface.toString() + "), ";
			}
		}

		TraceEvent(SevWarn, "NoHealthyTeams", distributorId)
			.detail("CurrentTeamCount", teams.size())
			.detail("ServerCount", server_info.size())
			.detail("NonFailedServerCount", desiredServerSet.size());
	}

	bool shouldHandleServer(const StorageServerInterface &newServer) {
		return (includedDCs.empty() ||
		        std::find(includedDCs.begin(), includedDCs.end(), newServer.locality.dcId()) != includedDCs.end() ||
		        (otherTrackedDCs.present() && std::find(otherTrackedDCs.get().begin(), otherTrackedDCs.get().end(),
		                                                newServer.locality.dcId()) == otherTrackedDCs.get().end()));
	}

	void addServer(StorageServerInterface newServer, ProcessClass processClass, Promise<Void> errorOut,
	               Version addedVersion, const DDEnabledState* ddEnabledState) {
		if (!shouldHandleServer(newServer)) {
			return;
		}
		allServers.push_back( newServer.id() );

		TraceEvent("AddedStorageServer", distributorId).detail("ServerID", newServer.id()).detail("ProcessClass", processClass.toString()).detail("WaitFailureToken", newServer.waitFailure.getEndpoint().token).detail("Address", newServer.waitFailure.getEndpoint().getPrimaryAddress());
		auto &r = server_info[newServer.id()] = Reference<TCServerInfo>( new TCServerInfo( newServer, this, processClass, includedDCs.empty() || std::find(includedDCs.begin(), includedDCs.end(), newServer.locality.dcId()) != includedDCs.end(), storageServerSet ) );

		// Establish the relation between server and machine
		checkAndCreateMachine(r);

		r->tracker = storageServerTracker(this, cx, r.getPtr(), errorOut, addedVersion, ddEnabledState);
		doBuildTeams = true; // Adding a new server triggers to build new teams
		restartTeamBuilder.trigger();
	}

	bool removeTeam( Reference<TCTeamInfo> team ) {
		TraceEvent("RemovedTeam", distributorId).detail("Team", team->getDesc());
		bool found = false;
		for(int t=0; t<teams.size(); t++) {
			if( teams[t] == team ) {
				teams[t--] = teams.back();
				teams.pop_back();
				found = true;
				break;
			}
		}

		for(const auto& server : team->getServers()) {
			for(int t = 0; t<server->teams.size(); t++) {
				if( server->teams[t] == team ) {
					ASSERT(found);
					server->teams[t--] = server->teams.back();
					server->teams.pop_back();
					break; // The teams on a server should never duplicate
				}
			}
		}

		// Remove the team from its machine team
		bool foundInMachineTeam = false;
		for (int t = 0; t < team->machineTeam->serverTeams.size(); ++t) {
			if (team->machineTeam->serverTeams[t] == team) {
				team->machineTeam->serverTeams[t--] = team->machineTeam->serverTeams.back();
				team->machineTeam->serverTeams.pop_back();
				foundInMachineTeam = true;
				break; // The same team is added to the serverTeams only once
			}
		}

		ASSERT_WE_THINK(foundInMachineTeam);
		team->tracker.cancel();
		if (g_network->isSimulated()) {
			// Update server team information for consistency check in simulation
			traceTeamCollectionInfo();
		}
		return found;
	}

	// Check if the server belongs to a machine; if not, create the machine.
	// Establish the two-direction link between server and machine
	Reference<TCMachineInfo> checkAndCreateMachine(Reference<TCServerInfo> server) {
		ASSERT(server.isValid() && server_info.find(server->id) != server_info.end());
		auto& locality = server->lastKnownInterface.locality;
		Standalone<StringRef> machine_id = locality.zoneId().get(); // locality to machine_id with std::string type

		Reference<TCMachineInfo> machineInfo;
		if (machine_info.find(machine_id) == machine_info.end()) {
			// uid is the first storage server process on the machine
			TEST(true);
			// For each machine, store the first server's localityEntry into machineInfo for later use.
			LocalityEntry localityEntry = machineLocalityMap.add(locality, &server->id);
			machineInfo = Reference<TCMachineInfo>(new TCMachineInfo(server, localityEntry));
			machine_info.insert(std::make_pair(machine_id, machineInfo));
		} else {
			machineInfo = machine_info.find(machine_id)->second;
			machineInfo->serversOnMachine.push_back(server);
		}
		server->machine = machineInfo;

		return machineInfo;
	}

	// Check if the serverTeam belongs to a machine team; If not, create the machine team
	// Note: This function may make the machine team number larger than the desired machine team number
	Reference<TCMachineTeamInfo> checkAndCreateMachineTeam(Reference<TCTeamInfo> serverTeam) {
		std::vector<Standalone<StringRef>> machineIDs;
		for (auto& server : serverTeam->getServers()) {
			Reference<TCMachineInfo> machine = server->machine;
			machineIDs.push_back(machine->machineID);
		}

		std::sort(machineIDs.begin(), machineIDs.end());
		Reference<TCMachineTeamInfo> machineTeam = findMachineTeam(machineIDs);
		if (!machineTeam.isValid()) { // Create the machine team if it does not exist
			machineTeam = addMachineTeam(machineIDs.begin(), machineIDs.end());
		}

		machineTeam->serverTeams.push_back(serverTeam);

		return machineTeam;
	}

	// Remove the removedMachineInfo machine and any related machine team
	void removeMachine(Reference<TCMachineInfo> removedMachineInfo) {
		// Find machines that share teams with the removed machine
		std::set<Standalone<StringRef>> machinesWithAjoiningTeams;
		for (auto& machineTeam : removedMachineInfo->machineTeams) {
			machinesWithAjoiningTeams.insert(machineTeam->machineIDs.begin(), machineTeam->machineIDs.end());
		}
		machinesWithAjoiningTeams.erase(removedMachineInfo->machineID);
		// For each machine in a machine team with the removed machine,
		// erase shared machine teams from the list of teams.
		for (auto it = machinesWithAjoiningTeams.begin(); it != machinesWithAjoiningTeams.end(); ++it) {
			auto& machineTeams = machine_info[*it]->machineTeams;
			for (int t = 0; t < machineTeams.size(); t++) {
				auto& machineTeam = machineTeams[t];
				if (std::count(machineTeam->machineIDs.begin(), machineTeam->machineIDs.end(),
				               removedMachineInfo->machineID)) {
					machineTeams[t--] = machineTeams.back();
					machineTeams.pop_back();
				}
			}
		}
		removedMachineInfo->machineTeams.clear();

		// Remove global machine team that includes removedMachineInfo
		for (int t = 0; t < machineTeams.size(); t++) {
			auto& machineTeam = machineTeams[t];
			if (std::count(machineTeam->machineIDs.begin(), machineTeam->machineIDs.end(),
			               removedMachineInfo->machineID)) {
				removeMachineTeam(machineTeam);
				// removeMachineTeam will swap the last team in machineTeams vector into [t];
				// t-- to avoid skipping the element
				t--;
			}
		}

		// Remove removedMachineInfo from machine's global info
		machine_info.erase(removedMachineInfo->machineID);
		TraceEvent("MachineLocalityMapUpdate").detail("MachineUIDRemoved", removedMachineInfo->machineID.toString());

		// We do not update macineLocalityMap when a machine is removed because we will do so when we use it in
		// addBestMachineTeams()
		// rebuildMachineLocalityMap();
	}

	// Invariant: Remove a machine team only when the server teams on it has been removed
	// We never actively remove a machine team.
	// A machine team is removed when a machine is removed,
	// which is caused by the event when all servers on the machine is removed.
	// NOTE: When this function is called in the loop of iterating machineTeams, make sure NOT increase the index
	// in the next iteration of the loop. Otherwise, you may miss checking some elements in machineTeams
	bool removeMachineTeam(Reference<TCMachineTeamInfo> targetMT) {
		bool foundMachineTeam = false;
		for (int i = 0; i < machineTeams.size(); i++) {
			Reference<TCMachineTeamInfo> mt = machineTeams[i];
			if (mt->machineIDs == targetMT->machineIDs) {
				machineTeams[i--] = machineTeams.back();
				machineTeams.pop_back();
				foundMachineTeam = true;
				break;
			}
		}
		// Remove machine team on each machine
		for (auto& machine : targetMT->machines) {
			for (int i = 0; i < machine->machineTeams.size(); ++i) {
				if (machine->machineTeams[i]->machineIDs == targetMT->machineIDs) {
					machine->machineTeams[i--] = machine->machineTeams.back();
					machine->machineTeams.pop_back();
					break; // The machineTeams on a machine should never duplicate
				}
			}
		}

		return foundMachineTeam;
	}

	void removeServer(UID removedServer) {
		TraceEvent("RemovedStorageServer", distributorId).detail("ServerID", removedServer);

		// ASSERT( !shardsAffectedByTeamFailure->getServersForTeam( t ) for all t in teams that contain removedServer )
		Reference<TCServerInfo> removedServerInfo = server_info[removedServer];

		// Step: Remove server team that relate to removedServer
		// Find all servers with which the removedServer shares teams
		std::set<UID> serversWithAjoiningTeams;
		auto& sharedTeams = removedServerInfo->teams;
		for (int i = 0; i < sharedTeams.size(); ++i) {
			auto& teamIds = sharedTeams[i]->getServerIDs();
			serversWithAjoiningTeams.insert( teamIds.begin(), teamIds.end() );
		}
		serversWithAjoiningTeams.erase( removedServer );

		// For each server in a team with the removedServer, erase shared teams from the list of teams in that other server
		for( auto it = serversWithAjoiningTeams.begin(); it != serversWithAjoiningTeams.end(); ++it ) {
			auto& serverTeams = server_info[*it]->teams;
			for (int t = 0; t < serverTeams.size(); t++) {
				auto& serverIds = serverTeams[t]->getServerIDs();
				if ( std::count( serverIds.begin(), serverIds.end(), removedServer ) ) {
					serverTeams[t--] = serverTeams.back();
					serverTeams.pop_back();
				}
			}
		}

		// Step: Remove all teams that contain removedServer
		// SOMEDAY: can we avoid walking through all teams, since we have an index of teams in which removedServer participated
		int removedCount = 0;
		for (int t = 0; t < teams.size(); t++) {
			if ( std::count( teams[t]->getServerIDs().begin(), teams[t]->getServerIDs().end(), removedServer ) ) {
				TraceEvent("TeamRemoved")
				    .detail("Primary", primary)
				    .detail("TeamServerIDs", teams[t]->getServerIDsStr());
				// removeTeam also needs to remove the team from the machine team info.
				removeTeam(teams[t]);
				t--;
				removedCount++;
			}
		}

		if (removedCount == 0) {
			TraceEvent(SevInfo, "NoTeamsRemovedWhenServerRemoved")
			    .detail("Primary", primary)
			    .detail("Debug", "ThisShouldRarelyHappen_CheckInfoBelow");
		}

		for (int t = 0; t < badTeams.size(); t++) {
			if ( std::count( badTeams[t]->getServerIDs().begin(), badTeams[t]->getServerIDs().end(), removedServer ) ) {
				badTeams[t]->tracker.cancel();
				badTeams[t--] = badTeams.back();
				badTeams.pop_back();
			}
		}

		// Step: Remove machine info related to removedServer
		// Remove the server from its machine
		Reference<TCMachineInfo> removedMachineInfo = removedServerInfo->machine;
		for (int i = 0; i < removedMachineInfo->serversOnMachine.size(); ++i) {
			if (removedMachineInfo->serversOnMachine[i] == removedServerInfo) {
				// Safe even when removedServerInfo is the last one
				removedMachineInfo->serversOnMachine[i--] = removedMachineInfo->serversOnMachine.back();
				removedMachineInfo->serversOnMachine.pop_back();
				break;
			}
		}
		// Remove machine if no server on it
		// Note: Remove machine (and machine team) after server teams have been removed, because
		// we remove a machine team only when the server teams on it have been removed
		if (removedMachineInfo->serversOnMachine.size() == 0) {
			removeMachine(removedMachineInfo);
		}

		// If the machine uses removedServer's locality and the machine still has servers, the the machine's
		// representative server will be updated when it is used in addBestMachineTeams()
		// Note that since we do not rebuildMachineLocalityMap() here, the machineLocalityMap can be stale.
		// This is ok as long as we do not arbitrarily validate if machine team satisfies replication policy.

		if (server_info[removedServer]->wrongStoreTypeToRemove.get()) {
			if (wrongStoreTypeRemover.isReady()) {
				wrongStoreTypeRemover = removeWrongStoreType(this);
				addActor.send(wrongStoreTypeRemover);
			}
		}

		// Step: Remove removedServer from server's global data
		for (int s = 0; s < allServers.size(); s++) {
			if (allServers[s] == removedServer) {
				allServers[s--] = allServers.back();
				allServers.pop_back();
			}
		}
		server_info.erase( removedServer );

		if(server_status.get(removedServer).initialized && server_status.get(removedServer).isUnhealthy()) {
			unhealthyServers--;
		}
		server_status.clear( removedServer );

		//FIXME: add remove support to localitySet so we do not have to recreate it
		resetLocalitySet();

		doBuildTeams = true;
		restartTeamBuilder.trigger();

		TraceEvent("DataDistributionTeamCollectionUpdate", distributorId)
		    .detail("Teams", teams.size())
		    .detail("BadTeams", badTeams.size())
		    .detail("Servers", allServers.size())
		    .detail("Machines", machine_info.size())
		    .detail("MachineTeams", machineTeams.size())
		    .detail("DesiredTeamsPerServer", SERVER_KNOBS->DESIRED_TEAMS_PER_SERVER);
	}
};


TCServerInfo::~TCServerInfo() {
	if (collection && ssVersionTooFarBehind.get()) {
		collection->removeLaggingStorageServer(lastKnownInterface.locality.zoneId().get());			
	}
}

ACTOR Future<Void> updateServerMetrics( TCServerInfo *server ) {
	state StorageServerInterface ssi = server->lastKnownInterface;
	state Future<ErrorOr<GetStorageMetricsReply>> metricsRequest = ssi.getStorageMetrics.tryGetReply( GetStorageMetricsRequest(), TaskPriority::DataDistributionLaunch );
	state Future<Void> resetRequest = Never();
	state Future<std::pair<StorageServerInterface, ProcessClass>> interfaceChanged( server->onInterfaceChanged );
	state Future<Void> serverRemoved( server->onRemoved );

	loop {
		choose {
			when( ErrorOr<GetStorageMetricsReply> rep = wait( metricsRequest ) ) {
				if( rep.present() ) {
					server->serverMetrics = rep;
					if(server->updated.canBeSet()) {
						server->updated.send(Void());
					}
					break;
				}
				metricsRequest = Never();
				resetRequest = delay( SERVER_KNOBS->METRIC_DELAY, TaskPriority::DataDistributionLaunch );
			}
			when( std::pair<StorageServerInterface,ProcessClass> _ssi = wait( interfaceChanged ) ) {
				ssi = _ssi.first;
				interfaceChanged = server->onInterfaceChanged;
				resetRequest = Void();
			}
			when( wait( serverRemoved ) ) {
				return Void();
			}
			when( wait( resetRequest ) ) { //To prevent a tight spin loop
				if(IFailureMonitor::failureMonitor().getState(ssi.getStorageMetrics.getEndpoint()).isFailed()) {
					resetRequest = IFailureMonitor::failureMonitor().onStateEqual(ssi.getStorageMetrics.getEndpoint(), FailureStatus(false));
				}
				else {
					resetRequest = Never();
					metricsRequest = ssi.getStorageMetrics.tryGetReply( GetStorageMetricsRequest(), TaskPriority::DataDistributionLaunch );
				}
			}
		}
	}

	if ( server->serverMetrics.get().lastUpdate < now() - SERVER_KNOBS->DD_SS_STUCK_TIME_LIMIT ) {
			if (server->ssVersionTooFarBehind.get() == false) {
				TraceEvent("StorageServerStuck", server->collection->distributorId).detail("ServerId", server->id.toString()).detail("LastUpdate", server->serverMetrics.get().lastUpdate);
				server->ssVersionTooFarBehind.set(true);
				server->collection->addLaggingStorageServer(server->lastKnownInterface.locality.zoneId().get());
			}
	} else if ( server->serverMetrics.get().versionLag > SERVER_KNOBS->DD_SS_FAILURE_VERSIONLAG  ) {
		if (server->ssVersionTooFarBehind.get() == false) {
			TraceEvent("SSVersionDiffLarge", server->collection->distributorId).detail("ServerId", server->id.toString()).detail("VersionLag", server->serverMetrics.get().versionLag);
			server->ssVersionTooFarBehind.set(true);
			server->collection->addLaggingStorageServer(server->lastKnownInterface.locality.zoneId().get());
		}
	} else if ( server->serverMetrics.get().versionLag  < SERVER_KNOBS->DD_SS_ALLOWED_VERSIONLAG ) {
		if (server->ssVersionTooFarBehind.get() == true) {
			TraceEvent("SSVersionDiffNormal", server->collection->distributorId).detail("ServerId", server->id.toString()).detail("VersionLag", server->serverMetrics.get().versionLag);
			server->ssVersionTooFarBehind.set(false);
			server->collection->removeLaggingStorageServer(server->lastKnownInterface.locality.zoneId().get());
		}
	}
	return Void();
}

ACTOR Future<Void> updateServerMetrics( Reference<TCServerInfo> server) {
	wait( updateServerMetrics( server.getPtr() ) );
	return Void();
}

ACTOR Future<Void> waitUntilHealthy(DDTeamCollection* self, double extraDelay = 0) {
	state int waitCount = 0;
	loop {
		while(self->zeroHealthyTeams->get() || self->processingUnhealthy->get()) {
			// processingUnhealthy: true when there exists data movement
			TraceEvent("WaitUntilHealthyStalled", self->distributorId).detail("Primary", self->primary).detail("ZeroHealthy", self->zeroHealthyTeams->get()).detail("ProcessingUnhealthy", self->processingUnhealthy->get());
			wait(self->zeroHealthyTeams->onChange() || self->processingUnhealthy->onChange());
			waitCount = 0;
		}
		wait(delay(SERVER_KNOBS->DD_STALL_CHECK_DELAY, TaskPriority::Low)); //After the team trackers wait on the initial failure reaction delay, they yield. We want to make sure every tracker has had the opportunity to send their relocations to the queue.
		if(!self->zeroHealthyTeams->get() && !self->processingUnhealthy->get()) {
			if (extraDelay <= 0.01 || waitCount >= 1) {
				// Return healthy if we do not need extraDelay or when DD are healthy in at least two consecutive check
				return Void();
			} else {
				wait(delay(extraDelay, TaskPriority::Low));
				waitCount++;
			}
		}
	}
}

ACTOR Future<Void> removeBadTeams(DDTeamCollection* self) {
	wait(self->initialFailureReactionDelay);
	wait(waitUntilHealthy(self));
	wait(self->addSubsetComplete.getFuture());
	TraceEvent("DDRemovingBadTeams", self->distributorId).detail("Primary", self->primary);
	for(auto it : self->badTeams) {
		it->tracker.cancel();
	}
	self->badTeams.clear();
	return Void();
}

bool isCorrectDC(DDTeamCollection* self, TCServerInfo* server) {
	return (self->includedDCs.empty() ||
	        std::find(self->includedDCs.begin(), self->includedDCs.end(), server->lastKnownInterface.locality.dcId()) !=
	            self->includedDCs.end());
}

ACTOR Future<Void> removeWrongStoreType(DDTeamCollection* self) {
	// Wait for storage servers to initialize its storeType
	wait(delay(SERVER_KNOBS->DD_REMOVE_STORE_ENGINE_DELAY));

	state Future<Void> fisServerRemoved = Never();

	TraceEvent("WrongStoreTypeRemoverStart", self->distributorId).detail("Servers", self->server_info.size());
	loop {
		// Removing a server here when DD is not healthy may lead to rare failure scenarios, for example,
		// the server with wrong storeType is shutting down while this actor marks it as to-be-removed.
		// In addition, removing servers cause extra data movement, which should be done while a cluster is healthy
		wait(waitUntilHealthy(self));

		bool foundSSToRemove = false;

		for (auto& server : self->server_info) {
			if (!server.second->isCorrectStoreType(self->configuration.storageServerStoreType)) {
				// Server may be removed due to failure while the wrongStoreTypeToRemove is sent to the
				// storageServerTracker. This race may cause the server to be removed before react to
				// wrongStoreTypeToRemove
				server.second->wrongStoreTypeToRemove.set(true);
				foundSSToRemove = true;
				TraceEvent("WrongStoreTypeRemover", self->distributorId)
				    .detail("Server", server.first)
				    .detail("StoreType", server.second->storeType)
				    .detail("ConfiguredStoreType", self->configuration.storageServerStoreType);
				break;
			}
		}

		if (!foundSSToRemove) {
			break;
		}
	}

	return Void();
}

ACTOR Future<Void> machineTeamRemover(DDTeamCollection* self) {
	state int numMachineTeamRemoved = 0;
	loop {
		// In case the machineTeamRemover cause problems in production, we can disable it
		if (SERVER_KNOBS->TR_FLAG_DISABLE_MACHINE_TEAM_REMOVER) {
			return Void(); // Directly return Void()
		}

		// To avoid removing machine teams too fast, which is unlikely happen though
		wait( delay(SERVER_KNOBS->TR_REMOVE_MACHINE_TEAM_DELAY, TaskPriority::DataDistribution) );

		wait(waitUntilHealthy(self, SERVER_KNOBS->TR_REMOVE_SERVER_TEAM_EXTRA_DELAY));
		// Wait for the badTeamRemover() to avoid the potential race between adding the bad team (add the team tracker)
		// and remove bad team (cancel the team tracker).
		wait(self->badTeamRemover);

		state int healthyMachineCount = self->calculateHealthyMachineCount();
		// Check if all machines are healthy, if not, we wait for 1 second and loop back.
		// Eventually, all machines will become healthy.
		if (healthyMachineCount != self->machine_info.size()) {
			continue;
		}

		// From this point, all machine teams and server teams should be healthy, because we wait above
		// until processingUnhealthy is done, and all machines are healthy

		// Sanity check all machine teams are healthy
		//		int currentHealthyMTCount = self->getHealthyMachineTeamCount();
		//		if (currentHealthyMTCount != self->machineTeams.size()) {
		//			TraceEvent(SevError, "InvalidAssumption")
		//			    .detail("HealthyMachineCount", healthyMachineCount)
		//			    .detail("Machines", self->machine_info.size())
		//			    .detail("CurrentHealthyMTCount", currentHealthyMTCount)
		//			    .detail("MachineTeams", self->machineTeams.size());
		//			self->traceAllInfo(true);
		//		}

		// In most cases, all machine teams should be healthy teams at this point.
		int desiredMachineTeams = SERVER_KNOBS->DESIRED_TEAMS_PER_SERVER * healthyMachineCount;
		int totalMTCount = self->machineTeams.size();
		// Pick the machine team to remove. After release-6.2 version,
		// we remove the machine team with most machine teams, the same logic as serverTeamRemover
		std::pair<Reference<TCMachineTeamInfo>, int> foundMTInfo = SERVER_KNOBS->TR_FLAG_REMOVE_MT_WITH_MOST_TEAMS
		                                                               ? self->getMachineTeamWithMostMachineTeams()
		                                                               : self->getMachineTeamWithLeastProcessTeams();

		if (totalMTCount > desiredMachineTeams && foundMTInfo.first.isValid()) {
			Reference<TCMachineTeamInfo> mt = foundMTInfo.first;
			int minNumProcessTeams = foundMTInfo.second;
			ASSERT(mt.isValid());

			// Pick one process team, and mark it as a bad team
			// Remove the machine by removing its process team one by one
			Reference<TCTeamInfo> team;
			int teamIndex = 0;
			for (teamIndex = 0; teamIndex < mt->serverTeams.size(); ++teamIndex) {
				team = mt->serverTeams[teamIndex];
				ASSERT(team->machineTeam->machineIDs == mt->machineIDs); // Sanity check

				// Check if a server will have 0 team after the team is removed
				for (auto& s : team->getServers()) {
					if (s->teams.size() == 0) {
						TraceEvent(SevError, "TeamRemoverTooAggressive")
						    .detail("Server", s->id)
						    .detail("Team", team->getServerIDsStr());
						self->traceAllInfo(true);
					}
				}

				// The team will be marked as a bad team
				bool foundTeam = self->removeTeam(team);
				ASSERT(foundTeam == true);
				// removeTeam() has side effect of swapping the last element to the current pos
				// in the serverTeams vector in the machine team.
				--teamIndex;
				self->addTeam(team->getServers(), true, true);
				TEST(true);
			}

			self->doBuildTeams = true;

			if (self->badTeamRemover.isReady()) {
				self->badTeamRemover = removeBadTeams(self);
				self->addActor.send(self->badTeamRemover);
			}

			TraceEvent("MachineTeamRemover", self->distributorId)
			    .detail("MachineTeamToRemove", mt->getMachineIDsStr())
			    .detail("NumProcessTeamsOnTheMachineTeam", minNumProcessTeams)
			    .detail("CurrentMachineTeams", self->machineTeams.size())
			    .detail("DesiredMachineTeams", desiredMachineTeams);

			// Remove the machine team
			bool foundRemovedMachineTeam = self->removeMachineTeam(mt);
			// When we remove the last server team on a machine team in removeTeam(), we also remove the machine team
			// This is needed for removeTeam() functoin.
			// So here the removeMachineTeam() should not find the machine team
			ASSERT(foundRemovedMachineTeam);
			numMachineTeamRemoved++;
		} else {
			if (numMachineTeamRemoved > 0) {
				// Only trace the information when we remove a machine team
				TraceEvent("TeamRemoverDone")
				    .detail("HealthyMachines", healthyMachineCount)
				    // .detail("CurrentHealthyMachineTeams", currentHealthyMTCount)
				    .detail("CurrentMachineTeams", self->machineTeams.size())
				    .detail("DesiredMachineTeams", desiredMachineTeams)
				    .detail("NumMachineTeamsRemoved", numMachineTeamRemoved);
				self->traceTeamCollectionInfo();
				numMachineTeamRemoved = 0; //Reset the counter to avoid keep printing the message
			}
		}
	}
}

// Remove the server team whose members have the most number of process teams
// until the total number of server teams is no larger than the desired number
ACTOR Future<Void> serverTeamRemover(DDTeamCollection* self) {
	state int numServerTeamRemoved = 0;
	loop {
		// In case the serverTeamRemover cause problems in production, we can disable it
		if (SERVER_KNOBS->TR_FLAG_DISABLE_SERVER_TEAM_REMOVER) {
			return Void(); // Directly return Void()
		}

		double removeServerTeamDelay = SERVER_KNOBS->TR_REMOVE_SERVER_TEAM_DELAY;
		if (g_network->isSimulated()) {
			// Speed up the team remover in simulation; otherwise,
			// it may time out because we need to remove hundreds of teams
			removeServerTeamDelay = removeServerTeamDelay / 100;
		}
		// To avoid removing server teams too fast, which is unlikely happen though
		wait(delay(removeServerTeamDelay, TaskPriority::DataDistribution));

		wait(waitUntilHealthy(self, SERVER_KNOBS->TR_REMOVE_SERVER_TEAM_EXTRA_DELAY));
		// Wait for the badTeamRemover() to avoid the potential race between
		// adding the bad team (add the team tracker) and remove bad team (cancel the team tracker).
		wait(self->badTeamRemover);

		// From this point, all server teams should be healthy, because we wait above
		// until processingUnhealthy is done, and all machines are healthy
		int desiredServerTeams = SERVER_KNOBS->DESIRED_TEAMS_PER_SERVER * self->server_info.size();
		int totalSTCount = self->teams.size();
		// Pick the server team whose members are on the most number of server teams, and mark it undesired
		std::pair<Reference<TCTeamInfo>, int> foundSTInfo = self->getServerTeamWithMostProcessTeams();

		if (totalSTCount > desiredServerTeams && foundSTInfo.first.isValid()) {
			ASSERT(foundSTInfo.first.isValid());
			Reference<TCTeamInfo> st = foundSTInfo.first;
			int maxNumProcessTeams = foundSTInfo.second;
			ASSERT(st.isValid());
			// The team will be marked as a bad team
			bool foundTeam = self->removeTeam(st);
			ASSERT(foundTeam == true);
			self->addTeam(st->getServers(), true, true);
			TEST(true);

			self->doBuildTeams = true;

			if (self->badTeamRemover.isReady()) {
				self->badTeamRemover = removeBadTeams(self);
				self->addActor.send(self->badTeamRemover);
			}

			TraceEvent("ServerTeamRemover", self->distributorId)
			    .detail("ServerTeamToRemove", st->getServerIDsStr())
			    .detail("NumProcessTeamsOnTheServerTeam", maxNumProcessTeams)
			    .detail("CurrentServerTeams", self->teams.size())
			    .detail("DesiredServerTeams", desiredServerTeams);

			numServerTeamRemoved++;
		} else {
			if (numServerTeamRemoved > 0) {
				// Only trace the information when we remove a machine team
				TraceEvent("ServerTeamRemoverDone", self->distributorId)
				    .detail("CurrentServerTeams", self->teams.size())
				    .detail("DesiredServerTeams", desiredServerTeams)
				    .detail("NumServerTeamRemoved", numServerTeamRemoved);
				self->traceTeamCollectionInfo();
				numServerTeamRemoved = 0; //Reset the counter to avoid keep printing the message
			}
		}
	}
}

bool teamContainsFailedServer(DDTeamCollection* self, Reference<TCTeamInfo> team) {
	auto ssis = team->getLastKnownServerInterfaces();
	for (const auto &ssi : ssis) {
		AddressExclusion addr(ssi.address().ip, ssi.address().port);
		AddressExclusion ipaddr(ssi.address().ip);
		if (self->excludedServers.get(addr) == DDTeamCollection::Status::FAILED ||
		    self->excludedServers.get(ipaddr) == DDTeamCollection::Status::FAILED) {
			return true;
		}
		if(ssi.secondaryAddress().present()) {
			AddressExclusion saddr(ssi.secondaryAddress().get().ip, ssi.secondaryAddress().get().port);
			AddressExclusion sipaddr(ssi.secondaryAddress().get().ip);
			if (self->excludedServers.get(saddr) == DDTeamCollection::Status::FAILED ||
				self->excludedServers.get(sipaddr) == DDTeamCollection::Status::FAILED) {
				return true;
			}
		}
	}
	return false;
}

// Track a team and issue RelocateShards when the level of degradation changes
// A badTeam can be unhealthy or just a redundantTeam removed by machineTeamRemover() or serverTeamRemover()
ACTOR Future<Void> teamTracker(DDTeamCollection* self, Reference<TCTeamInfo> team, bool badTeam, bool redundantTeam) {
	state int lastServersLeft = team->size();
	state bool lastAnyUndesired = false;
	state bool logTeamEvents = g_network->isSimulated() || !badTeam || team->size() <= self->configuration.storageTeamSize;
	state bool lastReady = false;
	state bool lastHealthy;
	state bool lastOptimal;
	state bool lastWrongConfiguration = team->isWrongConfiguration();

	state bool lastZeroHealthy = self->zeroHealthyTeams->get();
	state bool firstCheck = true;

	if(logTeamEvents) {
		TraceEvent("TeamTrackerStarting", self->distributorId).detail("Reason", "Initial wait complete (sc)").detail("Team", team->getDesc());
	}
	self->priority_teams[team->getPriority()]++;

	try {
		loop {
			if(logTeamEvents) {
				TraceEvent("TeamHealthChangeDetected", self->distributorId)
					.detail("Team", team->getDesc())
					.detail("Primary", self->primary)
					.detail("IsReady", self->initialFailureReactionDelay.isReady());
				self->traceTeamCollectionInfo();
			}
			// Check if the number of degraded machines has changed
			state vector<Future<Void>> change;
			bool anyUndesired = false;
			bool anyWrongConfiguration = false;
			int serversLeft = 0;

			for (const UID& uid : team->getServerIDs()) {
				change.push_back( self->server_status.onChange( uid ) );
				auto& status = self->server_status.get(uid);
				if (!status.isFailed) {
					serversLeft++;
				}
				if (status.isUndesired) {
					anyUndesired = true;
				}
				if (status.isWrongConfiguration) {
					anyWrongConfiguration = true;
				}
			}

			if(serversLeft == 0) {
				logTeamEvents = true;
			}

			// Failed server should not trigger DD if SS failures are set to be ignored
			if (!badTeam && self->healthyZone.get().present() && (self->healthyZone.get().get() == ignoreSSFailuresZoneString)) {
				ASSERT_WE_THINK(serversLeft == self->configuration.storageTeamSize);
			}

			if( !self->initialFailureReactionDelay.isReady() ) {
				change.push_back( self->initialFailureReactionDelay );
			}
			change.push_back( self->zeroHealthyTeams->onChange() );

			bool healthy = !badTeam && !anyUndesired && serversLeft == self->configuration.storageTeamSize;
			team->setHealthy( healthy );	// Unhealthy teams won't be chosen by bestTeam
			bool optimal = team->isOptimal() && healthy;
			bool containsFailed = teamContainsFailedServer(self, team);
			bool recheck = !healthy && (lastReady != self->initialFailureReactionDelay.isReady() || (lastZeroHealthy && !self->zeroHealthyTeams->get()) || containsFailed);
			// TraceEvent("TeamHealthChangeDetected", self->distributorId)
			//     .detail("Team", team->getDesc())
			//     .detail("ServersLeft", serversLeft)
			//     .detail("LastServersLeft", lastServersLeft)
			//     .detail("AnyUndesired", anyUndesired)
			//     .detail("LastAnyUndesired", lastAnyUndesired)
			//     .detail("AnyWrongConfiguration", anyWrongConfiguration)
			//     .detail("LastWrongConfiguration", lastWrongConfiguration)
			//     .detail("Recheck", recheck)
			//     .detail("BadTeam", badTeam)
			//     .detail("LastZeroHealthy", lastZeroHealthy)
			//     .detail("ZeroHealthyTeam", self->zeroHealthyTeams->get());

			lastReady = self->initialFailureReactionDelay.isReady();
			lastZeroHealthy = self->zeroHealthyTeams->get();

			if (firstCheck) {
				firstCheck = false;
				if (healthy) {
					self->healthyTeamCount++;
					self->zeroHealthyTeams->set(false);
				}
				lastHealthy = healthy;

				if (optimal) {
					self->optimalTeamCount++;
					self->zeroOptimalTeams.set(false);
				}
				lastOptimal = optimal;
			}

			if (serversLeft != lastServersLeft || anyUndesired != lastAnyUndesired ||
			    anyWrongConfiguration != lastWrongConfiguration || recheck) { // NOTE: do not check wrongSize
				if(logTeamEvents) {
					TraceEvent("TeamHealthChanged", self->distributorId)
						.detail("Team", team->getDesc()).detail("ServersLeft", serversLeft)
						.detail("LastServersLeft", lastServersLeft).detail("ContainsUndesiredServer", anyUndesired)
						.detail("HealthyTeamsCount", self->healthyTeamCount).detail("IsWrongConfiguration", anyWrongConfiguration);
				}

				team->setWrongConfiguration( anyWrongConfiguration );

				if( optimal != lastOptimal ) {
					lastOptimal = optimal;
					self->optimalTeamCount += optimal ? 1 : -1;

					ASSERT( self->optimalTeamCount >= 0 );
					self->zeroOptimalTeams.set(self->optimalTeamCount == 0);
				}

				if( lastHealthy != healthy ) {
					lastHealthy = healthy;
					// Update healthy team count when the team healthy changes
					self->healthyTeamCount += healthy ? 1 : -1;

					ASSERT( self->healthyTeamCount >= 0 );
					self->zeroHealthyTeams->set(self->healthyTeamCount == 0);

					if( self->healthyTeamCount == 0 ) {
						TraceEvent(SevWarn, "ZeroTeamsHealthySignalling", self->distributorId)
							.detail("SignallingTeam", team->getDesc())
							.detail("Primary", self->primary);
					}

					if(logTeamEvents) {
						TraceEvent("TeamHealthDifference", self->distributorId)
							.detail("Team", team->getDesc())
							.detail("LastOptimal", lastOptimal)
							.detail("LastHealthy", lastHealthy)
							.detail("Optimal", optimal)
							.detail("OptimalTeamCount", self->optimalTeamCount);
					}
				}

				lastServersLeft = serversLeft;
				lastAnyUndesired = anyUndesired;
				lastWrongConfiguration = anyWrongConfiguration;

				state int lastPriority = team->getPriority();
				if(team->size() == 0) {
					team->setPriority( SERVER_KNOBS->PRIORITY_POPULATE_REGION );
				} else if( serversLeft < self->configuration.storageTeamSize ) {
					if( serversLeft == 0 )
						team->setPriority( SERVER_KNOBS->PRIORITY_TEAM_0_LEFT );
					else if( serversLeft == 1 )
						team->setPriority( SERVER_KNOBS->PRIORITY_TEAM_1_LEFT );
					else if( serversLeft == 2 )
						team->setPriority( SERVER_KNOBS->PRIORITY_TEAM_2_LEFT );
					else
						team->setPriority( SERVER_KNOBS->PRIORITY_TEAM_UNHEALTHY );
				}
				else if ( badTeam || anyWrongConfiguration ) {
					if ( redundantTeam ) {
						team->setPriority( SERVER_KNOBS->PRIORITY_TEAM_REDUNDANT );
					} else {
						team->setPriority( SERVER_KNOBS->PRIORITY_TEAM_UNHEALTHY );
					}
				}
				else if( anyUndesired ) {
					team->setPriority( SERVER_KNOBS->PRIORITY_TEAM_CONTAINS_UNDESIRED_SERVER );
				} else {
					team->setPriority( SERVER_KNOBS->PRIORITY_TEAM_HEALTHY );
				}

				if(lastPriority != team->getPriority()) {
					self->priority_teams[lastPriority]--;
					self->priority_teams[team->getPriority()]++;
				}

				if(logTeamEvents) {
					TraceEvent("TeamPriorityChange", self->distributorId).detail("Priority", team->getPriority())
					.detail("Info", team->getDesc()).detail("ZeroHealthyTeams", self->zeroHealthyTeams->get());
				}

				lastZeroHealthy = self->zeroHealthyTeams->get(); //set this again in case it changed from this teams health changing
				if ((self->initialFailureReactionDelay.isReady() && !self->zeroHealthyTeams->get()) || containsFailed) {
					vector<KeyRange> shards = self->shardsAffectedByTeamFailure->getShardsFor( ShardsAffectedByTeamFailure::Team(team->getServerIDs(), self->primary) );

					for(int i=0; i<shards.size(); i++) {
						// Make it high priority to move keys off failed server or else RelocateShards may never be addressed
						int maxPriority = containsFailed ? SERVER_KNOBS->PRIORITY_TEAM_FAILED : team->getPriority();
						// The shard split/merge and DD rebooting may make a shard mapped to multiple teams,
						// so we need to recalculate the shard's priority
						if (maxPriority < SERVER_KNOBS->PRIORITY_TEAM_FAILED) {
							std::pair<vector<ShardsAffectedByTeamFailure::Team>,
							          vector<ShardsAffectedByTeamFailure::Team>>
							    teams = self->shardsAffectedByTeamFailure->getTeamsFor(shards[i]);
							for( int j=0; j < teams.first.size()+teams.second.size(); j++) {
								// t is the team in primary DC or the remote DC
								auto& t = j < teams.first.size() ? teams.first[j] : teams.second[j-teams.first.size()];
								if( !t.servers.size() ) {
									maxPriority = std::max( maxPriority, SERVER_KNOBS->PRIORITY_POPULATE_REGION );
									break;
								}

								auto tc = self->teamCollections[t.primary ? 0 : 1];
								if (tc == nullptr) {
									// teamTracker only works when all teamCollections are valid.
									// Always check if all teamCollections are valid, and throw error if any
									// teamCollection has been destructed, because the teamTracker can be triggered
									// after a DDTeamCollection was destroyed and before the other DDTeamCollection is
									// destroyed. Do not throw actor_cancelled() because flow treat it differently.
									throw dd_cancelled();
								}
								ASSERT(tc->primary == t.primary);
								// tc->traceAllInfo();
								if( tc->server_info.count( t.servers[0] ) ) {
									auto& info = tc->server_info[t.servers[0]];

									bool found = false;
									for( int k = 0; k < info->teams.size(); k++ ) {
										if( info->teams[k]->getServerIDs() == t.servers ) {
											maxPriority = std::max( maxPriority, info->teams[k]->getPriority() );
											found = true;

											break;
										}
									}

									//If we cannot find the team, it could be a bad team so assume unhealthy priority
									if(!found) {
										// If the input team (in function parameters) is a redundant team, found will be
										// false We want to differentiate the redundant_team from unhealthy_team in
										// terms of relocate priority
										maxPriority =
										    std::max<int>(maxPriority, redundantTeam ? SERVER_KNOBS->PRIORITY_TEAM_REDUNDANT
										                                             : SERVER_KNOBS->PRIORITY_TEAM_UNHEALTHY);
									}
								} else {
									TEST(true); // A removed server is still associated with a team in
									            // ShardsAffectedByTeamFailure
								}
							}
						}

						RelocateShard rs;
						rs.keys = shards[i];
						rs.priority = maxPriority;

						self->output.send(rs);
						TraceEvent("SendRelocateToDDQueue", self->distributorId)
						    .suppressFor(1.0)
						    .detail("Primary", self->primary)
						    .detail("Team", team->getDesc())
						    .detail("KeyBegin", rs.keys.begin)
						    .detail("KeyEnd", rs.keys.end)
						    .detail("Priority", rs.priority)
						    .detail("TeamFailedMachines", team->size() - serversLeft)
						    .detail("TeamOKMachines", serversLeft);
					}
				} else {
					if(logTeamEvents) {
						TraceEvent("TeamHealthNotReady", self->distributorId).detail("HealthyTeamCount", self->healthyTeamCount);
					}
				}
			}

			// Wait for any of the machines to change status
			wait( quorum( change, 1 ) );
			wait( yield() );
		}
	} catch(Error& e) {
		if(logTeamEvents) {
			TraceEvent("TeamTrackerStopping", self->distributorId)
			    .detail("Primary", self->primary)
			    .detail("Team", team->getDesc())
			    .detail("Priority", team->getPriority());
		}
		self->priority_teams[team->getPriority()]--;
		if (team->isHealthy()) {
			self->healthyTeamCount--;
			ASSERT( self->healthyTeamCount >= 0 );

			if( self->healthyTeamCount == 0 ) {
				TraceEvent(SevWarn, "ZeroTeamsHealthySignalling", self->distributorId)
				    .detail("Primary", self->primary)
				    .detail("SignallingTeam", team->getDesc());
				self->zeroHealthyTeams->set(true);
			}
		}
		if (lastOptimal) {
			self->optimalTeamCount--;
			ASSERT( self->optimalTeamCount >= 0 );
			self->zeroOptimalTeams.set(self->optimalTeamCount == 0);
		}
		throw;
	}
}

ACTOR Future<Void> trackExcludedServers( DDTeamCollection* self ) {
	// Fetch the list of excluded servers
	state ReadYourWritesTransaction tr(self->cx);
	loop {
		try {
			tr.setOption(FDBTransactionOptions::ACCESS_SYSTEM_KEYS);
			state Future<Standalone<RangeResultRef>> fresultsExclude =
			    tr.getRange(excludedServersKeys, CLIENT_KNOBS->TOO_MANY);
			state Future<Standalone<RangeResultRef>> fresultsFailed =
			    tr.getRange(failedServersKeys, CLIENT_KNOBS->TOO_MANY);
			wait(success(fresultsExclude) && success(fresultsFailed));

			Standalone<RangeResultRef> excludedResults = fresultsExclude.get();
			ASSERT(!excludedResults.more && excludedResults.size() < CLIENT_KNOBS->TOO_MANY);

			Standalone<RangeResultRef> failedResults = fresultsFailed.get();
			ASSERT(!failedResults.more && failedResults.size() < CLIENT_KNOBS->TOO_MANY);

			std::set<AddressExclusion> excluded;
			std::set<AddressExclusion> failed;
			for (const auto& r : excludedResults) {
				AddressExclusion addr = decodeExcludedServersKey(r.key);
				if (addr.isValid()) {
					excluded.insert(addr);
				}
			}
			for (const auto& r : failedResults) {
				AddressExclusion addr = decodeFailedServersKey(r.key);
				if (addr.isValid()) {
					failed.insert(addr);
				}
			}

			// Reset and reassign self->excludedServers based on excluded, but we only
			// want to trigger entries that are different
			// Do not retrigger and double-overwrite failed servers
			auto old = self->excludedServers.getKeys();
			for (const auto& o : old) {
				if (!excluded.count(o) && !failed.count(o)) {
					self->excludedServers.set(o, DDTeamCollection::Status::NONE);
				}
			}
			for (const auto& n : excluded) {
				if (!failed.count(n)) {
					self->excludedServers.set(n, DDTeamCollection::Status::EXCLUDED);
				}
			}

			for (const auto& f : failed) {
				self->excludedServers.set(f, DDTeamCollection::Status::FAILED);
			}

			TraceEvent("DDExcludedServersChanged", self->distributorId)
			    .detail("RowsExcluded", excludedResults.size())
			    .detail("RowsFailed", failedResults.size());

			self->restartRecruiting.trigger();
			state Future<Void> watchFuture = tr.watch(excludedServersVersionKey) || tr.watch(failedServersVersionKey);
			wait(tr.commit());
			wait(watchFuture);
			tr.reset();
		} catch (Error& e) {
			wait(tr.onError(e));
		}
	}
}

ACTOR Future<vector<std::pair<StorageServerInterface, ProcessClass>>> getServerListAndProcessClasses( Transaction *tr ) {
	state Future<vector<ProcessData>> workers = getWorkers(tr);
	state Future<Standalone<RangeResultRef>> serverList = tr->getRange( serverListKeys, CLIENT_KNOBS->TOO_MANY );
	wait( success(workers) && success(serverList) );
	ASSERT( !serverList.get().more && serverList.get().size() < CLIENT_KNOBS->TOO_MANY );

	std::map<Optional<Standalone<StringRef>>, ProcessData> id_data;
	for( int i = 0; i < workers.get().size(); i++ )
		id_data[workers.get()[i].locality.processId()] = workers.get()[i];

	vector<std::pair<StorageServerInterface, ProcessClass>> results;
	for( int i = 0; i < serverList.get().size(); i++ ) {
		auto ssi = decodeServerListValue( serverList.get()[i].value );
		results.push_back( std::make_pair(ssi, id_data[ssi.locality.processId()].processClass) );
	}

	return results;
}

// The serverList system keyspace keeps the StorageServerInterface for each serverID. Storage server's storeType
// and serverID are decided by the server's filename. By parsing storage server file's filename on each disk, process on
// each machine creates the TCServer with the correct serverID and StorageServerInterface.
ACTOR Future<Void> waitServerListChange(DDTeamCollection* self, FutureStream<Void> serverRemoved,
                                        const DDEnabledState* ddEnabledState) {
	state Future<Void> checkSignal = delay(SERVER_KNOBS->SERVER_LIST_DELAY, TaskPriority::DataDistributionLaunch);
	state Future<vector<std::pair<StorageServerInterface, ProcessClass>>> serverListAndProcessClasses = Never();
	state bool isFetchingResults = false;
	state Transaction tr(self->cx);
	loop {
		try {
			choose {
				when( wait( checkSignal ) ) {
					checkSignal = Never();
					isFetchingResults = true;
					serverListAndProcessClasses = getServerListAndProcessClasses(&tr);
				}
				when( vector<std::pair<StorageServerInterface, ProcessClass>> results = wait( serverListAndProcessClasses ) ) {
					serverListAndProcessClasses = Never();
					isFetchingResults = false;

					for( int i = 0; i < results.size(); i++ ) {
						UID serverId = results[i].first.id();
						StorageServerInterface const& ssi = results[i].first;
						ProcessClass const& processClass = results[i].second;
						if (!self->shouldHandleServer(ssi)) {
							continue;
						}
						else if( self->server_info.count( serverId ) ) {
							auto& serverInfo = self->server_info[ serverId ];
							if (ssi.getValue.getEndpoint() != serverInfo->lastKnownInterface.getValue.getEndpoint() || processClass != serverInfo->lastKnownClass.classType()) {
								Promise<std::pair<StorageServerInterface, ProcessClass>> currentInterfaceChanged = serverInfo->interfaceChanged;
								serverInfo->interfaceChanged = Promise<std::pair<StorageServerInterface, ProcessClass>>();
								serverInfo->onInterfaceChanged = Future<std::pair<StorageServerInterface, ProcessClass>>( serverInfo->interfaceChanged.getFuture() );
								currentInterfaceChanged.send( std::make_pair(ssi,processClass) );
							}
						} else if( !self->recruitingIds.count(ssi.id()) ) {
							self->addServer(ssi, processClass, self->serverTrackerErrorOut, tr.getReadVersion().get(),
							                ddEnabledState);
							self->doBuildTeams = true;
						}
					}

					tr = Transaction(self->cx);
					checkSignal = delay(SERVER_KNOBS->SERVER_LIST_DELAY, TaskPriority::DataDistributionLaunch);
				}
				when( waitNext( serverRemoved ) ) {
					if( isFetchingResults ) {
						tr = Transaction(self->cx);
						serverListAndProcessClasses = getServerListAndProcessClasses(&tr);
					}
				}
			}
		} catch(Error& e) {
			wait( tr.onError(e) );
			serverListAndProcessClasses = Never();
			isFetchingResults = false;
			checkSignal = Void();
		}
	}
}

ACTOR Future<Void> waitHealthyZoneChange( DDTeamCollection* self ) {
	state ReadYourWritesTransaction tr(self->cx);
	loop {
		try {
			tr.setOption(FDBTransactionOptions::READ_SYSTEM_KEYS);
			tr.setOption(FDBTransactionOptions::LOCK_AWARE);
			Optional<Value> val = wait(tr.get(healthyZoneKey));
			state Future<Void> healthyZoneTimeout = Never();
			if(val.present()) {
				auto p = decodeHealthyZoneValue(val.get());
				if (p.first == ignoreSSFailuresZoneString) {
					// healthyZone is now overloaded for DD diabling purpose, which does not timeout
					TraceEvent("DataDistributionDisabledForStorageServerFailuresStart", self->distributorId);
					healthyZoneTimeout = Never();
				} else if (p.second > tr.getReadVersion().get()) {
					double timeoutSeconds = (p.second - tr.getReadVersion().get())/(double)SERVER_KNOBS->VERSIONS_PER_SECOND;
					healthyZoneTimeout = delay(timeoutSeconds, TaskPriority::DataDistribution);
					if(self->healthyZone.get() != p.first) {
						TraceEvent("MaintenanceZoneStart", self->distributorId).detail("ZoneID", printable(p.first)).detail("EndVersion", p.second).detail("Duration", timeoutSeconds);
						self->healthyZone.set(p.first);
					}
				} else if (self->healthyZone.get().present()) {
					// maintenance hits timeout
					TraceEvent("MaintenanceZoneEndTimeout", self->distributorId);
					self->healthyZone.set(Optional<Key>());
				}
			} else if(self->healthyZone.get().present()) {
				// `healthyZone` has been cleared
				if (self->healthyZone.get().get() == ignoreSSFailuresZoneString) {
					TraceEvent("DataDistributionDisabledForStorageServerFailuresEnd", self->distributorId);
				} else {
					TraceEvent("MaintenanceZoneEndManualClear", self->distributorId);
				}
				self->healthyZone.set(Optional<Key>());
			}

			state Future<Void> watchFuture = tr.watch(healthyZoneKey);
			wait(tr.commit());
			wait(watchFuture || healthyZoneTimeout);
			tr.reset();
		} catch(Error& e) {
			wait( tr.onError(e) );
		}
	}
}

ACTOR Future<Void> serverMetricsPolling( TCServerInfo *server ) {
	state double lastUpdate = now();
	loop {
		wait( updateServerMetrics( server ) );
		wait( delayUntil( lastUpdate + SERVER_KNOBS->STORAGE_METRICS_POLLING_DELAY + SERVER_KNOBS->STORAGE_METRICS_RANDOM_DELAY * deterministicRandom()->random01(), TaskPriority::DataDistributionLaunch ) );
		lastUpdate = now();
	}
}

// Set the server's storeType; Error is catched by the caller
ACTOR Future<Void> keyValueStoreTypeTracker(DDTeamCollection* self, TCServerInfo* server) {
	// Update server's storeType, especially when it was created
	state KeyValueStoreType type =
	    wait(brokenPromiseToNever(server->lastKnownInterface.getKeyValueStoreType.getReplyWithTaskID<KeyValueStoreType>(
	        TaskPriority::DataDistribution)));
	server->storeType = type;

	if (type != self->configuration.storageServerStoreType) {
		if (self->wrongStoreTypeRemover.isReady()) {
			self->wrongStoreTypeRemover = removeWrongStoreType(self);
			self->addActor.send(self->wrongStoreTypeRemover);
		}
	}

	return Never();
}

ACTOR Future<Void> waitForAllDataRemoved( Database cx, UID serverID, Version addedVersion, DDTeamCollection* teams ) {
	state Transaction tr(cx);
	loop {
		try {
			tr.setOption(FDBTransactionOptions::PRIORITY_SYSTEM_IMMEDIATE);
			Version ver = wait( tr.getReadVersion() );

			//we cannot remove a server immediately after adding it, because a perfectly timed master recovery could cause us to not store the mutations sent to the short lived storage server.
			if(ver > addedVersion + SERVER_KNOBS->MAX_READ_TRANSACTION_LIFE_VERSIONS) {
				bool canRemove = wait( canRemoveStorageServer( &tr, serverID ) );
				// TraceEvent("WaitForAllDataRemoved")
				//     .detail("Server", serverID)
				//     .detail("CanRemove", canRemove)
				//     .detail("Shards", teams->shardsAffectedByTeamFailure->getNumberOfShards(serverID));
				ASSERT(teams->shardsAffectedByTeamFailure->getNumberOfShards(serverID) >= 0);
				if (canRemove && teams->shardsAffectedByTeamFailure->getNumberOfShards(serverID) == 0) {
					return Void();
				}
			}

			// Wait for any change to the serverKeys for this server
			wait( delay(SERVER_KNOBS->ALL_DATA_REMOVED_DELAY, TaskPriority::DataDistribution) );
			tr.reset();
		} catch (Error& e) {
			wait( tr.onError(e) );
		}
	}
}

ACTOR Future<Void> storageServerFailureTracker(DDTeamCollection* self, TCServerInfo* server, Database cx,
                                               ServerStatus* status, Version addedVersion) {
	state StorageServerInterface interf = server->lastKnownInterface;
	state int targetTeamNumPerServer = (SERVER_KNOBS->DESIRED_TEAMS_PER_SERVER * (self->configuration.storageTeamSize + 1)) / 2;
	loop {
		state bool inHealthyZone = false; // healthChanged actor will be Never() if this flag is true
		if (self->healthyZone.get().present()) {
			if (interf.locality.zoneId() == self->healthyZone.get()) {
				status->isFailed = false;
				inHealthyZone = true;
			} else if (self->healthyZone.get().get() == ignoreSSFailuresZoneString) {
				// Ignore all SS failures
				status->isFailed = false;
				inHealthyZone = true;
				TraceEvent("SSFailureTracker", self->distributorId)
				    .suppressFor(1.0)
				    .detail("IgnoredFailure", "BeforeChooseWhen")
				    .detail("ServerID", interf.id())
				    .detail("Status", status->toString());
			}
		}

		if( self->server_status.get(interf.id()).initialized ) {
			bool unhealthy = self->server_status.get(interf.id()).isUnhealthy();
			if(unhealthy && !status->isUnhealthy()) {
				self->unhealthyServers--;
			}
			if(!unhealthy && status->isUnhealthy()) {
				self->unhealthyServers++;
			}
		} else if(status->isUnhealthy()) {
			self->unhealthyServers++;
		}

		self->server_status.set( interf.id(), *status );
		if (status->isFailed) {
			self->restartRecruiting.trigger();
		}

		Future<Void> healthChanged = Never();
		if(status->isFailed) {
			ASSERT(!inHealthyZone);
			healthChanged = IFailureMonitor::failureMonitor().onStateEqual( interf.waitFailure.getEndpoint(), FailureStatus(false));
		} else if(!inHealthyZone) {
			healthChanged = waitFailureClientStrict(interf.waitFailure, SERVER_KNOBS->DATA_DISTRIBUTION_FAILURE_REACTION_TIME, TaskPriority::DataDistribution);
		}
		choose {
			when ( wait(healthChanged) ) {
				status->isFailed = !status->isFailed;
				if(!status->isFailed && (server->teams.size() < targetTeamNumPerServer || self->lastBuildTeamsFailed)) {
					self->doBuildTeams = true;
				}
				if (status->isFailed && self->healthyZone.get().present()) {
					if (self->healthyZone.get().get() == ignoreSSFailuresZoneString) {
						// Ignore the failed storage server
						TraceEvent("SSFailureTracker", self->distributorId)
						    .detail("IgnoredFailure", "InsideChooseWhen")
						    .detail("ServerID", interf.id())
						    .detail("Status", status->toString());
						status->isFailed = false;
					} else if (self->clearHealthyZoneFuture.isReady()) {
						self->clearHealthyZoneFuture = clearHealthyZone(self->cx);
						TraceEvent("MaintenanceZoneCleared", self->distributorId);
						self->healthyZone.set(Optional<Key>());
					}
				}

				// TraceEvent("StatusMapChange", self->distributorId)
				//     .detail("ServerID", interf.id())
				//     .detail("Status", status->toString())
				//     .detail("Available",
				//             IFailureMonitor::failureMonitor().getState(interf.waitFailure.getEndpoint()).isAvailable());
			}
			when ( wait( status->isUnhealthy() ? waitForAllDataRemoved(cx, interf.id(), addedVersion, self) : Never() ) ) { break; }
			when ( wait( self->healthyZone.onChange() ) ) {}
		}
	}

	return Void(); // Don't ignore failures
}

// Check the status of a storage server.
// Apply all requirements to the server and mark it as excluded if it fails to satisfies these requirements
ACTOR Future<Void> storageServerTracker(
    DDTeamCollection* self, Database cx,
    TCServerInfo* server, // This actor is owned by this TCServerInfo, point to server_info[id]
    Promise<Void> errorOut, Version addedVersion, const DDEnabledState* ddEnabledState) {
	state Future<Void> failureTracker;
	state ServerStatus status( false, false, server->lastKnownInterface.locality );
	state bool lastIsUnhealthy = false;
	state Future<Void> metricsTracker = serverMetricsPolling( server );

	state Future<std::pair<StorageServerInterface, ProcessClass>> interfaceChanged = server->onInterfaceChanged;

	state Future<Void> storeTypeTracker = keyValueStoreTypeTracker(self, server);
	state bool hasWrongDC = !isCorrectDC(self, server);
	state bool hasInvalidLocality =
	    !self->isValidLocality(self->configuration.storagePolicy, server->lastKnownInterface.locality);
	state int targetTeamNumPerServer = (SERVER_KNOBS->DESIRED_TEAMS_PER_SERVER * (self->configuration.storageTeamSize + 1)) / 2;

	try {
		loop {
			status.isUndesired = !self->disableFailingLaggingServers.get() && server->ssVersionTooFarBehind.get();
			status.isWrongConfiguration = false;
			hasWrongDC = !isCorrectDC(self, server);
			hasInvalidLocality =
			    !self->isValidLocality(self->configuration.storagePolicy, server->lastKnownInterface.locality);

			// If there is any other server on this exact NetworkAddress, this server is undesired and will eventually
			// be eliminated. This samAddress checking must be redo whenever the server's state (e.g., storeType,
			// dcLocation, interface) is changed.
			state std::vector<Future<Void>> otherChanges;
			std::vector<Promise<Void>> wakeUpTrackers;
			for(const auto& i : self->server_info) {
				if (i.second.getPtr() != server && i.second->lastKnownInterface.address() == server->lastKnownInterface.address()) {
					auto& statusInfo = self->server_status.get( i.first );
					TraceEvent("SameAddress", self->distributorId)
						.detail("Failed", statusInfo.isFailed)
						.detail("Undesired", statusInfo.isUndesired)
						.detail("Server", server->id).detail("OtherServer", i.second->id)
						.detail("Address", server->lastKnownInterface.address())
						.detail("NumShards", self->shardsAffectedByTeamFailure->getNumberOfShards(server->id))
						.detail("OtherNumShards", self->shardsAffectedByTeamFailure->getNumberOfShards(i.second->id))
						.detail("OtherHealthy", !self->server_status.get( i.second->id ).isUnhealthy());
					// wait for the server's ip to be changed
					otherChanges.push_back(self->server_status.onChange(i.second->id));
					if (!self->server_status.get(i.second->id).isUnhealthy()) {
						if(self->shardsAffectedByTeamFailure->getNumberOfShards(i.second->id) >= self->shardsAffectedByTeamFailure->getNumberOfShards(server->id))
						{
							TraceEvent(SevWarn, "UndesiredStorageServer", self->distributorId)
								.detail("Server", server->id)
								.detail("Address", server->lastKnownInterface.address())
								.detail("OtherServer", i.second->id)
								.detail("NumShards", self->shardsAffectedByTeamFailure->getNumberOfShards(server->id))
								.detail("OtherNumShards", self->shardsAffectedByTeamFailure->getNumberOfShards(i.second->id));

							status.isUndesired = true;
						}
						else
							wakeUpTrackers.push_back(i.second->wakeUpTracker);
					}
				}
			}

			for(auto& p : wakeUpTrackers) {
				if( !p.isSet() )
					p.send(Void());
			}

			if( server->lastKnownClass.machineClassFitness( ProcessClass::Storage ) > ProcessClass::UnsetFit ) {
				// NOTE: Should not use self->healthyTeamCount > 0 in if statement, which will cause status bouncing between
				// healthy and unhealthy and result in OOM (See PR#2228).

				if (self->optimalTeamCount > 0) {
					TraceEvent(SevWarn, "UndesiredStorageServer", self->distributorId)
					    .detail("Server", server->id)
					    .detail("OptimalTeamCount", self->optimalTeamCount)
					    .detail("Fitness", server->lastKnownClass.machineClassFitness(ProcessClass::Storage));
					status.isUndesired = true;
				}
				otherChanges.push_back( self->zeroOptimalTeams.onChange() );
			}

			//If this storage server has the wrong key-value store type, then mark it undesired so it will be replaced with a server having the correct type
			if (hasWrongDC || hasInvalidLocality) {
				TraceEvent(SevWarn, "UndesiredDCOrLocality", self->distributorId)
				    .detail("Server", server->id)
				    .detail("WrongDC", hasWrongDC)
				    .detail("InvalidLocality", hasInvalidLocality);
				status.isUndesired = true;
				status.isWrongConfiguration = true;
			}
			if (server->wrongStoreTypeToRemove.get()) {
				TraceEvent(SevWarn, "WrongStoreTypeToRemove", self->distributorId)
				    .detail("Server", server->id)
				    .detail("StoreType", "?");
				status.isUndesired = true;
				status.isWrongConfiguration = true;
			}

			// If the storage server is in the excluded servers list, it is undesired
			NetworkAddress a = server->lastKnownInterface.address();
			AddressExclusion worstAddr( a.ip, a.port );
			DDTeamCollection::Status worstStatus = self->excludedServers.get( worstAddr );
			otherChanges.push_back( self->excludedServers.onChange( worstAddr ) );

			for(int i = 0; i < 3; i++) {
				if(i > 0 && !server->lastKnownInterface.secondaryAddress().present()) {
					break;
				}
				AddressExclusion testAddr;
				if(i == 0) testAddr = AddressExclusion(a.ip);
				else if(i == 1) testAddr = AddressExclusion(server->lastKnownInterface.secondaryAddress().get().ip, server->lastKnownInterface.secondaryAddress().get().port);
				else if(i == 2) testAddr = AddressExclusion(server->lastKnownInterface.secondaryAddress().get().ip);
				DDTeamCollection::Status testStatus = self->excludedServers.get(testAddr);
				if(testStatus > worstStatus) {
					worstStatus = testStatus;
					worstAddr = testAddr;
				}
				otherChanges.push_back( self->excludedServers.onChange( testAddr ) );
			}

			if (worstStatus != DDTeamCollection::Status::NONE) {
				TraceEvent(SevWarn, "UndesiredStorageServer", self->distributorId)
					.detail("Server", server->id)
					.detail("Excluded", worstAddr.toString());
				status.isUndesired = true;
				status.isWrongConfiguration = true;
				if (worstStatus == DDTeamCollection::Status::FAILED) {
					TraceEvent(SevWarn, "FailedServerRemoveKeys", self->distributorId)
						.detail("Server", server->id)
						.detail("Excluded", worstAddr.toString());
					wait(removeKeysFromFailedServer(cx, server->id, self->lock, ddEnabledState));
					if (BUGGIFY) wait(delay(5.0));
					self->shardsAffectedByTeamFailure->eraseServer(server->id);
				}
			}

			failureTracker = storageServerFailureTracker(self, server, cx, &status, addedVersion);
			//We need to recruit new storage servers if the key value store type has changed
			if (hasWrongDC || hasInvalidLocality || server->wrongStoreTypeToRemove.get()) {
				self->restartRecruiting.trigger();
			}


			if (lastIsUnhealthy && !status.isUnhealthy() &&
			    ( server->teams.size() < targetTeamNumPerServer || self->lastBuildTeamsFailed)) {
				self->doBuildTeams = true;
				self->restartTeamBuilder.trigger(); // This does not trigger building teams if there exist healthy teams
			}
			lastIsUnhealthy = status.isUnhealthy();

			state bool recordTeamCollectionInfo = false;
			choose {
				when(wait(failureTracker)) {
					// The server is failed AND all data has been removed from it, so permanently remove it.
					TraceEvent("StatusMapChange", self->distributorId).detail("ServerID", server->id).detail("Status", "Removing");

					if(server->updated.canBeSet()) {
						server->updated.send(Void());
					}

					// Remove server from FF/serverList
					wait(removeStorageServer(cx, server->id, self->lock, ddEnabledState));

					TraceEvent("StatusMapChange", self->distributorId).detail("ServerID", server->id).detail("Status", "Removed");
					// Sets removeSignal (alerting dataDistributionTeamCollection to remove the storage server from its own data structures)
					server->removed.send( Void() );
					self->removedServers.send( server->id );
					return Void();
				}
				when( std::pair<StorageServerInterface, ProcessClass> newInterface = wait( interfaceChanged ) ) {
					bool restartRecruiting =  newInterface.first.waitFailure.getEndpoint().getPrimaryAddress() != server->lastKnownInterface.waitFailure.getEndpoint().getPrimaryAddress();
					bool localityChanged = server->lastKnownInterface.locality != newInterface.first.locality;
					bool machineLocalityChanged = server->lastKnownInterface.locality.zoneId().get() !=
					                              newInterface.first.locality.zoneId().get();
					TraceEvent("StorageServerInterfaceChanged", self->distributorId)
					    .detail("ServerID", server->id)
					    .detail("NewWaitFailureToken", newInterface.first.waitFailure.getEndpoint().token)
					    .detail("OldWaitFailureToken", server->lastKnownInterface.waitFailure.getEndpoint().token)
					    .detail("LocalityChanged", localityChanged)
					    .detail("MachineLocalityChanged", machineLocalityChanged);

					server->lastKnownInterface = newInterface.first;
					server->lastKnownClass = newInterface.second;
					if (localityChanged) {
						TEST(true); // Server locality changed

						// The locality change of a server will affect machine teams related to the server if
						// the server's machine locality is changed
						if (machineLocalityChanged) {
							// First handle the impact on the machine of the server on the old locality
							Reference<TCMachineInfo> machine = server->machine;
							ASSERT(machine->serversOnMachine.size() >= 1);
							if (machine->serversOnMachine.size() == 1) {
								// When server is the last server on the machine,
								// remove the machine and the related machine team
								self->removeMachine(machine);
								server->machine = Reference<TCMachineInfo>();
							} else {
								// we remove the server from the machine, and
								// update locality entry for the machine and the global machineLocalityMap
								int serverIndex = -1;
								for (int i = 0; i < machine->serversOnMachine.size(); ++i) {
									if (machine->serversOnMachine[i].getPtr() == server) {
										// NOTE: now the machine's locality is wrong. Need update it whenever uses it.
										serverIndex = i;
										machine->serversOnMachine[i] = machine->serversOnMachine.back();
										machine->serversOnMachine.pop_back();
										break; // Invariant: server only appear on the machine once
									}
								}
								ASSERT(serverIndex != -1);
								// NOTE: we do not update the machine's locality map even when
								// its representative server is changed.
							}

							// Second handle the impact on the destination machine where the server's new locality is;
							// If the destination machine is new, create one; otherwise, add server to an existing one
							// Update server's machine reference to the destination machine
							Reference<TCMachineInfo> destMachine =
							    self->checkAndCreateMachine(self->server_info[server->id]);
							ASSERT(destMachine.isValid());
						}

						// Ensure the server's server team belong to a machine team, and
						// Get the newBadTeams due to the locality change
						vector<Reference<TCTeamInfo>> newBadTeams;
						for (auto& serverTeam : server->teams) {
							if (!self->satisfiesPolicy(serverTeam->getServers())) {
								newBadTeams.push_back(serverTeam);
								continue;
							}
							if (machineLocalityChanged) {
								Reference<TCMachineTeamInfo> machineTeam = self->checkAndCreateMachineTeam(serverTeam);
								ASSERT(machineTeam.isValid());
								serverTeam->machineTeam = machineTeam;
							}
						}

						server->inDesiredDC =
						    (self->includedDCs.empty() ||
						     std::find(self->includedDCs.begin(), self->includedDCs.end(),
						               server->lastKnownInterface.locality.dcId()) != self->includedDCs.end());
						self->resetLocalitySet();

						bool addedNewBadTeam = false;
						for(auto it : newBadTeams) {
							if( self->removeTeam(it) ) {
								self->addTeam(it->getServers(), true);
								addedNewBadTeam = true;
							}
						}
						if(addedNewBadTeam && self->badTeamRemover.isReady()) {
							TEST(true); // Server locality change created bad teams
							self->doBuildTeams = true;
							self->badTeamRemover = removeBadTeams(self);
							self->addActor.send(self->badTeamRemover);
							// The team number changes, so we need to update the team number info
							// self->traceTeamCollectionInfo();
							recordTeamCollectionInfo = true;
						}
						// The locality change of the server will invalid the server's old teams,
						// so we need to rebuild teams for the server
						self->doBuildTeams = true;
					}

					interfaceChanged = server->onInterfaceChanged;
					// Old failureTracker for the old interface will be actorCancelled since the handler of the old
					// actor now points to the new failure monitor actor.
					status = ServerStatus( status.isFailed, status.isUndesired, server->lastKnownInterface.locality );

					// self->traceTeamCollectionInfo();
					recordTeamCollectionInfo = true;
					// Restart the storeTracker for the new interface. This will cancel the previous
					// keyValueStoreTypeTracker
					storeTypeTracker = keyValueStoreTypeTracker(self, server);
					hasWrongDC = !isCorrectDC(self, server);
					hasInvalidLocality =
					    !self->isValidLocality(self->configuration.storagePolicy, server->lastKnownInterface.locality);
					self->restartTeamBuilder.trigger();

					if(restartRecruiting)
						self->restartRecruiting.trigger();
				}
				when( wait( otherChanges.empty() ? Never() : quorum( otherChanges, 1 ) ) ) {
					TraceEvent("SameAddressChangedStatus", self->distributorId).detail("ServerID", server->id);
				}
				when(wait(server->wrongStoreTypeToRemove.onChange())) {
					TraceEvent("UndesiredStorageServerTriggered", self->distributorId)
					    .detail("Server", server->id)
					    .detail("StoreType", server->storeType)
					    .detail("ConfigStoreType", self->configuration.storageServerStoreType)
					    .detail("WrongStoreTypeRemoved", server->wrongStoreTypeToRemove.get());
				}
				when( wait( server->wakeUpTracker.getFuture() ) ) {
					server->wakeUpTracker = Promise<Void>();
				}
				when(wait(storeTypeTracker)) {}
				when(wait(server->ssVersionTooFarBehind.onChange())) { }
				when(wait(self->disableFailingLaggingServers.onChange())) { }
			}

			if (recordTeamCollectionInfo) {
				self->traceTeamCollectionInfo();
			}
		}
	} catch( Error &e ) {
		state Error err = e;
		TraceEvent("StorageServerTrackerCancelled", self->distributorId)
		    .suppressFor(1.0)
		    .detail("Primary", self->primary)
		    .detail("Server", server->id)
		    .error(e, /*includeCancelled*/ true);
		if (e.code() != error_code_actor_cancelled && errorOut.canBeSet()) {
			errorOut.sendError(e);
			wait(delay(0)); // Check for cancellation, since errorOut.sendError(e) could delete self
		}
		throw err;
	}
}

//Monitor whether or not storage servers are being recruited.  If so, then a database cannot be considered quiet
ACTOR Future<Void> monitorStorageServerRecruitment(DDTeamCollection* self) {
	state bool recruiting = false;
	TraceEvent("StorageServerRecruitment", self->distributorId)
	    .detail("State", "Idle")
	    .trackLatest("StorageServerRecruitment_" + self->distributorId.toString());
	loop {
		if( !recruiting ) {
			while(self->recruitingStream.get() == 0) {
				wait( self->recruitingStream.onChange() );
			}
			TraceEvent("StorageServerRecruitment", self->distributorId)
				.detail("State", "Recruiting")
				.trackLatest("StorageServerRecruitment_" + self->distributorId.toString());
			recruiting = true;
		} else {
			loop {
				choose {
					when( wait( self->recruitingStream.onChange() ) ) {}
					when( wait( self->recruitingStream.get() == 0 ? delay(SERVER_KNOBS->RECRUITMENT_IDLE_DELAY, TaskPriority::DataDistribution) : Future<Void>(Never()) ) ) { break; }
				}
			}
			TraceEvent("StorageServerRecruitment", self->distributorId)
				.detail("State", "Idle")
				.trackLatest("StorageServerRecruitment_" + self->distributorId.toString());
			recruiting = false;
		}
	}
}

ACTOR Future<Void> checkAndRemoveInvalidLocalityAddr(DDTeamCollection* self) {
	state double start = now();
	state bool hasCorrectedLocality = false;

	loop {
		try {
			wait(delay(SERVER_KNOBS->DD_CHECK_INVALID_LOCALITY_DELAY, TaskPriority::DataDistribution));

			// Because worker's processId can be changed when its locality is changed, we cannot watch on the old
			// processId; This actor is inactive most time, so iterating all workers incurs little performance overhead.
			state vector<ProcessData> workers = wait(getWorkers(self->cx));
			state std::set<AddressExclusion> existingAddrs;
			for (int i = 0; i < workers.size(); i++) {
				const ProcessData& workerData = workers[i];
				AddressExclusion addr(workerData.address.ip, workerData.address.port);
				existingAddrs.insert(addr);
				if (self->invalidLocalityAddr.count(addr) &&
				    self->isValidLocality(self->configuration.storagePolicy, workerData.locality)) {
					// The locality info on the addr has been corrected
					self->invalidLocalityAddr.erase(addr);
					hasCorrectedLocality = true;
					TraceEvent("InvalidLocalityCorrected").detail("Addr", addr.toString());
				}
			}

			wait(yield(TaskPriority::DataDistribution));

			// In case system operator permanently excludes workers on the address with invalid locality
			for (auto addr = self->invalidLocalityAddr.begin(); addr != self->invalidLocalityAddr.end();) {
				if (!existingAddrs.count(*addr)) {
					// The address no longer has a worker
					addr = self->invalidLocalityAddr.erase(addr);
					hasCorrectedLocality = true;
					TraceEvent("InvalidLocalityNoLongerExists").detail("Addr", addr->toString());
				} else {
					++addr;
				}
			}

			if (hasCorrectedLocality) {
				// Recruit on address who locality has been corrected
				self->restartRecruiting.trigger();
				hasCorrectedLocality = false;
			}

			if (self->invalidLocalityAddr.empty()) {
				break;
			}

			if (now() - start > 300) { // Report warning if invalid locality is not corrected within 300 seconds
				// The incorrect locality info has not been properly corrected in a reasonable time
				TraceEvent(SevWarn, "PersistentInvalidLocality").detail("Addresses", self->invalidLocalityAddr.size());
				start = now();
			}
		} catch (Error& e) {
			TraceEvent("CheckAndRemoveInvalidLocalityAddrRetry", self->distributorId).detail("Error", e.what());
		}
	}

	return Void();
}

int numExistingSSOnAddr(DDTeamCollection* self, const AddressExclusion& addr) {
	int numExistingSS = 0;
	for (auto& server : self->server_info) {
		const NetworkAddress& netAddr = server.second->lastKnownInterface.stableAddress();
		AddressExclusion usedAddr(netAddr.ip, netAddr.port);
		if (usedAddr == addr) {
			++numExistingSS;
		}
	}

	return numExistingSS;
}

ACTOR Future<Void> initializeStorage(DDTeamCollection* self, RecruitStorageReply candidateWorker,
                                     const DDEnabledState* ddEnabledState) {
	// SOMEDAY: Cluster controller waits for availability, retry quickly if a server's Locality changes
	self->recruitingStream.set(self->recruitingStream.get() + 1);

	const NetworkAddress& netAddr = candidateWorker.worker.stableAddress();
	AddressExclusion workerAddr(netAddr.ip, netAddr.port);
	if (numExistingSSOnAddr(self, workerAddr) <= 2 &&
	    self->recruitingLocalities.find(candidateWorker.worker.stableAddress()) == self->recruitingLocalities.end()) {
		// Only allow at most 2 storage servers on an address, because
		// too many storage server on the same address (i.e., process) can cause OOM.
		// Ask the candidateWorker to initialize a SS only if the worker does not have a pending request
		state UID interfaceId = deterministicRandom()->randomUniqueID();
		InitializeStorageRequest isr;
		isr.storeType = self->configuration.storageServerStoreType;
		isr.seedTag = invalidTag;
		isr.reqId = deterministicRandom()->randomUniqueID();
		isr.interfaceId = interfaceId;

		TraceEvent("DDRecruiting")
		    .detail("Primary", self->primary)
		    .detail("State", "Sending request to worker")
		    .detail("WorkerID", candidateWorker.worker.id())
		    .detail("WorkerLocality", candidateWorker.worker.locality.toString())
		    .detail("Interf", interfaceId)
		    .detail("Addr", candidateWorker.worker.address())
		    .detail("RecruitingStream", self->recruitingStream.get());

		self->recruitingIds.insert(interfaceId);
		self->recruitingLocalities.insert(candidateWorker.worker.stableAddress());
		state ErrorOr<InitializeStorageReply> newServer =
		    wait(candidateWorker.worker.storage.tryGetReply(isr, TaskPriority::DataDistribution));
		if (newServer.isError()) {
			TraceEvent(SevWarn, "DDRecruitmentError").error(newServer.getError());
			if (!newServer.isError(error_code_recruitment_failed) &&
			    !newServer.isError(error_code_request_maybe_delivered))
				throw newServer.getError();
			wait(delay(SERVER_KNOBS->STORAGE_RECRUITMENT_DELAY, TaskPriority::DataDistribution));
		}
		self->recruitingIds.erase(interfaceId);
		self->recruitingLocalities.erase(candidateWorker.worker.stableAddress());

		TraceEvent("DDRecruiting")
		    .detail("Primary", self->primary)
		    .detail("State", "Finished request")
		    .detail("WorkerID", candidateWorker.worker.id())
		    .detail("WorkerLocality", candidateWorker.worker.locality.toString())
		    .detail("Interf", interfaceId)
		    .detail("Addr", candidateWorker.worker.address())
		    .detail("RecruitingStream", self->recruitingStream.get());

		if (newServer.present()) {
			if (!self->server_info.count(newServer.get().interf.id()))
				self->addServer(newServer.get().interf, candidateWorker.processClass, self->serverTrackerErrorOut,
				                newServer.get().addedVersion, ddEnabledState);
			else
				TraceEvent(SevWarn, "DDRecruitmentError").detail("Reason", "Server ID already recruited");

			self->doBuildTeams = true;
		}
	}

	self->recruitingStream.set(self->recruitingStream.get() - 1);
	self->restartRecruiting.trigger();

	return Void();
}

// Recruit a worker as a storage server
ACTOR Future<Void> storageRecruiter(DDTeamCollection* self, Reference<AsyncVar<struct ServerDBInfo>> db,
                                    const DDEnabledState* ddEnabledState) {
	state Future<RecruitStorageReply> fCandidateWorker;
	state RecruitStorageRequest lastRequest;
	state bool hasHealthyTeam;
	state std::map<AddressExclusion, int> numSSPerAddr;
	loop {
		try {
			numSSPerAddr.clear();
			hasHealthyTeam = (self->healthyTeamCount != 0);
			RecruitStorageRequest rsr;
			std::set<AddressExclusion> exclusions;
			for(auto s = self->server_info.begin(); s != self->server_info.end(); ++s) {
				auto serverStatus = self->server_status.get( s->second->lastKnownInterface.id() );
				if( serverStatus.excludeOnRecruit() ) {
					TraceEvent(SevDebug, "DDRecruitExcl1")
					    .detail("Primary", self->primary)
					    .detail("Excluding", s->second->lastKnownInterface.address());
					auto addr = s->second->lastKnownInterface.stableAddress();
					AddressExclusion addrExcl(addr.ip, addr.port);
					exclusions.insert(addrExcl);
					numSSPerAddr[addrExcl]++; // increase from 0
				}
			}
			for(auto addr : self->recruitingLocalities) {
				exclusions.insert( AddressExclusion(addr.ip, addr.port));
			}

			auto excl = self->excludedServers.getKeys();
			for(const auto& s : excl) {
				if (self->excludedServers.get(s) != DDTeamCollection::Status::NONE) {
					TraceEvent(SevDebug, "DDRecruitExcl2")
					    .detail("Primary", self->primary)
					    .detail("Excluding", s.toString());
					exclusions.insert( s );
				}
			}

			// Exclude workers that have invalid locality
			for (auto& addr : self->invalidLocalityAddr) {
				TraceEvent(SevDebug, "DDRecruitExclInvalidAddr").detail("Excluding", addr.toString());
				exclusions.insert(addr);
			}

			rsr.criticalRecruitment = self->healthyTeamCount == 0;
			for(auto it : exclusions) {
				rsr.excludeAddresses.push_back(it);
			}

			rsr.includeDCs = self->includedDCs;

			TraceEvent(rsr.criticalRecruitment ? SevWarn : SevInfo, "DDRecruiting")
			    .detail("Primary", self->primary)
			    .detail("State", "Sending request to CC")
			    .detail("Exclusions", rsr.excludeAddresses.size())
			    .detail("Critical", rsr.criticalRecruitment)
			    .detail("IncludedDCsSize", rsr.includeDCs.size());

			if( rsr.criticalRecruitment ) {
				TraceEvent(SevWarn, "DDRecruitingEmergency", self->distributorId).detail("Primary", self->primary);
			}

			if(!fCandidateWorker.isValid() || fCandidateWorker.isReady() || rsr.excludeAddresses != lastRequest.excludeAddresses || rsr.criticalRecruitment != lastRequest.criticalRecruitment) {
				lastRequest = rsr;
				fCandidateWorker = brokenPromiseToNever( db->get().clusterInterface.recruitStorage.getReply( rsr, TaskPriority::DataDistribution ) );
			}

			choose {
				when( RecruitStorageReply candidateWorker = wait( fCandidateWorker ) ) {
					AddressExclusion candidateSSAddr(candidateWorker.worker.stableAddress().ip,
					                                 candidateWorker.worker.stableAddress().port);
					int numExistingSS = numSSPerAddr[candidateSSAddr];
					if (numExistingSS >= 2) {
						TraceEvent(SevWarnAlways, "StorageRecruiterTooManySSOnSameAddr", self->distributorId)
						    .detail("Primary", self->primary)
						    .detail("Addr", candidateSSAddr.toString())
						    .detail("NumExistingSS", numExistingSS);
					}
					self->addActor.send(initializeStorage(self, candidateWorker, ddEnabledState));
				}
				when( wait( db->onChange() ) ) { // SOMEDAY: only if clusterInterface changes?
					fCandidateWorker = Future<RecruitStorageReply>();
				}
				when(wait(self->restartRecruiting.onTrigger())) {}
			}
			wait( delay(FLOW_KNOBS->PREVENT_FAST_SPIN_DELAY, TaskPriority::DataDistribution) );
		} catch( Error &e ) {
			if(e.code() != error_code_timed_out) {
				throw;
			}
			TEST(true); //Storage recruitment timed out
		}
	}
}

ACTOR Future<Void> updateReplicasKey(DDTeamCollection* self, Optional<Key> dcId) {
	std::vector<Future<Void>> serverUpdates;

	for(auto& it : self->server_info) {
		serverUpdates.push_back(it.second->updated.getFuture());
	}

	wait(self->initialFailureReactionDelay && waitForAll(serverUpdates));
	wait(waitUntilHealthy(self));
	TraceEvent("DDUpdatingReplicas", self->distributorId)
	    .detail("Primary", self->primary)
	    .detail("DcId", dcId)
	    .detail("Replicas", self->configuration.storageTeamSize);
	state Transaction tr(self->cx);
	loop {
		try {
			Optional<Value> val = wait( tr.get(datacenterReplicasKeyFor(dcId)) );
			state int oldReplicas = val.present() ? decodeDatacenterReplicasValue(val.get()) : 0;
			if(oldReplicas == self->configuration.storageTeamSize) {
				TraceEvent("DDUpdatedAlready", self->distributorId)
				    .detail("Primary", self->primary)
				    .detail("DcId", dcId)
				    .detail("Replicas", self->configuration.storageTeamSize);
				return Void();
			}
			if(oldReplicas < self->configuration.storageTeamSize) {
				tr.set(rebootWhenDurableKey, StringRef());
			}
			tr.set(datacenterReplicasKeyFor(dcId), datacenterReplicasValue(self->configuration.storageTeamSize));
			wait( tr.commit() );
			TraceEvent("DDUpdatedReplicas", self->distributorId)
			    .detail("Primary", self->primary)
			    .detail("DcId", dcId)
			    .detail("Replicas", self->configuration.storageTeamSize)
			    .detail("OldReplicas", oldReplicas);
			return Void();
		} catch( Error &e ) {
			wait( tr.onError(e) );
		}
	}
}

ACTOR Future<Void> serverGetTeamRequests(TeamCollectionInterface tci, DDTeamCollection* self) {
	loop {
		GetTeamRequest req = waitNext(tci.getTeam.getFuture());
		self->addActor.send( self->getTeam( self, req ) );
	}
}

ACTOR Future<Void> remoteRecovered( Reference<AsyncVar<struct ServerDBInfo>> db ) {
	TraceEvent("DDTrackerStarting");
	while ( db->get().recoveryState < RecoveryState::ALL_LOGS_RECRUITED ) {
		TraceEvent("DDTrackerStarting").detail("RecoveryState", (int)db->get().recoveryState);
		wait( db->onChange() );
	}
	return Void();
}

ACTOR Future<Void> monitorHealthyTeams( DDTeamCollection* self ) {
	TraceEvent("DDMonitorHealthyTeamsStart").detail("ZeroHealthyTeams", self->zeroHealthyTeams->get());
	loop choose {
		when ( wait(self->zeroHealthyTeams->get() ? delay(SERVER_KNOBS->DD_ZERO_HEALTHY_TEAM_DELAY, TaskPriority::DataDistribution) : Never()) ) {
			self->doBuildTeams = true;
			wait( DDTeamCollection::checkBuildTeams(self) );
		}
		when ( wait(self->zeroHealthyTeams->onChange()) ) {}
	}
}

// Keep track of servers and teams -- serves requests for getRandomTeam
ACTOR Future<Void> dataDistributionTeamCollection(Reference<DDTeamCollection> teamCollection,
                                                  Reference<InitialDataDistribution> initData,
                                                  TeamCollectionInterface tci,
                                                  Reference<AsyncVar<struct ServerDBInfo>> db,
                                                  const DDEnabledState* ddEnabledState) {
	state DDTeamCollection* self = teamCollection.getPtr();
	state Future<Void> loggingTrigger = Void();
	state PromiseStream<Void> serverRemoved;
	state Future<Void> error = actorCollection( self->addActor.getFuture() );

	try {
		wait(DDTeamCollection::init(self, initData, ddEnabledState));
		initData = Reference<InitialDataDistribution>();
		self->addActor.send(serverGetTeamRequests(tci, self));

		TraceEvent("DDTeamCollectionBegin", self->distributorId).detail("Primary", self->primary);
		wait( self->readyToStart || error );
		TraceEvent("DDTeamCollectionReadyToStart", self->distributorId).detail("Primary", self->primary);

		// removeBadTeams() does not always run. We may need to restart the actor when needed.
		// So we need the badTeamRemover variable to check if the actor is ready.
		if(self->badTeamRemover.isReady()) {
			self->badTeamRemover = removeBadTeams(self);
			self->addActor.send(self->badTeamRemover);
		}

		self->addActor.send(machineTeamRemover(self));
		self->addActor.send(serverTeamRemover(self));

		if (self->wrongStoreTypeRemover.isReady()) {
			self->wrongStoreTypeRemover = removeWrongStoreType(self);
			self->addActor.send(self->wrongStoreTypeRemover);
		}

		self->traceTeamCollectionInfo();

		if(self->includedDCs.size()) {
			//start this actor before any potential recruitments can happen
			self->addActor.send(updateReplicasKey(self, self->includedDCs[0]));
		}

		// The following actors (e.g. storageRecruiter) do not need to be assigned to a variable because
		// they are always running.
		self->addActor.send(storageRecruiter(self, db, ddEnabledState));
		self->addActor.send(monitorStorageServerRecruitment( self ));
		self->addActor.send(waitServerListChange(self, serverRemoved.getFuture(), ddEnabledState));
		self->addActor.send(trackExcludedServers( self ));
		self->addActor.send(monitorHealthyTeams( self ));
		self->addActor.send(waitHealthyZoneChange( self ));

		// SOMEDAY: Monitor FF/serverList for (new) servers that aren't in allServers and add or remove them

		loop choose {
			when( UID removedServer = waitNext( self->removedServers.getFuture() ) ) {
				TEST(true);  // Storage server removed from database
				self->removeServer(removedServer);
				serverRemoved.send( Void() );

				self->restartRecruiting.trigger();
			}
			when( wait( self->zeroHealthyTeams->onChange() ) ) {
				if(self->zeroHealthyTeams->get()) {
					self->restartRecruiting.trigger();
					self->noHealthyTeams();
				}
			}
			when( wait( loggingTrigger ) ) {
				int highestPriority = 0;
				for(auto it : self->priority_teams) {
					if(it.second > 0) {
						highestPriority = std::max(highestPriority, it.first);
					}
				}

				TraceEvent("TotalDataInFlight", self->distributorId)
				    .detail("Primary", self->primary)
				    .detail("TotalBytes", self->getDebugTotalDataInFlight())
				    .detail("UnhealthyServers", self->unhealthyServers)
				    .detail("ServerCount", self->server_info.size())
				    .detail("StorageTeamSize", self->configuration.storageTeamSize)
				    .detail("HighestPriority", highestPriority)
				    .trackLatest(self->primary ? "TotalDataInFlight" : "TotalDataInFlightRemote");
				loggingTrigger = delay( SERVER_KNOBS->DATA_DISTRIBUTION_LOGGING_INTERVAL, TaskPriority::FlushTrace );
			}
			when( wait( self->serverTrackerErrorOut.getFuture() ) ) {} // Propagate errors from storageServerTracker
			when( wait( error ) ) {}
		}
	} catch (Error& e) {
		if (e.code() != error_code_movekeys_conflict)
			TraceEvent(SevError, "DataDistributionTeamCollectionError", self->distributorId).error(e);
		throw e;
	}
}

ACTOR Future<Void> waitForDataDistributionEnabled(Database cx, const DDEnabledState* ddEnabledState) {
	state Transaction tr(cx);
	loop {
		wait(delay(SERVER_KNOBS->DD_ENABLED_CHECK_DELAY, TaskPriority::DataDistribution));

		try {
			Optional<Value> mode = wait( tr.get( dataDistributionModeKey ) );
			if (!mode.present() && ddEnabledState->isDDEnabled()) {
				TraceEvent("WaitForDDEnabledSucceeded");
				return Void();
			}
			if (mode.present()) {
				BinaryReader rd( mode.get(), Unversioned() );
				int m;
				rd >> m;
				TraceEvent(SevDebug, "WaitForDDEnabled")
				    .detail("Mode", m)
				    .detail("IsDDEnabled", ddEnabledState->isDDEnabled());
				if (m && ddEnabledState->isDDEnabled()) {
					TraceEvent("WaitForDDEnabledSucceeded");
					return Void();
				}
			}

			tr.reset();
		} catch (Error& e) {
			wait( tr.onError(e) );
		}
	}
}

ACTOR Future<bool> isDataDistributionEnabled(Database cx, const DDEnabledState* ddEnabledState) {
	state Transaction tr(cx);
	loop {
		try {
			Optional<Value> mode = wait( tr.get( dataDistributionModeKey ) );
			if (!mode.present() && ddEnabledState->isDDEnabled()) return true;
			if (mode.present()) {
				BinaryReader rd( mode.get(), Unversioned() );
				int m;
				rd >> m;
				if (m && ddEnabledState->isDDEnabled()) {
					TraceEvent(SevDebug, "IsDDEnabledSucceeded")
					    .detail("Mode", m)
					    .detail("IsDDEnabled", ddEnabledState->isDDEnabled());
					return true;
				}
			}
			// SOMEDAY: Write a wrapper in MoveKeys.actor.h
			Optional<Value> readVal = wait( tr.get( moveKeysLockOwnerKey ) );
			UID currentOwner = readVal.present() ? BinaryReader::fromStringRef<UID>(readVal.get(), Unversioned()) : UID();
			if (ddEnabledState->isDDEnabled() && (currentOwner != dataDistributionModeLock)) {
				TraceEvent(SevDebug, "IsDDEnabledSucceeded")
				    .detail("CurrentOwner", currentOwner)
				    .detail("DDModeLock", dataDistributionModeLock)
				    .detail("IsDDEnabled", ddEnabledState->isDDEnabled());
				return true;
			}
			TraceEvent(SevDebug, "IsDDEnabledFailed")
			    .detail("CurrentOwner", currentOwner)
			    .detail("DDModeLock", dataDistributionModeLock)
			    .detail("IsDDEnabled", ddEnabledState->isDDEnabled());
			return false;
		} catch (Error& e) {
			wait( tr.onError(e) );
		}
	}
}

//Ensures that the serverKeys key space is properly coalesced
//This method is only used for testing and is not implemented in a manner that is safe for large databases
ACTOR Future<Void> debugCheckCoalescing(Database cx) {
	state Transaction tr(cx);
	loop {
		try {
			state Standalone<RangeResultRef> serverList = wait(tr.getRange(serverListKeys, CLIENT_KNOBS->TOO_MANY));
			ASSERT( !serverList.more && serverList.size() < CLIENT_KNOBS->TOO_MANY);

			state int i;
			for(i = 0; i < serverList.size(); i++) {
				state UID id = decodeServerListValue(serverList[i].value).id();
				Standalone<RangeResultRef> ranges = wait(krmGetRanges(&tr, serverKeysPrefixFor(id), allKeys));
				ASSERT(ranges.end()[-1].key == allKeys.end);

				for(int j = 0; j < ranges.size() - 2; j++)
					if(ranges[j].value == ranges[j + 1].value)
						TraceEvent(SevError, "UncoalescedValues", id).detail("Key1", ranges[j].key).detail("Key2", ranges[j + 1].key).detail("Value", ranges[j].value);
			}

			TraceEvent("DoneCheckingCoalescing");
			return Void();
		}
		catch(Error &e){
			wait( tr.onError(e) );
		}
	}
}

static std::set<int> const& normalDDQueueErrors() {
	static std::set<int> s;
	if (s.empty()) {
		s.insert( error_code_movekeys_conflict );
		s.insert( error_code_broken_promise );
	}
	return s;
}

ACTOR Future<Void> pollMoveKeysLock(Database cx, MoveKeysLock lock, const DDEnabledState* ddEnabledState) {
	loop {
		wait(delay(SERVER_KNOBS->MOVEKEYS_LOCK_POLLING_DELAY));
		state Transaction tr(cx);
		loop {
			try {
				wait(checkMoveKeysLockReadOnly(&tr, lock, ddEnabledState));
				break;
			} catch( Error &e ) {
				wait( tr.onError(e) );
			}
		}
	}
}

struct DataDistributorData : NonCopyable, ReferenceCounted<DataDistributorData> {
	Reference<AsyncVar<struct ServerDBInfo>> dbInfo;
	UID ddId;
	PromiseStream<Future<Void>> addActor;
	DDTeamCollection* teamCollection;

	DataDistributorData(Reference<AsyncVar<ServerDBInfo>> const& db, UID id)
	  : dbInfo(db), ddId(id), teamCollection(nullptr) {}
};

ACTOR Future<Void> monitorBatchLimitedTime(Reference<AsyncVar<ServerDBInfo>> db, double* lastLimited) {
	loop {
		wait( delay(SERVER_KNOBS->METRIC_UPDATE_RATE) );

		state Reference<GrvProxyInfo> grvProxies(new GrvProxyInfo(db->get().client.grvProxies, false));

		choose {
			when (wait(db->onChange())) {}
			when (GetHealthMetricsReply reply = wait(grvProxies->size() ?
					basicLoadBalance(grvProxies, &GrvProxyInterface::getHealthMetrics, GetHealthMetricsRequest(false))
					: Never())) {
				if (reply.healthMetrics.batchLimited) {
					*lastLimited = now();
				}
			}
		}
	}
}

ACTOR Future<Void> dataDistribution(Reference<DataDistributorData> self,
                                    PromiseStream<GetMetricsListRequest> getShardMetricsList,
                                    const DDEnabledState* ddEnabledState) {
	state double lastLimited = 0;
	self->addActor.send( monitorBatchLimitedTime(self->dbInfo, &lastLimited) );

	state Database cx = openDBOnServer(self->dbInfo, TaskPriority::DataDistributionLaunch, true, true);
	cx->locationCacheSize = SERVER_KNOBS->DD_LOCATION_CACHE_SIZE;

	//cx->setOption( FDBDatabaseOptions::LOCATION_CACHE_SIZE, StringRef((uint8_t*) &SERVER_KNOBS->DD_LOCATION_CACHE_SIZE, 8) );
	//ASSERT( cx->locationCacheSize == SERVER_KNOBS->DD_LOCATION_CACHE_SIZE );

	//wait(debugCheckCoalescing(cx));
	state std::vector<Optional<Key>> primaryDcId;
	state std::vector<Optional<Key>> remoteDcIds;
	state DatabaseConfiguration configuration;
	state Reference<InitialDataDistribution> initData;
	state MoveKeysLock lock;
	state Reference<DDTeamCollection> primaryTeamCollection;
	state Reference<DDTeamCollection> remoteTeamCollection;
	loop {
		try {
			loop {
				TraceEvent("DDInitTakingMoveKeysLock", self->ddId);
				MoveKeysLock lock_ = wait( takeMoveKeysLock( cx, self->ddId ) );
				lock = lock_;
				TraceEvent("DDInitTookMoveKeysLock", self->ddId);

				DatabaseConfiguration configuration_ = wait( getDatabaseConfiguration(cx) );
				configuration = configuration_;
				primaryDcId.clear();
				remoteDcIds.clear();
				const std::vector<RegionInfo>& regions = configuration.regions;
				if ( configuration.regions.size() > 0 ) {
					primaryDcId.push_back( regions[0].dcId );
				}
				if ( configuration.regions.size() > 1 ) {
					remoteDcIds.push_back( regions[1].dcId );
				}

				TraceEvent("DDInitGotConfiguration", self->ddId).detail("Conf", configuration.toString());

				state Transaction tr(cx);
				loop {
					try {
						tr.setOption( FDBTransactionOptions::ACCESS_SYSTEM_KEYS );
						tr.setOption( FDBTransactionOptions::PRIORITY_SYSTEM_IMMEDIATE );

						Standalone<RangeResultRef> replicaKeys = wait(tr.getRange(datacenterReplicasKeys, CLIENT_KNOBS->TOO_MANY));

						for(auto& kv : replicaKeys) {
							auto dcId = decodeDatacenterReplicasKey(kv.key);
							auto replicas = decodeDatacenterReplicasValue(kv.value);
							if((primaryDcId.size() && primaryDcId[0] == dcId) || (remoteDcIds.size() && remoteDcIds[0] == dcId && configuration.usableRegions > 1)) {
								if(replicas > configuration.storageTeamSize) {
									tr.set(kv.key, datacenterReplicasValue(configuration.storageTeamSize));
								}
							} else {
								tr.clear(kv.key);
							}
						}

						wait(tr.commit());
						break;
					}
					catch(Error &e) {
						wait(tr.onError(e));
					}
				}

				TraceEvent("DDInitUpdatedReplicaKeys", self->ddId);
				Reference<InitialDataDistribution> initData_ = wait(getInitialDataDistribution(
				    cx, self->ddId, lock, configuration.usableRegions > 1 ? remoteDcIds : std::vector<Optional<Key>>(),
				    ddEnabledState));
				initData = initData_;
				if(initData->shards.size() > 1) {
					TraceEvent("DDInitGotInitialDD", self->ddId)
					    .detail("B", initData->shards.end()[-2].key)
					    .detail("E", initData->shards.end()[-1].key)
					    .detail("Src", describe(initData->shards.end()[-2].primarySrc))
					    .detail("Dest", describe(initData->shards.end()[-2].primaryDest))
					    .trackLatest("InitialDD");
				} else {
					TraceEvent("DDInitGotInitialDD", self->ddId).detail("B","").detail("E", "").detail("Src", "[no items]").detail("Dest", "[no items]").trackLatest("InitialDD");
				}

				if (initData->mode && ddEnabledState->isDDEnabled()) {
					// mode may be set true by system operator using fdbcli and isDDEnabled() set to true
					break;
				}
				TraceEvent("DataDistributionDisabled", self->ddId);

				TraceEvent("MovingData", self->ddId)
					.detail( "InFlight", 0 )
					.detail( "InQueue", 0 )
					.detail( "AverageShardSize", -1 )
					.detail( "UnhealthyRelocations", 0 )
					.detail( "HighestPriority", 0 )
					.detail( "BytesWritten", 0 )
					.detail( "PriorityRecoverMove", 0 )
					.detail( "PriorityRebalanceUnderutilizedTeam", 0 )
					.detail( "PriorityRebalannceOverutilizedTeam", 0)
					.detail( "PriorityTeamHealthy", 0 )
					.detail( "PriorityTeamContainsUndesiredServer", 0 )
					.detail( "PriorityTeamRedundant", 0 )
					.detail( "PriorityMergeShard", 0 )
					.detail( "PriorityTeamUnhealthy", 0 )
					.detail( "PriorityTeam2Left", 0 )
					.detail( "PriorityTeam1Left", 0 )
					.detail( "PriorityTeam0Left", 0 )
					.detail( "PrioritySplitShard", 0 )
					.trackLatest( "MovingData" );

				TraceEvent("TotalDataInFlight", self->ddId).detail("Primary", true).detail("TotalBytes", 0).detail("UnhealthyServers", 0).detail("HighestPriority", 0).trackLatest("TotalDataInFlight");
				TraceEvent("TotalDataInFlight", self->ddId).detail("Primary", false).detail("TotalBytes", 0).detail("UnhealthyServers", 0).detail("HighestPriority", configuration.usableRegions > 1 ? 0 : -1).trackLatest("TotalDataInFlightRemote");

				wait(waitForDataDistributionEnabled(cx, ddEnabledState));
				TraceEvent("DataDistributionEnabled");
			}

			// When/If this assertion fails, Evan owes Ben a pat on the back for his foresight
			ASSERT(configuration.storageTeamSize > 0);

			state PromiseStream<RelocateShard> output;
			state PromiseStream<RelocateShard> input;
			state PromiseStream<Promise<int64_t>> getAverageShardBytes;
			state PromiseStream<GetMetricsRequest> getShardMetrics;
			state Reference<AsyncVar<bool>> processingUnhealthy( new AsyncVar<bool>(false) );
			state Promise<Void> readyToStart;
			state Reference<ShardsAffectedByTeamFailure> shardsAffectedByTeamFailure( new ShardsAffectedByTeamFailure );

			state int shard = 0;
			for (; shard < initData->shards.size() - 1; shard++) {
				KeyRangeRef keys = KeyRangeRef(initData->shards[shard].key, initData->shards[shard+1].key);
				shardsAffectedByTeamFailure->defineShard(keys);
				std::vector<ShardsAffectedByTeamFailure::Team> teams;
				teams.push_back(ShardsAffectedByTeamFailure::Team(initData->shards[shard].primarySrc, true));
				if (configuration.usableRegions > 1) {
					teams.push_back(ShardsAffectedByTeamFailure::Team(initData->shards[shard].remoteSrc, false));
				}
				if(g_network->isSimulated()) {
					TraceEvent("DDInitShard").detail("Keys", keys).detail("PrimarySrc", describe(initData->shards[shard].primarySrc)).detail("RemoteSrc", describe(initData->shards[shard].remoteSrc))
					.detail("PrimaryDest", describe(initData->shards[shard].primaryDest)).detail("RemoteDest", describe(initData->shards[shard].remoteDest));
				}

				shardsAffectedByTeamFailure->moveShard(keys, teams);
				if (initData->shards[shard].hasDest) {
					// This shard is already in flight.  Ideally we should use dest in ShardsAffectedByTeamFailure and
					// generate a dataDistributionRelocator directly in DataDistributionQueue to track it, but it's
					// easier to just (with low priority) schedule it for movement.
					bool unhealthy = initData->shards[shard].primarySrc.size() != configuration.storageTeamSize;
					if (!unhealthy && configuration.usableRegions > 1) {
						unhealthy = initData->shards[shard].remoteSrc.size() != configuration.storageTeamSize;
					}
					output.send( RelocateShard( keys, unhealthy ? SERVER_KNOBS->PRIORITY_TEAM_UNHEALTHY : SERVER_KNOBS->PRIORITY_RECOVER_MOVE ) );
				}
				wait( yield(TaskPriority::DataDistribution) );
			}

			vector<TeamCollectionInterface> tcis;

			Reference<AsyncVar<bool>> anyZeroHealthyTeams;
			vector<Reference<AsyncVar<bool>>> zeroHealthyTeams;
			tcis.push_back(TeamCollectionInterface());
			zeroHealthyTeams.push_back(Reference<AsyncVar<bool>>( new AsyncVar<bool>(true) ));
			int storageTeamSize = configuration.storageTeamSize;

			// Stored outside of data distribution tracker to avoid slow tasks
			// when tracker is cancelled
			state KeyRangeMap<ShardTrackedData> shards;

			vector<Future<Void>> actors;
			if (configuration.usableRegions > 1) {
				tcis.push_back(TeamCollectionInterface());
				storageTeamSize = 2*configuration.storageTeamSize;

				zeroHealthyTeams.push_back( Reference<AsyncVar<bool>>( new AsyncVar<bool>(true) ) );
				anyZeroHealthyTeams = Reference<AsyncVar<bool>>( new AsyncVar<bool>(true) );
				actors.push_back( anyTrue(zeroHealthyTeams, anyZeroHealthyTeams) );
			} else {
				anyZeroHealthyTeams = zeroHealthyTeams[0];
			}

<<<<<<< HEAD
			actors.push_back(pollMoveKeysLock(cx, lock, ddEnabledState));
			actors.push_back( reportErrorsExcept( dataDistributionTracker( initData, cx, output, shardsAffectedByTeamFailure, getShardMetrics, getShardMetricsList, getAverageShardBytes.getFuture(), readyToStart, anyZeroHealthyTeams, self->ddId ), "DDTracker", self->ddId, &normalDDQueueErrors() ) );
			actors.push_back(reportErrorsExcept(
			    dataDistributionQueue(cx, output, input.getFuture(), getShardMetrics, processingUnhealthy, tcis,
			                          shardsAffectedByTeamFailure, lock, getAverageShardBytes, self->ddId,
			                          storageTeamSize, configuration.storageTeamSize, &lastLimited, ddEnabledState),
=======
			actors.push_back( pollMoveKeysLock(cx, lock) );
			actors.push_back(reportErrorsExcept(
			    dataDistributionTracker(initData, cx, output, shardsAffectedByTeamFailure, getShardMetrics,
			                            getShardMetricsList, getAverageShardBytes.getFuture(), readyToStart,
			                            anyZeroHealthyTeams, self->ddId, &shards),
			    "DDTracker", self->ddId, &normalDDQueueErrors()));
			actors.push_back(reportErrorsExcept(
			    dataDistributionQueue(cx, output, input.getFuture(), getShardMetrics, processingUnhealthy, tcis,
			                          shardsAffectedByTeamFailure, lock, getAverageShardBytes, self->ddId,
			                          storageTeamSize, configuration.storageTeamSize, &lastLimited),
>>>>>>> b3685ec6
			    "DDQueue", self->ddId, &normalDDQueueErrors()));

			vector<DDTeamCollection*> teamCollectionsPtrs;
			primaryTeamCollection = Reference<DDTeamCollection>( new DDTeamCollection(cx, self->ddId, lock, output, shardsAffectedByTeamFailure, configuration, primaryDcId, configuration.usableRegions > 1 ? remoteDcIds : std::vector<Optional<Key>>(), readyToStart.getFuture(), zeroHealthyTeams[0], true, processingUnhealthy) );
			teamCollectionsPtrs.push_back(primaryTeamCollection.getPtr());
			if (configuration.usableRegions > 1) {
				remoteTeamCollection = Reference<DDTeamCollection>( new DDTeamCollection(cx, self->ddId, lock, output, shardsAffectedByTeamFailure, configuration, remoteDcIds, Optional<std::vector<Optional<Key>>>(), readyToStart.getFuture() && remoteRecovered(self->dbInfo), zeroHealthyTeams[1], false, processingUnhealthy) );
				teamCollectionsPtrs.push_back(remoteTeamCollection.getPtr());
				remoteTeamCollection->teamCollections = teamCollectionsPtrs;
				actors.push_back(
				    reportErrorsExcept(dataDistributionTeamCollection(remoteTeamCollection, initData, tcis[1],
				                                                      self->dbInfo, ddEnabledState),
				                       "DDTeamCollectionSecondary", self->ddId, &normalDDQueueErrors()));
			}
			primaryTeamCollection->teamCollections = teamCollectionsPtrs;
			self->teamCollection = primaryTeamCollection.getPtr();
			actors.push_back(reportErrorsExcept(
			    dataDistributionTeamCollection(primaryTeamCollection, initData, tcis[0], self->dbInfo, ddEnabledState),
			    "DDTeamCollectionPrimary", self->ddId, &normalDDQueueErrors()));
			actors.push_back(yieldPromiseStream(output.getFuture(), input));

			wait( waitForAll( actors ) );
			return Void();
		}
		catch( Error &e ) {
			state Error err = e;
			TraceEvent("DataDistributorDestroyTeamCollections").error(e);
			self->teamCollection = nullptr;
			primaryTeamCollection = Reference<DDTeamCollection>();
			remoteTeamCollection = Reference<DDTeamCollection>();
<<<<<<< HEAD
			if( e.code() != error_code_movekeys_conflict )
				throw err;
			bool ddEnabled = wait(isDataDistributionEnabled(cx, ddEnabledState));
=======
			wait(shards.clearAsync());
			if (err.code() != error_code_movekeys_conflict) throw err;
			bool ddEnabled = wait( isDataDistributionEnabled(cx) );
>>>>>>> b3685ec6
			TraceEvent("DataDistributionMoveKeysConflict").detail("DataDistributionEnabled", ddEnabled).error(err);
			if( ddEnabled )
				throw err;
		}
	}
}

static std::set<int> const& normalDataDistributorErrors() {
	static std::set<int> s;
	if (s.empty()) {
		s.insert( error_code_worker_removed );
		s.insert( error_code_broken_promise );
		s.insert( error_code_actor_cancelled );
		s.insert( error_code_please_reboot );
		s.insert( error_code_movekeys_conflict );
	}
	return s;
}

ACTOR Future<Void> ddSnapCreateCore(DistributorSnapRequest snapReq, Reference<AsyncVar<struct ServerDBInfo>> db ) {
	state Database cx = openDBOnServer(db, TaskPriority::DefaultDelay, true, true);
	state ReadYourWritesTransaction tr(cx);
	loop {
		try {
			tr.setOption(FDBTransactionOptions::ACCESS_SYSTEM_KEYS);
			tr.setOption(FDBTransactionOptions::LOCK_AWARE);
			TraceEvent("SnapDataDistributor_WriteFlagAttempt")
				.detail("SnapPayload", snapReq.snapPayload)
				.detail("SnapUID", snapReq.snapUID);
			tr.set(writeRecoveryKey, writeRecoveryKeyTrue);
			wait(tr.commit());
			break;
		} catch (Error& e) {
			TraceEvent("SnapDataDistributor_WriteFlagError").error(e);
			wait(tr.onError(e));
		}
	}
	TraceEvent("SnapDataDistributor_SnapReqEnter")
		.detail("SnapPayload", snapReq.snapPayload)
		.detail("SnapUID", snapReq.snapUID);
	try {
		// disable tlog pop on local tlog nodes
		state std::vector<TLogInterface> tlogs = db->get().logSystemConfig.allLocalLogs(false);
		std::vector<Future<Void>> disablePops;
		for (const auto & tlog : tlogs) {
			disablePops.push_back(
				transformErrors(throwErrorOr(tlog.disablePopRequest.tryGetReply(TLogDisablePopRequest(snapReq.snapUID))), snap_disable_tlog_pop_failed())
				);
		}
		wait(waitForAll(disablePops));

		TraceEvent("SnapDataDistributor_AfterDisableTLogPop")
			.detail("SnapPayload", snapReq.snapPayload)
			.detail("SnapUID", snapReq.snapUID);
		// snap local storage nodes
		std::vector<WorkerInterface> storageWorkers = wait(transformErrors(getStorageWorkers(cx, db, true /* localOnly */), snap_storage_failed()));
		TraceEvent("SnapDataDistributor_GotStorageWorkers")
			.detail("SnapPayload", snapReq.snapPayload)
			.detail("SnapUID", snapReq.snapUID);
		std::vector<Future<Void>> storageSnapReqs;
		for (const auto & worker : storageWorkers) {
			storageSnapReqs.push_back(
				transformErrors(throwErrorOr(worker.workerSnapReq.tryGetReply(WorkerSnapRequest(snapReq.snapPayload, snapReq.snapUID, LiteralStringRef("storage")))), snap_storage_failed())
				);
		}
		wait(waitForAll(storageSnapReqs));

		TraceEvent("SnapDataDistributor_AfterSnapStorage")
			.detail("SnapPayload", snapReq.snapPayload)
			.detail("SnapUID", snapReq.snapUID);
		// snap local tlog nodes
		std::vector<Future<Void>> tLogSnapReqs;
		for (const auto & tlog : tlogs) {
			tLogSnapReqs.push_back(
				transformErrors(throwErrorOr(tlog.snapRequest.tryGetReply(TLogSnapRequest(snapReq.snapPayload, snapReq.snapUID, LiteralStringRef("tlog")))), snap_tlog_failed())
				);
		}
		wait(waitForAll(tLogSnapReqs));

		TraceEvent("SnapDataDistributor_AfterTLogStorage")
			.detail("SnapPayload", snapReq.snapPayload)
			.detail("SnapUID", snapReq.snapUID);
		// enable tlog pop on local tlog nodes
		std::vector<Future<Void>> enablePops;
		for (const auto & tlog : tlogs) {
			enablePops.push_back(
				transformErrors(throwErrorOr(tlog.enablePopRequest.tryGetReply(TLogEnablePopRequest(snapReq.snapUID))), snap_enable_tlog_pop_failed())
				);
		}
		wait(waitForAll(enablePops));

		TraceEvent("SnapDataDistributor_AfterEnableTLogPops")
			.detail("SnapPayload", snapReq.snapPayload)
			.detail("SnapUID", snapReq.snapUID);
		// snap the coordinators
		std::vector<WorkerInterface> coordWorkers = wait(getCoordWorkers(cx, db));
		TraceEvent("SnapDataDistributor_GotCoordWorkers")
			.detail("SnapPayload", snapReq.snapPayload)
			.detail("SnapUID", snapReq.snapUID);
		std::vector<Future<Void>> coordSnapReqs;
		for (const auto & worker : coordWorkers) {
			coordSnapReqs.push_back(
				transformErrors(throwErrorOr(worker.workerSnapReq.tryGetReply(WorkerSnapRequest(snapReq.snapPayload, snapReq.snapUID, LiteralStringRef("coord")))), snap_coord_failed())
				);
		}
		wait(waitForAll(coordSnapReqs));
		TraceEvent("SnapDataDistributor_AfterSnapCoords")
			.detail("SnapPayload", snapReq.snapPayload)
			.detail("SnapUID", snapReq.snapUID);
	} catch (Error& err) {
		state Error e = err;
		TraceEvent("SnapDataDistributor_SnapReqExit")
			.detail("SnapPayload", snapReq.snapPayload)
			.detail("SnapUID", snapReq.snapUID)
			.error(e, true /*includeCancelled */);
		if (e.code() == error_code_snap_storage_failed
			|| e.code() == error_code_snap_tlog_failed
			|| e.code() == error_code_operation_cancelled) {
			// enable tlog pop on local tlog nodes
			std::vector<TLogInterface> tlogs = db->get().logSystemConfig.allLocalLogs(false);
			try {
				std::vector<Future<Void>> enablePops;
				for (const auto & tlog : tlogs) {
					enablePops.push_back(
						transformErrors(throwErrorOr(tlog.enablePopRequest.tryGetReply(TLogEnablePopRequest(snapReq.snapUID))), snap_enable_tlog_pop_failed())
						);
				}
				wait(waitForAll(enablePops));
			} catch (Error& error) {
				TraceEvent(SevDebug, "IgnoreEnableTLogPopFailure");
			}
		}
		throw e;
	}
	return Void();
}

ACTOR Future<Void> ddSnapCreate(DistributorSnapRequest snapReq, Reference<AsyncVar<struct ServerDBInfo>> db,
                                DDEnabledState* ddEnabledState) {
	state Future<Void> dbInfoChange = db->onChange();
	if (!ddEnabledState->setDDEnabled(false, snapReq.snapUID)) {
		// disable DD before doing snapCreate, if previous snap req has already disabled DD then this operation fails here
		TraceEvent("SnapDDSetDDEnabledFailedInMemoryCheck");
		snapReq.reply.sendError(operation_failed());
		return Void();
	}
	double delayTime = g_network->isSimulated() ? 70.0 : SERVER_KNOBS->SNAP_CREATE_MAX_TIMEOUT;
	try {
		choose {
			when (wait(dbInfoChange)) {
				TraceEvent("SnapDDCreateDBInfoChanged")
					.detail("SnapPayload", snapReq.snapPayload)
					.detail("SnapUID", snapReq.snapUID);
				snapReq.reply.sendError(snap_with_recovery_unsupported());
			}
			when (wait(ddSnapCreateCore(snapReq, db))) {
				TraceEvent("SnapDDCreateSuccess")
					.detail("SnapPayload", snapReq.snapPayload)
					.detail("SnapUID", snapReq.snapUID);
				snapReq.reply.send(Void());
			}
			when (wait(delay(delayTime))) {
				TraceEvent("SnapDDCreateTimedOut")
					.detail("SnapPayload", snapReq.snapPayload)
					.detail("SnapUID", snapReq.snapUID);
				snapReq.reply.sendError(timed_out());
			}
		}
	} catch (Error& e) {
		TraceEvent("SnapDDCreateError")
			.detail("SnapPayload", snapReq.snapPayload)
			.detail("SnapUID", snapReq.snapUID)
			.error(e, true /*includeCancelled */);
		if (e.code() != error_code_operation_cancelled) {
			snapReq.reply.sendError(e);
		} else {
			// enable DD should always succeed
			bool success = ddEnabledState->setDDEnabled(true, snapReq.snapUID);
			ASSERT(success);
			throw e;
		}
	}
	// enable DD should always succeed
	bool success = ddEnabledState->setDDEnabled(true, snapReq.snapUID);
	ASSERT(success);
	return Void();
}

ACTOR Future<Void> ddExclusionSafetyCheck(DistributorExclusionSafetyCheckRequest req,
                                          Reference<DataDistributorData> self, Database cx) {
	TraceEvent("DDExclusionSafetyCheckBegin", self->ddId);
	vector<StorageServerInterface> ssis = wait(getStorageServers(cx));
	DistributorExclusionSafetyCheckReply reply(true);
	if (!self->teamCollection) {
		TraceEvent("DDExclusionSafetyCheckTeamCollectionInvalid", self->ddId);
		reply.safe = false;
		req.reply.send(reply);
		return Void();
	}
	// If there is only 1 team, unsafe to mark failed: team building can get stuck due to lack of servers left
	if (self->teamCollection->teams.size() <= 1) {
		TraceEvent("DDExclusionSafetyCheckNotEnoughTeams", self->ddId);
		reply.safe = false;
		req.reply.send(reply);
		return Void();
	}
	vector<UID> excludeServerIDs;
	// Go through storage server interfaces and translate Address -> server ID (UID)
	for (const AddressExclusion& excl : req.exclusions) {
		for (const auto& ssi : ssis) {
			if (excl.excludes(ssi.address()) || (ssi.secondaryAddress().present() && excl.excludes(ssi.secondaryAddress().get()))) {
				excludeServerIDs.push_back(ssi.id());
			}
		}
	}
	std::sort(excludeServerIDs.begin(), excludeServerIDs.end());
	for (const auto& team : self->teamCollection->teams) {
		vector<UID> teamServerIDs = team->getServerIDs();
		std::sort(teamServerIDs.begin(), teamServerIDs.end());
		TraceEvent(SevDebug, "DDExclusionSafetyCheck", self->ddId)
			.detail("Excluding", describe(excludeServerIDs))
			.detail("Existing", team->getDesc());
		// Find size of set intersection of both vectors and see if the leftover team is valid
		vector<UID> intersectSet(teamServerIDs.size());
		auto it = std::set_intersection(excludeServerIDs.begin(), excludeServerIDs.end(), teamServerIDs.begin(),
		                                teamServerIDs.end(), intersectSet.begin());
		intersectSet.resize(it - intersectSet.begin());
		if (teamServerIDs.size() - intersectSet.size() < SERVER_KNOBS->DD_EXCLUDE_MIN_REPLICAS) {
			reply.safe = false;
			break;
		}
	}
	TraceEvent("DDExclusionSafetyCheckFinish", self->ddId);
	req.reply.send(reply);
	return Void();
}

ACTOR Future<Void> waitFailCacheServer(Database* db, StorageServerInterface ssi) {
	state Transaction tr(*db);
	state Key key = storageCacheServerKey(ssi.id());
	wait(waitFailureClient(ssi.waitFailure));
	loop {
		tr.setOption(FDBTransactionOptions::ACCESS_SYSTEM_KEYS);
		try {
			tr.addReadConflictRange(storageCacheServerKeys);
			tr.clear(key);
			wait(tr.commit());
			break;
		} catch (Error& e) {
			wait(tr.onError(e));
		}
	}
	return Void();
}

ACTOR Future<Void> cacheServerWatcher(Database* db) {
	state Transaction tr(*db);
	state ActorCollection actors(false);
	state std::set<UID> knownCaches;
	loop {
		tr.setOption(FDBTransactionOptions::ACCESS_SYSTEM_KEYS);
		try {
			Standalone<RangeResultRef> range = wait(tr.getRange(storageCacheServerKeys, CLIENT_KNOBS->TOO_MANY));
			ASSERT(!range.more);
			std::set<UID> caches;
			for (auto& kv : range) {
				UID id;
				BinaryReader reader{kv.key.removePrefix(storageCacheServersPrefix), Unversioned()};
				reader >> id;
				caches.insert(id);
				if (knownCaches.find(id) == knownCaches.end()) {
					StorageServerInterface ssi;
					BinaryReader reader{kv.value, IncludeVersion()};
					reader >> ssi;
					actors.add(waitFailCacheServer(db, ssi));
				}
			}
			knownCaches = std::move(caches);
			tr.reset();
			wait(delay(5.0) || actors.getResult());
			ASSERT(!actors.getResult().isReady());
		} catch (Error& e) {
			wait(tr.onError(e));
		}
	}
}

static int64_t getMedianShardSize(VectorRef<DDMetricsRef> metricVec) {
	std::nth_element(metricVec.begin(), metricVec.begin() + metricVec.size() / 2, metricVec.end(),
	                 [](const DDMetricsRef& d1, const DDMetricsRef& d2) { return d1.shardBytes < d2.shardBytes; });
	return metricVec[metricVec.size() / 2].shardBytes;
}

ACTOR Future<Void> ddGetMetrics(GetDataDistributorMetricsRequest req,
                                PromiseStream<GetMetricsListRequest> getShardMetricsList) {
	ErrorOr<Standalone<VectorRef<DDMetricsRef>>> result = wait(
	    errorOr(brokenPromiseToNever(getShardMetricsList.getReply(GetMetricsListRequest(req.keys, req.shardLimit)))));

	if (result.isError()) {
		req.reply.sendError(result.getError());
	} else {
		GetDataDistributorMetricsReply rep;
		if (!req.midOnly) {
			rep.storageMetricsList = result.get();
		} else {
			auto& metricVec = result.get();
			if (metricVec.empty())
				rep.midShardSize = 0;
			else {
				rep.midShardSize = getMedianShardSize(metricVec.contents());
			}
		}
		req.reply.send(rep);
	}

	return Void();
}

ACTOR Future<Void> dataDistributor(DataDistributorInterface di, Reference<AsyncVar<struct ServerDBInfo>> db ) {
	state Reference<DataDistributorData> self( new DataDistributorData(db, di.id()) );
	state Future<Void> collection = actorCollection( self->addActor.getFuture() );
	state PromiseStream<GetMetricsListRequest> getShardMetricsList;
	state Database cx = openDBOnServer(db, TaskPriority::DefaultDelay, true, true);
	state ActorCollection actors(false);
	state DDEnabledState ddEnabledState;
	self->addActor.send(actors.getResult());
	self->addActor.send(traceRole(Role::DATA_DISTRIBUTOR, di.id()));

	try {
		TraceEvent("DataDistributorRunning", di.id());
		self->addActor.send( waitFailureServer(di.waitFailure.getFuture()) );
		self->addActor.send(cacheServerWatcher(&cx));
		state Future<Void> distributor =
		    reportErrorsExcept(dataDistribution(self, getShardMetricsList, &ddEnabledState), "DataDistribution",
		                       di.id(), &normalDataDistributorErrors());

		loop choose {
			when ( wait(distributor || collection) ) {
				ASSERT(false);
				throw internal_error();
			}
			when ( HaltDataDistributorRequest req = waitNext(di.haltDataDistributor.getFuture()) ) {
				req.reply.send(Void());
				TraceEvent("DataDistributorHalted", di.id()).detail("ReqID", req.requesterID);
				break;
			}
			when(GetDataDistributorMetricsRequest req = waitNext(di.dataDistributorMetrics.getFuture())) {
				actors.add(ddGetMetrics(req, getShardMetricsList));
			}
			when(DistributorSnapRequest snapReq = waitNext(di.distributorSnapReq.getFuture())) {
				actors.add(ddSnapCreate(snapReq, db, &ddEnabledState));
			}
			when(DistributorExclusionSafetyCheckRequest exclCheckReq = waitNext(di.distributorExclCheckReq.getFuture())) {
				actors.add(ddExclusionSafetyCheck(exclCheckReq, self, cx));
			}
		}
	}
	catch ( Error &err ) {
		if ( normalDataDistributorErrors().count(err.code()) == 0 ) {
			TraceEvent("DataDistributorError", di.id()).error(err, true);
			throw err;
		}
		TraceEvent("DataDistributorDied", di.id()).error(err, true);
	}

	return Void();
}

DDTeamCollection* testTeamCollection(int teamSize, Reference<IReplicationPolicy> policy, int processCount) {
	Database database = DatabaseContext::create(
		Reference<AsyncVar<ClientDBInfo>>(new AsyncVar<ClientDBInfo>()),
		Never(),
		LocalityData(),
		false
	);

	DatabaseConfiguration conf;
	conf.storageTeamSize = teamSize;
	conf.storagePolicy = policy;

	DDTeamCollection* collection = new DDTeamCollection(
		database,
		UID(0, 0),
		MoveKeysLock(),
		PromiseStream<RelocateShard>(),
		Reference<ShardsAffectedByTeamFailure>(new ShardsAffectedByTeamFailure()),
		conf,
		{},
		{},
		Future<Void>(Void()),
		Reference<AsyncVar<bool>>( new AsyncVar<bool>(true) ),
		true,
		Reference<AsyncVar<bool>>( new AsyncVar<bool>(false) )
	);

	for (int id = 1; id <= processCount; ++id) {
		UID uid(id, 0);
		StorageServerInterface interface;
		interface.uniqueID = uid;
	 	interface.locality.set(LiteralStringRef("machineid"), Standalone<StringRef>(std::to_string(id)));
		interface.locality.set(LiteralStringRef("zoneid"), Standalone<StringRef>(std::to_string(id % 5)));
		interface.locality.set(LiteralStringRef("data_hall"), Standalone<StringRef>(std::to_string(id % 3)));
		collection->server_info[uid] = Reference<TCServerInfo>(new TCServerInfo(interface, collection, ProcessClass(), true, collection->storageServerSet));
		collection->server_status.set(uid, ServerStatus(false, false, interface.locality));
		collection->checkAndCreateMachine(collection->server_info[uid]);
	}

	return collection;
}

DDTeamCollection* testMachineTeamCollection(int teamSize, Reference<IReplicationPolicy> policy, int processCount) {
	Database database = DatabaseContext::create(Reference<AsyncVar<ClientDBInfo>>(new AsyncVar<ClientDBInfo>()),
	                                            Never(), LocalityData(), false);

	DatabaseConfiguration conf;
	conf.storageTeamSize = teamSize;
	conf.storagePolicy = policy;

	DDTeamCollection* collection =
	    new DDTeamCollection(database, UID(0, 0), MoveKeysLock(), PromiseStream<RelocateShard>(),
	                         Reference<ShardsAffectedByTeamFailure>(new ShardsAffectedByTeamFailure()), conf, {}, {},
	                         Future<Void>(Void()),
	                         Reference<AsyncVar<bool>>(new AsyncVar<bool>(true)), true,
	                         Reference<AsyncVar<bool>>(new AsyncVar<bool>(false)));

	for (int id = 1; id <= processCount; id++) {
		UID uid(id, 0);
		StorageServerInterface interface;
		interface.uniqueID = uid;
		int process_id = id;
		int dc_id = process_id / 1000;
		int data_hall_id = process_id / 100;
		int zone_id = process_id / 10;
		int machine_id = process_id / 5;

		printf("testMachineTeamCollection: process_id:%d zone_id:%d machine_id:%d ip_addr:%s\n", process_id, zone_id,
		       machine_id, interface.address().toString().c_str());
		interface.locality.set(LiteralStringRef("processid"), Standalone<StringRef>(std::to_string(process_id)));
		interface.locality.set(LiteralStringRef("machineid"), Standalone<StringRef>(std::to_string(machine_id)));
		interface.locality.set(LiteralStringRef("zoneid"), Standalone<StringRef>(std::to_string(zone_id)));
		interface.locality.set(LiteralStringRef("data_hall"), Standalone<StringRef>(std::to_string(data_hall_id)));
		interface.locality.set(LiteralStringRef("dcid"), Standalone<StringRef>(std::to_string(dc_id)));
		collection->server_info[uid] =
		    Reference<TCServerInfo>(new TCServerInfo(interface, collection, ProcessClass(), true, collection->storageServerSet));

		collection->server_status.set(uid, ServerStatus(false, false, interface.locality));
	}

	int totalServerIndex = collection->constructMachinesFromServers();
	printf("testMachineTeamCollection: construct machines for %d servers\n", totalServerIndex);

	return collection;
}

TEST_CASE("DataDistribution/AddTeamsBestOf/UseMachineID") {
	wait(Future<Void>(Void()));

	int teamSize = 3; // replication size
	int processSize = 60;
	int desiredTeams = SERVER_KNOBS->DESIRED_TEAMS_PER_SERVER * processSize;
	int maxTeams = SERVER_KNOBS->MAX_TEAMS_PER_SERVER * processSize;

	Reference<IReplicationPolicy> policy = Reference<IReplicationPolicy>(new PolicyAcross(teamSize, "zoneid", Reference<IReplicationPolicy>(new PolicyOne())));
	state DDTeamCollection* collection = testMachineTeamCollection(teamSize, policy, processSize);

	collection->addTeamsBestOf(30, desiredTeams, maxTeams);

	ASSERT(collection->sanityCheckTeams() == true);

	delete (collection);

	return Void();
}

TEST_CASE("DataDistribution/AddTeamsBestOf/NotUseMachineID") {
	wait(Future<Void>(Void()));

	int teamSize = 3; // replication size
	int processSize = 60;
	int desiredTeams = SERVER_KNOBS->DESIRED_TEAMS_PER_SERVER * processSize;
	int maxTeams = SERVER_KNOBS->MAX_TEAMS_PER_SERVER * processSize;

	Reference<IReplicationPolicy> policy = Reference<IReplicationPolicy>(new PolicyAcross(teamSize, "zoneid", Reference<IReplicationPolicy>(new PolicyOne())));
	state DDTeamCollection* collection = testMachineTeamCollection(teamSize, policy, processSize);

	if (collection == nullptr) {
		fprintf(stderr, "collection is null\n");
		return Void();
	}

	collection->addBestMachineTeams(30); // Create machine teams to help debug
	collection->addTeamsBestOf(30, desiredTeams, maxTeams);
	collection->sanityCheckTeams(); // Server team may happen to be on the same machine team, although unlikely

	if (collection) delete (collection);

	return Void();
}

TEST_CASE("DataDistribution/AddAllTeams/isExhaustive") {
	Reference<IReplicationPolicy> policy = Reference<IReplicationPolicy>(new PolicyAcross(3, "zoneid", Reference<IReplicationPolicy>(new PolicyOne())));
	state int processSize = 10;
	state int desiredTeams = SERVER_KNOBS->DESIRED_TEAMS_PER_SERVER * processSize;
	state int maxTeams = SERVER_KNOBS->MAX_TEAMS_PER_SERVER * processSize;
	state DDTeamCollection* collection = testTeamCollection(3, policy, processSize);

	int result = collection->addTeamsBestOf(200, desiredTeams, maxTeams);

	delete(collection);

	// The maximum number of available server teams without considering machine locality is 120
	// The maximum number of available server teams with machine locality constraint is 120 - 40, because
	// the 40 (5*4*2) server teams whose servers come from the same machine are invalid.
	ASSERT(result == 80);

	return Void();
}

TEST_CASE("/DataDistribution/AddAllTeams/withLimit") {
	Reference<IReplicationPolicy> policy = Reference<IReplicationPolicy>(new PolicyAcross(3, "zoneid", Reference<IReplicationPolicy>(new PolicyOne())));
	state int processSize = 10;
	state int desiredTeams = SERVER_KNOBS->DESIRED_TEAMS_PER_SERVER * processSize;
	state int maxTeams = SERVER_KNOBS->MAX_TEAMS_PER_SERVER * processSize;

	state DDTeamCollection* collection = testTeamCollection(3, policy, processSize);

	int result = collection->addTeamsBestOf(10, desiredTeams, maxTeams);

	delete(collection);

	ASSERT(result >= 10);

	return Void();
}

TEST_CASE("/DataDistribution/AddTeamsBestOf/SkippingBusyServers") {
	wait(Future<Void>(Void()));
	Reference<IReplicationPolicy> policy = Reference<IReplicationPolicy>(new PolicyAcross(3, "zoneid", Reference<IReplicationPolicy>(new PolicyOne())));
	state int processSize = 10;
	state int desiredTeams = SERVER_KNOBS->DESIRED_TEAMS_PER_SERVER * processSize;
	state int maxTeams = SERVER_KNOBS->MAX_TEAMS_PER_SERVER * processSize;
	state int teamSize = 3;
	//state int targetTeamsPerServer = SERVER_KNOBS->DESIRED_TEAMS_PER_SERVER * (teamSize + 1) / 2;
	state DDTeamCollection* collection = testTeamCollection(teamSize, policy, processSize);

	collection->addTeam(std::set<UID>({ UID(1, 0), UID(2, 0), UID(3, 0) }), true);
	collection->addTeam(std::set<UID>({ UID(1, 0), UID(3, 0), UID(4, 0) }), true);

	state int result = collection->addTeamsBestOf(8, desiredTeams, maxTeams);

	ASSERT(result >= 8);

	for(auto process = collection->server_info.begin(); process != collection->server_info.end(); process++) {
		auto teamCount = process->second->teams.size();
		ASSERT(teamCount >= 1);
		//ASSERT(teamCount <= targetTeamsPerServer);
	}

	delete(collection);

	return Void();
}

// Due to the randomness in choosing the machine team and the server team from the machine team, it is possible that
// we may not find the remaining several (e.g., 1 or 2) available teams.
// It is hard to conclude what is the minimum number of  teams the addTeamsBestOf() should create in this situation.
TEST_CASE("/DataDistribution/AddTeamsBestOf/NotEnoughServers") {
	wait(Future<Void>(Void()));

	Reference<IReplicationPolicy> policy = Reference<IReplicationPolicy>(new PolicyAcross(3, "zoneid", Reference<IReplicationPolicy>(new PolicyOne())));
	state int processSize = 5;
	state int desiredTeams = SERVER_KNOBS->DESIRED_TEAMS_PER_SERVER * processSize;
	state int maxTeams = SERVER_KNOBS->MAX_TEAMS_PER_SERVER * processSize;
	state int teamSize = 3;
	state DDTeamCollection* collection = testTeamCollection(teamSize, policy, processSize);

	collection->addTeam(std::set<UID>({ UID(1, 0), UID(2, 0), UID(3, 0) }), true);
	collection->addTeam(std::set<UID>({ UID(1, 0), UID(3, 0), UID(4, 0) }), true);

	collection->addBestMachineTeams(10);
	int result = collection->addTeamsBestOf(10, desiredTeams, maxTeams);

	if (collection->machineTeams.size() != 10 || result != 8) {
		collection->traceAllInfo(true); // Debug message
	}

	// NOTE: Due to the pure randomness in selecting a machine for a machine team,
	// we cannot guarantee that all machine teams are created.
	// When we chnage the selectReplicas function to achieve such guarantee, we can enable the following ASSERT
	ASSERT(collection->machineTeams.size() == 10); // Should create all machine teams

	// We need to guarantee a server always have at least a team so that the server can participate in data distribution
	for (auto process = collection->server_info.begin(); process != collection->server_info.end(); process++) {
		auto teamCount = process->second->teams.size();
		ASSERT(teamCount >= 1);
	}

	delete(collection);

	// If we find all available teams, result will be 8 because we prebuild 2 teams
	ASSERT(result == 8);

	return Void();
}<|MERGE_RESOLUTION|>--- conflicted
+++ resolved
@@ -4696,15 +4696,7 @@
 				anyZeroHealthyTeams = zeroHealthyTeams[0];
 			}
 
-<<<<<<< HEAD
-			actors.push_back(pollMoveKeysLock(cx, lock, ddEnabledState));
-			actors.push_back( reportErrorsExcept( dataDistributionTracker( initData, cx, output, shardsAffectedByTeamFailure, getShardMetrics, getShardMetricsList, getAverageShardBytes.getFuture(), readyToStart, anyZeroHealthyTeams, self->ddId ), "DDTracker", self->ddId, &normalDDQueueErrors() ) );
-			actors.push_back(reportErrorsExcept(
-			    dataDistributionQueue(cx, output, input.getFuture(), getShardMetrics, processingUnhealthy, tcis,
-			                          shardsAffectedByTeamFailure, lock, getAverageShardBytes, self->ddId,
-			                          storageTeamSize, configuration.storageTeamSize, &lastLimited, ddEnabledState),
-=======
-			actors.push_back( pollMoveKeysLock(cx, lock) );
+			actors.push_back( pollMoveKeysLock(cx, lock, ddEnabledState) );
 			actors.push_back(reportErrorsExcept(
 			    dataDistributionTracker(initData, cx, output, shardsAffectedByTeamFailure, getShardMetrics,
 			                            getShardMetricsList, getAverageShardBytes.getFuture(), readyToStart,
@@ -4713,8 +4705,7 @@
 			actors.push_back(reportErrorsExcept(
 			    dataDistributionQueue(cx, output, input.getFuture(), getShardMetrics, processingUnhealthy, tcis,
 			                          shardsAffectedByTeamFailure, lock, getAverageShardBytes, self->ddId,
-			                          storageTeamSize, configuration.storageTeamSize, &lastLimited),
->>>>>>> b3685ec6
+			                          storageTeamSize, configuration.storageTeamSize, &lastLimited, ddEnabledState),
 			    "DDQueue", self->ddId, &normalDDQueueErrors()));
 
 			vector<DDTeamCollection*> teamCollectionsPtrs;
@@ -4745,15 +4736,9 @@
 			self->teamCollection = nullptr;
 			primaryTeamCollection = Reference<DDTeamCollection>();
 			remoteTeamCollection = Reference<DDTeamCollection>();
-<<<<<<< HEAD
-			if( e.code() != error_code_movekeys_conflict )
-				throw err;
-			bool ddEnabled = wait(isDataDistributionEnabled(cx, ddEnabledState));
-=======
 			wait(shards.clearAsync());
 			if (err.code() != error_code_movekeys_conflict) throw err;
-			bool ddEnabled = wait( isDataDistributionEnabled(cx) );
->>>>>>> b3685ec6
+			bool ddEnabled = wait( isDataDistributionEnabled(cx, ddEnabledState) );
 			TraceEvent("DataDistributionMoveKeysConflict").detail("DataDistributionEnabled", ddEnabled).error(err);
 			if( ddEnabled )
 				throw err;
