[configuration]
config = 'triple'
generateFearless = true
disableTss = true
storageEngineType = 4
processesPerMachine = 1
coordinators = 3
<<<<<<< HEAD
machineCount = 45
=======
machineCount = 15
disableRemoteKVS = true
>>>>>>> 38190ad7

[[test]]
testTitle = 'PhysicalShardMove'
useDB = true

    [[test.workload]]
    testName = 'SSCheckpointWorkload'<|MERGE_RESOLUTION|>--- conflicted
+++ resolved
@@ -5,12 +5,8 @@
 storageEngineType = 4
 processesPerMachine = 1
 coordinators = 3
-<<<<<<< HEAD
 machineCount = 45
-=======
-machineCount = 15
 disableRemoteKVS = true
->>>>>>> 38190ad7
 
 [[test]]
 testTitle = 'PhysicalShardMove'
